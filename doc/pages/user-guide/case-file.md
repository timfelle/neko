# Case File {#case-file}

\tableofcontents

The case file defines all the parameters of a simulation.
The format of the file is JSON, making it easy to read and write case files
using the majority of the popular programming languages.
JSON is heirarchical and, and consists of parameter blocks enclosed in curly
braces.
These blocks are referred to as objects.
The case file makes use objects to separate the configuration of different parts
 of the solver.
We refer the reader to the examples shipped with the code to get a good
idea of how a case file looks.
The table below provides a complete reference for all possible configuration
choices.

## High-level structure
The current high-level structure of the case file is shown below.

~~~~~~~~~~~~~~~{.json}
{
    "version": 1.0
    "case": {
        "numerics": {}
        "fluid": {}
        "scalar": {}
        "statistics": {}
        "simulation_components" : []
        "point_zones" : []
    }
}
~~~~~~~~~~~~~~~
The `version` keywords is reserved to track changes in the format of the file.
The the subsections below we list all the configuration options for each of the high-level objects.
Some parameters will have default values, and are therefore optional.

## Output frequency control
A common scheme for controlling the output frequency is applied for various
outputs.
It is described already now in order to clarify the meaning of several
parameters found in the tables below.

The frequency is controlled by two paramters, ending with `_control` and
`_value`, respectively.
The latter name is perhaps not ideal, but it is somewhat difficult to come up
with a good one, suggestions are welcome.

The `_value` parameter is a number, that defines the output frequency, but the
interpretation of that number depends on the choice of `_control`.
The three following options are possible.
1. `simulationtime`, then `_value` is the time interval between the outputs.
2. `tsteps`, then `_value` is the number of time steps between the outputs.
3. `nsamples`, then `_value` is the total number of outputs that will be
   performed in the course of the simulation.
4. `never`, then `_value` is ignored and output is never performed.


## The case object

This object is mostly used as a high-level container for all the other objects,
but also defines several parameters that pertain to the simulation as a whole.

| Name                       | Description                                                                                           | Admissible values                               | Default value |
| -------------------------- | ----------------------------------------------------------------------------------------------------- | ----------------------------------------------- | ------------- |
| `mesh_file`                | The name of the mesh file.                                                                            | Strings ending with `.nmsh`                     | -             |
| `output_boundary`          | Whether to write a `bdry0.f0000` file with boundary labels. Can be used to check boundary conditions. | `true` or `false`                               | `false`       |
| `output_directory`         | Folder for redirecting solver output. Note that the folder has to exist!                              | Path to an existing directory                   | `.`           |
| `output_precision`         | Whether to output snapshots in single or double precision                                             | `single` or `double`                            | `single`      |
| `load_balancing`           | Whether to apply load balancing.                                                                      | `true` or `false`                               | `false`       |
| `output_partitions`        | Whether to write a `partitions.vtk` file with domain partitioning.                                    | `true` or `false`                               | `false`       |
| `output_checkpoints`       | Whether to output checkpoints, i.e. restart files.                                                    | `true` or `false`                               | `false`       |
| `checkpoint_control`       | Defines the interpretation of `checkpoint_value` to define the frequency of writing checkpoint files. | `nsamples`, `simulationtime`, `tsteps`, `never` | -             |
| `checkpoint_value`         | The frequency of sampling in terms of `checkpoint_control`.                                           | Positive real or integer                        | -             |
| `checkpoint_format`        | The file format of checkpoints                                                                        | `chkp` or `hdf5`                                | `chkp`        |
| `restart_file`             | checkpoint to use for a restart from previous data                                                    | Strings ending with `.chkp`                     | -             |
| `timestep`                 | Time-step size                                                                                        | Positive reals                                  | -             |
| `variable_timestep`        | Whether to use variable dt                                                                            | `true` or `false`                               | `false`       |
| `max_timestep`             | Maximum time-step size when variable time step is activated                                           | Positive reals                                  | -             |
| `target_cfl`               | The desired CFL number                                                                                | Positive real                                   | `0.4`         |
| `cfl_max_update_frequency` | The minimum interval between two time-step-updating steps in terms of time steps                      | Integer                                         | `0`           |
| `cfl_running_avg_coeff`    | The running average coefficient `a` where `cfl_avg_new = a * cfl_new + (1-a) * cfl_avg_old`           | Positive real between `0` and `1`               | `0.5`         |
| `max_dt_increase_factor`   | The maximum scaling factor to increase time step                                                      | Positive real greater than `1`                  | `1.2`         |
| `min_dt_decrease_factor`   | The minimum scaling factor to decrease time step                                                      | Positive real less than `1`                     | `0.5`         |
| `end_time`                 | Final time at which the simulation is stopped.                                                        | Positive reals                                  | -             |
| `job_timelimit`            | The maximum wall clock duration of the simulation.                                                    | String formatted as HH:MM:SS                    | No limit      |

<h3> Boundary type numbering in the `output_boundary` field </h3>

When the `output_boundary` setting is set to `true`, and additional `.fld` file
will be stored in the beginning of the simulation, where the recognized
boundaries will be marked with an integer number. This is a good way to debug
the simulation setup. The value of the number depends on the type of the
boundary as follows:

1. A wall boundary, i.e. the `w` label.
2. A Dirichlet boundary, i.e. the `v` label.
3. An outlet boundary, i.e. the `o` label.
4. A symmetry boundary, i.e. the `sym` label.
5. An wall-normal transpiration boundary, i.e. the `on` label.
6. A periodic boundary.

Note that the boundary conditions can be both prescribed via the labels in the
case file or built into the mesh via conversion from a `.re2` file. Both types
will be picked up and marked in the field produced by `output_boundary`.


## Numerics
Used to define the properties of the numerical discretization.

| Name                         | Description                                                                                                   | Admissible values          | Default value                   |
| ---------------------------- | ------------------------------------------------------------------------------------------------------------- | -------------------------- | ------------------------------- |
| `polynomial_order`           | The oder of the polynomial basis.                                                                             | Integers, typically 5 to 9 | -                               |
| `time_order`                 | The order of the time integration scheme. Refer to the `time_scheme_controller` type documention for details. | 1,2, 3                     | -                               |
| `dealias`                    | Whether to apply dealiasing to advection terms.                                                               | `true` or `false`          | `false`                         |
| `dealiased_polynomial order` | The polynomial order in the higher-order space used in the dealising.                                         | Integer                    | `3/2(polynomial_order + 1) - 1` |

## Fluid

The configuration of the fluid solver and the flow problem.
Contains multiple subobjects for various parts of the setup.

### Material properties
As per the governing equations, Neko requires the value of the density and
dynamic viscosity to define the flow problem. These can be provided as `rho` and
`mu` in the case file.

Alternatively, one may opt to provide the Reynolds number, `Re`, which
corresponds to a non-dimensional formulation of the Navier-Stokes equations.
This formulation can effectively be obtained by setting \f$ \rho = 1 \f$ and \f$
\mu = 1/Re \f$. This is exactly what Neko does under the hood, when `Re` is
provided in the case file.

Note that if both `Re` and any of the dimensional material properties are
provided, the simulation will issue an error.

As an alternative to providing material properties in the case file, it is
possible to do that in a special routine in the user file. This is demonstrated
in the `rayleigh-benard-cylinder` example. Ultimately, both `rho` and `mu` have
to be set in the subroutine, but it can be based on arbitrary computations and
arbitrary parameters read from the case file. Additionally, this allows to
change the material properties in time.

### Boundary types {#case-file_boundary-types}
The optional `boundary_types` keyword can be used to specify boundary conditions.
The reason for it being optional, is that some conditions can be specified
directly inside the mesh file.
In particular, this happens when Nek5000 `.re2` files are converted to `.nmsh`.
Periodic boundary conditions are *always* defined inside the mesh file.

The value of the keyword is an array of strings, with the following possible
values:

* Standard boundary conditions
  * `w`, a no-slip wall.
  * `v`, a velocity Dirichlet boundary.
  * `sym`, a symmetry boundary.
  * `o`, outlet boundary.
  * `on`, Dirichlet for the boundary-parallel velocity and homogeneous Neumann for
   the wall-normal. The wall-parallel velocity is defined by the initial
   condition.

* Advanced boundary conditions
  * `d_vel_u`, `d_vel_v`, `d_vel_w` (or a combination of them, separated by a 
  `"/"`), a Dirichlet boundary for more complex velocity profiles. This boundary
  condition uses a [more advanced user
  interface](#user-file_field-dirichlet-update).
  * `d_pres`, a boundary for specified non-uniform pressure profiles, similar in
  essence to `d_vel_u`,`d_vel_v` and `d_vel_w`. Can be combined with other
  complex Dirichlet conditions by specifying e.g.: `"d_vel_u/d_vel_v/d_pres"`.
  * `o+dong`, outlet boundary using the Dong condition.
  * `on+dong`, an `on` boundary using the Dong condition, ensuring that the
   wall-normal velocity is directed outwards.

In some cases, only some boundary types have to be provided.
For example, when one has periodic boundaries, like in the channel flow example.
In this case, to put the specification of the boundary at the right index,
preceding boundary types can be marked with an empty string.
For example, if boundaries with index 1 and 2 are periodic, and the third one is
a wall, we can set.
```
"boundary_types": ["", "", "w"]
```

### Inflow boundary conditions {#case-file_fluid-if}
The object `inflow_condition` is used to specify velocity values at a Dirichlet
boundary.
This does not necessarily have to be an inflow boundary, so the name is not so
good, and will most likely be changed along with type changes in the code.
Since not all cases have Dirichlet boundaries (note, the special case of a
no-slip boundary is treated separately in the configuration), this object
is not obligatory.
The means of prescribing the values are controlled via the `type` keyword:

1. `user`, the values are set inside the compiled user file.
2. `uniform`, the value is a constant vector, looked up under the `value`
   keyword.
3. `blasius`, a Blasius profile is prescribed. Its properties are looked up
   in the `case.fluid.blasius` object, see below.

### Initial conditions {#case-file_fluid-ic}
The object `initial_condition` is used to provide initial conditions.
It is mandatory.
Note that this currently pertains to both the fluid, but also scalars.
The means of prescribing the values are controlled via the `type` keyword:

1. `user`, the values are set inside the compiled user file.  as explained in the 
[user defined initial condition](@ref user-file_user-ic) section of the user
file documentation.
2. `uniform`, the value is a constant vector, looked up under the `value`
   keyword.
3. `blasius`, a Blasius profile is prescribed. Its properties are looked up
   in the `case.fluid.blasius` object, see below.
4. `point_zone`, the values are set to a constant base value, supplied under the
   `base_value` keyword, and then assigned a zone value inside a point zone. The
   point zone is specified by the `name` keyword, and should be defined in the
   `case.point_zones` object. See more about point zones @ref point-zones.md.
5. `field`, where the initial condition is retrieved from a field file.
   The following keywords can be used:
   
| Name                | Description                                                                                                            | Admissible values                                  | Default value                             |
| ------------------- | ---------------------------------------------------------------------------------------------------------------------- | -------------------------------------------------- | ----------------------------------------- |
| `file_name`         | Name of the field file (e.g. `field0.f00034`) or the field file series to use (e.g. `field0.fld` or `field0.nek5000`). | Strings ending with `.fld`, `.nek5000` or `f*****` | -                                         |
| `sample_index`      | In the case of a field series, the index of the field file to read. By default, reads the last file in the series.     | Integer values                                     | `-1`, i.e. the last sample in the series. |
| `interpolate`       | Whether to interpolate the velocity and pressure fields from the field file onto the current mesh.                     | `true` or `false`                                  | `false`                         |
| `sample_mesh_index` | If interpolation is enabled, the index of the field file that contains the coordinates.                                | Integer values                                     | `0` for a field series. |
 
   @attention Neko does not detect wether interpolation is needed or not. 
   Interpolation will always be performed if `"interpolate"` is set 
   to `true` even if the field file matches with the current simulation.
 
   @note It is recommended to interpolate from `fld` files that were 
   written in double precision. 
   To check if your `fld` file was written in double precision, run
   the command:
   ~~~~~~~~~~~~~~~{.sh}
   head -1 field0.f00000
   ~~~~~~~~~~~~~~~
   The output `#std 4 ...` indicates single precision, 
   whereas `#std 8 ...` indicates double precision.
   Neko write single precision `fld` files by default. To write your 
   files in double precision, set `case.output_precision` to
   `"double"`. 


### Blasius profile
The `blasius` object is used to specify the Blasius profile that can be used for the
initial and inflow condition.
The boundary cannot be tilted with respect to the coordinate axes.
It requires  the following parameters:

1. `delta`, the thickness of the boundary layer.
2. `freestream_velocity`, the velocity value in the free stream.
3. `approximation`, the numerical approximation to the Blasius profile.
   - `linear`, linear approximation.
   - `quadratic`, quadratic approximation.
   - `cubic`, cubic approximation.
   - `quartic`, quartic approximation.
   - `sin`, sine function approximation.

### Source terms {#case-file_fluid-source-term}
The `source_terms` object should be used to specify the source terms in the
momentum equation. The object is not mandatory, by default no forcing term is
present. Each source term, is itself a JSON object, so `source_terms` is just an
array of them. Note that with respect to the governing equations, the source
terms define \f$ f^u \f$, meaning that the values are then multiplied by the
density.

For each source, the `type` keyword defines the kind of forcing that will be
introduced. Furthermore, the `start_time` and `end_time` keywords can be used to
set a time frame for when the source term is active. Note, however, that these
keywords have no effect on the user-defined source terms, but their execution
can, of course, be directly controlled in the user code. By default, all source
terms are active during the entire simulation.

The following types are currently implemented.

1. `constant`, constant forcing. Strength defined by the `values` array with 3
   reals corresponding to the 3 components of the forcing.
2. `boussinesq`, a source term introducing boyancy based on the Boussinesq
   approximation, \f$ \rho \beta (T - T_{ref}) \cdot \mathbf{g} \f$. Here, \f$ \rho \f$ is
   density, \f$ \beta \f$ the thermal expansion coefficient, \f$ \mathbf{g} \f$ the
   gravity vector, and \f$ T_{ref} \f$ a reference value of the scalar, typically
   temperature.

   Reads the following entries:
   - `scalar_field`: The name of the scalar that drives the source term,
     defaults to "s".
   - `reference_value`: The reference value of the scalar.
   - `g`: The gravity vector.
   - `beta`: The thermal expansion coefficient, defaults to the inverse of
      `ref_value`.
3. `user_pointwise`, the values are set inside the compiled user file, using the
   pointwise user file subroutine. Only works on CPUs!
4. `user_vector`, the values are set inside the compiled user file, using the
   non-pointwise user file subroutine. Should be used when running on the GPU.
5. `brinkman`, Brinkman permeability forcing inside a pre-defined region.

#### Brinkman
The Brinkman source term introduces regions of resistance in the fluid domain.
The volume force \f$ f_i \f$ applied in the selected regions are proportional to the
fluid velocity component \f$ u_i \f$.

\f{eqnarray*}{
   f_i(x) &=& - B(x) u_i(x), \\
   B(x) &=& \kappa_0 + (\kappa_1 - \kappa_0) \xi(x) \frac{q + 1}{q + \xi(x)},
 \f}

where, \f$ x \f$ is the current location in the domain, \f$ \xi: x \mapsto [0,1] \f$
represent an indicator function for the resistance where \f$ \xi(x) = 0 \f$ is a free
flow. \f$ \kappa_i \f$ describes the limits for the force application at \f$ \xi(x)=0 \f$
and \f$ \xi(x)=1 \f$. A penalty parameter \f$ q \f$ help us to reduce numerical problems.

The indicator function will be defined based on the object type. The following
types are currently implemented.

1. `boundary_mesh`, the indicator function for a boundary mesh is computed in
   two steps. First, the signed distance function is computed for the boundary
   mesh. Then, the indicator function is computed using the distance transform
   function specified in the case file.
2. `point_zone`, the indicator function is defined as 1 inside the point zone
   and 0 outside.

Each object are added to a common indicator field by means of a point-wise max
operator. This means that the indicator field will be the union of all the
regions defined by the objects.

To assist correct placement and scaling of objects from external sources, the
meshes can be transformed using the `mesh_transform` object. The object can be
used to apply a transformation to the boundary mesh. The following types are
currently implemented.

1. `none`, no transformation is applied.
2. `bounding_box`, the boundary mesh is transformed to fit inside a box defined
   by `box_min` and `box_max`. The box is defined by two vectors of 3 reals
   each. The `keep_aspect_ratio` keyword can be used to keep the aspect ratio of
   the boundary mesh.

After the indicator field is computed, it is filtered using a filter type
specified in the case file. The filter is used to smooth the indicator field
before computing the Brinkman force. The following types are currently
implemented.

1. `none`, no filtering is applied.

The filtering can be defined for each object separately. Additionally, the
filter can be specified for the entire source term, in which case it will be
applied to the final indicator field, after all sources have been added.

Additional keywords are available to modify the Brinkman force term.

| Name                               | Description                                                                                   | Admissible values                 | Default value |
| ---------------------------------- | --------------------------------------------------------------------------------------------- | --------------------------------- | ------------- |
| `brinkman.limits`                  | Brinkman factor at free-flow (\f$ \kappa_0 \f$) and solid domain (\f$ \kappa_1 \f$).          | Vector of 2 reals.                | -             |
| `brinkman.penalty`                 | Penalty parameter \f$ q \f$ when estimating Brinkman factor.                                  | Real                              | \f$ 1.0 \f$   |
| `objects`                          | Array of JSON objects, defining the objects to be immersed.                                   | Each object must specify a `type` | -             |
| `distance_transform.type`          | How to map from distance field to indicator field.                                            | `step`, `smooth_step`             | -             |
| `distance_transform.value`         | Values used to define the distance transform, such as cut-off distance for the step function. | Real                              | -             |
| `filter.type`                      | Type of filtering applied to the indicator field either globally or for the current object.   | `none`                            | `none`        |
| `mesh_transform.type`              | Apply a transformation to the boundary mesh.                                                  | `bounding_box`, `none`            | `none`        |
| `mesh_transform.box_min`           | Lower left front corner of the box to fit inside.                                             | Vector of 3 reals                 | -             |
| `mesh_transform.box_max`           | Upper right back corner of the box to fit inside.                                             | Vector of 3 reals                 | -             |
| `mesh_transform.keep_aspect_ratio` | Keep the aspect ratio of the boundary mesh.                                                   | `true` or `false`                 | `true`        |

Example of a Brinkman source term where a boundary mesh and a point zone are
combined to define the resistance in the fluid domain. The indicator field for
the boundary mesh is computed using a step function with a cut-off distance of
\f$ 0.1 \f$. The indicator field for the point zone is not filtered.

~~~~~~~~~~~~~~~{.json}
"source_terms": [
   {
      "type": "brinkman",
      "objects": [
         {
            "type": "boundary_mesh",
            "name": "some_mesh.stl",
            "distance_transform": {
               "type": "step",
               "value": 0.1
            },
         },
         {
            "type": "point_zone",
            "name": "cylinder_zone",
            "filter": {
               "type": "none"
            }
         }
      ],
      "brinkman": {
         "limits": [0.0, 100.0],
         "penalty": 1.0
      }
   }
]
~~~~~~~~~~~~~~~


## Linear solver configuration
The mandatory `velocity_solver` and `pressure_solver` objects are used to
configure the solvers for the momentum and pressure-Poisson equation.
The following keywords are used, with the corresponding options.

* `type`, solver type.
  - `cg`, a conjugate gradient solver.
  - `pipecg`, a pipelined conjugate gradient solver.
  - `bicgstab`, a bi-conjugate gradient stabilized solver.
  - `cacg`, a communication-avoiding conjugate gradient solver.
  - `cpldcg`, a coupled conjugate gradient solver.
  - `gmres`, a GMRES solver. Typically used for pressure.
  - `fusedcg`, a conjugate gradient solver optimised for accelerators using kernel fusion.
  - `fcpldcg`, a coupled conjugate gradient solver optimised for accelerators using kernel fusion.
* `preconditioner`, preconditioner type.
  - `jacobi`, a Jacobi preconditioner. Typically used for velocity.
  - `hsmg`, a hybrid-Schwarz multigrid preconditioner. Typically used for pressure.
  - `ident`, an identity matrix (no preconditioner).
* `absolute_tolerance`, tolerance criterion for convergence.
* `max_iterations`, maximum number of iterations before giving up.
* `projection_space_size`, size of the vector space used for accelerating the
   solution procedure. If 0, then the projection space is not used.
   More important for the pressure equation.
* `projection_hold_steps`, steps for which the simulation does not use projection after starting
   or time step changes. E.g. if 5, then the projection space will start to update at the 6th
   time step and the space will be utilized at the 7th time step.

### Flow rate forcing
The optional `flow_rate_force` object can be used to force a particular flow
rate through the domain.
Useful for channel and pipe flows.
The configuration uses the following parameters:

* `direction`, the direction of the flow, defined as 0, 1, or 2, corresponding
  to x, y or z, respectively.
* `value`, the desired flow rate.
* `use_averaged_flow`, whether `value` specifies the domain-averaged (bulk)
   velocity or the volume flow rate.


### Full parameter table
All the parameters are summarized in the table below.
This includes all the subobjects discussed above, as well as keyword parameters
that can be described concisely directly in the table.

| Name                                    | Description                                                                                       | Admissible values                                | Default value |
| --------------------------------------- | ------------------------------------------------------------------------------------------------- | ------------------------------------------------ | ------------- |
| `scheme`                                | The fluid solve type.                                                                             | `pnpn`                                           | -             |
| `Re`                                    | The Reynolds number.                                                                              | Positive real                                    | -             |
| `rho`                                   | The density of the fluid.                                                                         | Positive real                                    | -             |
| `mu`                                    | The dynamic viscosity of the fluid.                                                               | Positive real                                    | -             |
| `output_control`                        | Defines the interpretation of `output_value` to define the frequency of writing checkpoint files. | `nsamples`, `simulationtime`, `tsteps`, `never`  | -             |
| `output_value`                          | The frequency of sampling in terms of `output_control`.                                           | Positive real or integer                         | -             |
| `inflow_condition.type`                 | Velocity inflow condition type.                                                                   | `user`, `uniform`, `blasius`                     | -             |
| `inflow_condition.value`                | Value of the inflow velocity.                                                                     | Vector of 3 reals                                | -             |
| `initial_condition.type`                | Initial condition type.                                                                           | `user`, `uniform`, `blasius`, `field`            | -             |
| `initial_condition.value`               | Value of the velocity initial condition.                                                          | Vector of 3 reals                                | -             |
| `initial_condition.file_name`           | If `"type" = "field"`, the path to the field file to read from.                                   | String ending with `.fld`, `.chkp`, `.nek5000` or `f*****`.  | -             |
| `initial_condition.sample_index`        | If `"type" = "field"`, and file type is `fld` or `nek5000`, the index of the file to sampled.     | Positive integer.                                | -1            |
| `initial_condition.previous_mesh`       | If `"type" = "field"`, and file type is `chkp`, the previous mesh from which to interpolate.      | String ending with `.nmsh`.                      | -             |
| `initial_condition.tolerance`           | If `"type" = "field"`, and file type is `chkp`, tolerance to use for mesh interpolation.          | Positive real.                                   | 1e-6          |
| `blasius.delta`                         | Boundary layer thickness in the Blasius profile.                                                  | Positive real                                    | -             |
| `blasius.freestream_velocity`           | Free-stream velocity in the Blasius profile.                                                      | Vector of 3 reals                                | -             |
| `blasius.approximation`                 | Numerical approximation of the Blasius profile.                                                   | `linear`, `quadratic`, `cubic`, `quartic`, `sin` | -             |
| `source_terms`                          | Array of JSON objects, defining additional source terms.                                          | See list of source terms above                   | -             |
| `boundary_types`                        | Boundary types/conditions labels.                                                                 | Array of strings                                 | -             |
| `velocity_solver.type`                  | Linear solver for the momentum equation.                                                          | `cg`, `pipecg`, `bicgstab`, `cacg`, `gmres`      | -             |
| `velocity_solver.preconditioner`        | Linear solver preconditioner for the momentum equation.                                           | `ident`, `hsmg`, `jacobi`                        | -             |
| `velocity_solver.absolute_tolerance`    | Linear solver convergence criterion for the momentum equation.                                    | Positive real                                    | -             |
| `velocity_solver.maxiter`               | Linear solver max iteration count for the momentum equation.                                      | Positive real                                    | 800           |
| `velocity_solver.projection_space_size` | Projection space size for the momentum equation.                                                  | Positive integer                                 | 20            |
| `velocity_solver.projection_hold_steps` | Holding steps of the projection for the momentum equation.                                        | Positive integer                                 | 5             |
| `pressure_solver.type`                  | Linear solver for the momentum equation.                                                          | `cg`, `pipecg`, `bicgstab`, `cacg`, `gmres`      | -             |
| `pressure_solver.preconditioner`        | Linear solver preconditioner for the momentum equation.                                           | `ident`, `hsmg`, `jacobi`                        | -             |
| `pressure_solver.absolute_tolerance`    | Linear solver convergence criterion for the momentum equation.                                    | Positive real                                    | -             |
| `pressure_solver.maxiter`               | Linear solver max iteration count for the momentum equation.                                      | Positive real                                    | 800           |
| `pressure_solver.projection_space_size` | Projection space size for the momentum equation.                                                  | Positive integer                                 | 20            |
| `pressure_solver.projection_hold_steps` | Holding steps of the projection for the momentum equation.                                        | Positive integer                                 | 5             |
| `flow_rate_force.direction`             | Direction of the forced flow.                                                                     | 0, 1, 2                                          | -             |
| `flow_rate_force.value`                 | Bulk velocity or volumetric flow rate.                                                            | Positive real                                    | -             |
| `flow_rate_force.use_averaged_flow`     | Whether bulk velocity or volumetric flow rate is given by the `value` parameter.                  | `true` or `false`                                | -             |
| `freeze`                                | Whether to fix the velocity field at initial conditions.                                          | `true` or `false`                                | `false`       |

## Scalar {#case-file_scalar}
The scalar object allows to add a scalar transport equation to the solution.
The solution variable is called `s`, but saved as `temperature` in the fld
 files.
Some properties of the object are inherited from `fluid`: the properties of the
linear solver, the value of the density, and the output
control.

### Material properties

The scalar equation requires defining additional material properties: the
specific heat capacity and thermal conductivity. These are provided as `cp` and
`lambda`. Similarly to the fluid, one can provide the Peclet number, `Pe`, as an
alternative. In this case, `cp` is set to 1 and `lambda` to the inverse of `Pe`.

As for the fluid, turbulence modelling is enabled by setting the `nut_field` to
the name matching that set for the simulation component with the LES model.
Additionally, the turbulent Prandtl number, `Pr_t` should be set. The eddy
viscosity values will be divided by it to produce eddy diffusivity.

### Boundary types

The boundary conditions for the scalar are specified through the
`boundary_types` keyword.

The value of the keyword is an array of strings, with the following possible values:
* Standard boundary conditions
  * `d=x`, sets a uniform Dirichlet boundary of value `x` (e.g. `d=1` to set 
  `s` to `1` on the boundary, see the Rayleigh-Benard example case).
  
* Advanced boundary conditions
    * `d_s`, a Dirichlet boundary condition for more complex, non-uniform 
    and/or time-dependent profiles. This boundary condition uses a 
    [more advanced user interface](#user-file_field-dirichlet-update).

### Initial conditions

The object `initial_condition` is used to provide initial conditions.
It is mandatory.
The means of prescribing the values are controlled via the `type` keyword:

1. `user`, the values are set inside the compiled user file as explained in the 
[user defined initial condition](@ref user-file_user-ic) section of the user
file documentation.
2. `uniform`, the value is a constant scalar, looked up under the `value`
   keyword.
3. `point_zone`, the values are set to a constant base value, supplied under the
   `base_value` keyword, and then assigned a zone value inside a point zone. The
   point zone is specified by the `name` keyword, and should be defined in the
   `case.point_zones` object. See more about point zones @ref point-zones.md.

### Source terms

The configuration of source terms is the same as for the fluid. A demonstration
of using source terms for the scalar can be found in the `scalar_mms` example.

<<<<<<< HEAD
| Name                              | Description                                                                                   | Admissible values                        | Default value |
| --------------------------------- | --------------------------------------------------------------------------------------------- | ---------------------------------------- | ------------- |
| `enabled`                         | Whether to enable the scalar computation.                                                     | `true` or `false`                        | `true`        |
| `Pe`                              | The Peclet number.                                                                            | Positive real                            | -             |
| `cp`                              | Specific heat cpacity.                                                                        | Positive real                            | -             |
| `lambda`                          | Thermal conductivity.                                                                         | Positive real                            | -             |
| `nut_field`                       | Name of the turbulent kinematic viscosity field.                                              | String                                   | Empty string  |
| `Pr_t`                            | Turbulent Prandtl number                                                                      | Positive real                            | -             |
| `boundary_types`                  | Boundary types/conditions labels.                                                             | Array of strings                         | -             |
| `initial_condition.type`          | Initial condition type.                                                                       | `user`, `uniform`, `point_zone`, `field` | -             |
| `initial_condition.value`         | Value of the velocity initial condition.                                                      | Real                                     | -             |
| `initial_condition.file_name`     | If `"type" = "field"`, the path to the field file to read from.                               | String ending with `.fld`, `.chkp`, `.nek5000` or `f*****`.  | -             |
| `initial_condition.sample_index`  | If `"type" = "field"`, and file type is `fld` or `nek5000`, the index of the file to sampled. | Positive integer.                        | -1            |
| `initial_condition.previous_mesh` | If `"type" = "field"`, and file type is `chkp`, the previous mesh from which to interpolate.  | String ending with `.nmsh`.              | -             |
| `initial_condition.tolerance`     | If `"type" = "field"`, and file type is `chkp`, tolerance to use for mesh interpolation.      | Positive real.                           | 1e-6          |
| `source_terms`                    | Array of JSON objects, defining additional source terms.                                      | See list of source terms above           | -             |
=======
### Full parameter table

| Name                      | Description                                              | Admissible values               | Default value |
| ------------------------- | -------------------------------------------------------- | ------------------------------- | ------------- |
| `enabled`                 | Whether to enable the scalar computation.                | `true` or `false`               | `true`        |
| `Pe`                      | The Peclet number.                                       | Positive real                   | -             |
| `cp`                      | Specific heat cpacity.                                   | Positive real                   | -             |
| `lambda`                  | Thermal conductivity.                                    | Positive real                   | -             |
| `nut_field`               | Name of the turbulent kinematic viscosity field.         | String                          | Empty string  |
| `Pr_t`                    | Turbulent Prandtl number                                 | Positive real                   | -             |
| `boundary_types`          | Boundary types/conditions labels.                        | Array of strings                | -             |
| `initial_condition.type`  | Initial condition type.                                  | `user`, `uniform`, `point_zone` | -             |
| `initial_condition.value` | Value of the velocity initial condition.                 | Real                            | -             |
| `source_terms`            | Array of JSON objects, defining additional source terms. | See list of source terms above  | -             |
>>>>>>> d91c0874

## Statistics

This object adds the collection of statistics for the fluid fields. For
additional details on the workflow, see the
[corresponding page](@ref statistics-guide) in the user manual.

| Name                | Description                                                          | Admissible values | Default value |
| ------------------- | -------------------------------------------------------------------- | ----------------- | ------------- |
| `enabled`           | Whether to enable the statistics computation.                        | `true` or `false` | `true`        |
| `start_time`        | Time at which to start gathering statistics.                         | Positive real     | 0             |
| `sampling_interval` | Interval, in timesteps, for sampling the flow fields for statistics. | Positive integer  | 10            |

## Simulation components
Simulation components enable the user to perform various additional operations,
which are not strictly necessary to run the solver. An example could be
computing and output of additional fields, e.g. vorticity.

A more detailed description as well as a  full list of available components and
 their setup is provided in a [separate page of the manual](simcomps.md).

## Point zones
Point zones enable the user to select GLL points in the computational domain
according to some geometric criterion. Two predefined geometric shapes are
selectable from the case file, boxes and spheres.

A point zone object defined in the case file can be retrieved from the point
zone registry, `neko_point_zone_registry`, and can be used to perform any
zone-specific operations (e.g. localized source term, probing...). User-specific
point zones can also be added manually to the point zone registry from the user
file.

A more detailed description as well as a  full list of available components and
 their setup is provided in a [separate page of the manual](point-zones.md).

## Runtime statistics

This object adds the collection of runtime statistics (timings) for identified
profiling regions. A region is defined as all functions between a call to
`profiler_start_region(name, id)` and `profiler_end_region(name, id)`. Neko
currently supports 50 regions, with id 1..25 being reserved for internal use.


| Name                | Description                                                          | Admissible values | Default value |
| ------------------- | -------------------------------------------------------------------- | ----------------- | ------------- |
| `enabled`           | Whether to enable gathering of runtime statistics                    | `true` or `false` | `false`       |
| `output_profile`    | Wheter to output all gathered profiling data as a CSV file           | `true` or `false` | `false`       |<|MERGE_RESOLUTION|>--- conflicted
+++ resolved
@@ -536,24 +536,6 @@
 The configuration of source terms is the same as for the fluid. A demonstration
 of using source terms for the scalar can be found in the `scalar_mms` example.
 
-<<<<<<< HEAD
-| Name                              | Description                                                                                   | Admissible values                        | Default value |
-| --------------------------------- | --------------------------------------------------------------------------------------------- | ---------------------------------------- | ------------- |
-| `enabled`                         | Whether to enable the scalar computation.                                                     | `true` or `false`                        | `true`        |
-| `Pe`                              | The Peclet number.                                                                            | Positive real                            | -             |
-| `cp`                              | Specific heat cpacity.                                                                        | Positive real                            | -             |
-| `lambda`                          | Thermal conductivity.                                                                         | Positive real                            | -             |
-| `nut_field`                       | Name of the turbulent kinematic viscosity field.                                              | String                                   | Empty string  |
-| `Pr_t`                            | Turbulent Prandtl number                                                                      | Positive real                            | -             |
-| `boundary_types`                  | Boundary types/conditions labels.                                                             | Array of strings                         | -             |
-| `initial_condition.type`          | Initial condition type.                                                                       | `user`, `uniform`, `point_zone`, `field` | -             |
-| `initial_condition.value`         | Value of the velocity initial condition.                                                      | Real                                     | -             |
-| `initial_condition.file_name`     | If `"type" = "field"`, the path to the field file to read from.                               | String ending with `.fld`, `.chkp`, `.nek5000` or `f*****`.  | -             |
-| `initial_condition.sample_index`  | If `"type" = "field"`, and file type is `fld` or `nek5000`, the index of the file to sampled. | Positive integer.                        | -1            |
-| `initial_condition.previous_mesh` | If `"type" = "field"`, and file type is `chkp`, the previous mesh from which to interpolate.  | String ending with `.nmsh`.              | -             |
-| `initial_condition.tolerance`     | If `"type" = "field"`, and file type is `chkp`, tolerance to use for mesh interpolation.      | Positive real.                           | 1e-6          |
-| `source_terms`                    | Array of JSON objects, defining additional source terms.                                      | See list of source terms above           | -             |
-=======
 ### Full parameter table
 
 | Name                      | Description                                              | Admissible values               | Default value |
@@ -568,7 +550,6 @@
 | `initial_condition.type`  | Initial condition type.                                  | `user`, `uniform`, `point_zone` | -             |
 | `initial_condition.value` | Value of the velocity initial condition.                 | Real                            | -             |
 | `source_terms`            | Array of JSON objects, defining additional source terms. | See list of source terms above  | -             |
->>>>>>> d91c0874
 
 ## Statistics
 
