AC_INIT([neko],[0.0.1])
AM_INIT_AUTOMAKE([foreign])
AM_MAINTAINER_MODE
AC_CONFIG_MACRO_DIR([m4])
AC_LANG(Fortran)
AC_PROG_RANLIB
AC_PROG_INSTALL


AC_ARG_ENABLE(contrib,
              AC_HELP_STRING([--enable-contrib],
              [Compile various tools]), 
              [enable_contrib=${enableval}], [enable_contrib=yes])

# Test for a sane fortran environment (^-^)
AC_PROG_FC(,90)
#AC_FC_MODULE_EXTENSION
#AX_F90_MODULE_FLAG
AX_COARRAY
AX_DTYPE_IO

AX_BLAS

# Test for a working MPI compiler
AX_MPI([have_mpi=yes], [have_mpi=no])
if test "x${have_mpi}" != xno; then
   FC="$MPIFC"
   LIBS="$MPILIBS $LIBS"
#   AC_LANG(C)
#   AX_MPI([have_mpi=yes],[have_mpi=no])
#   if  test "x${have_mpi}" != xno; then
#       CC="$MPICC"
#   else
#       AC_MSG_ERROR([Can't find a suitable C MPI compiler])
#   fi
   AC_LANG(Fortran)
else
   AC_MSG_ERROR([Can't find a suitable MPI compiler])   
fi

#AX_PARMETIS
#if test "${PARMETIS_LIBS}"; then
#   LIBS="$PARMETIS_LIBS $LIBS"
#fi			

#AX_GSLIB
#if test "${GSLIB_LIBS}"; then
#   LIBS="$GSLIB_LIBS $LIBS"
#else
#   AC_MSG_ERROR([Can't find a suitable Gather-Scatter library])
#fi			


# Checks for Doxygen
AC_CHECK_PROGS([DOXYGEN], [doxygen])
if test -n "$DOXYGEN"; then
  AC_CHECK_PROGS([DOXYGEN_DEPS], [dot])
fi
AM_CONDITIONAL([ENABLE_DOXYGEN], [test -n "$DOXYGEN_DEPS"])

# Checks for makedepf90
AC_CHECK_PROGS([MAKEDEPF90], [makedepf90])
AM_CONDITIONAL([ENABLE_MAKEDEPF90], [test -n "$MAKEDEPF90"])

# Checks for pFUnit
AX_PFUNIT


AC_CONFIG_FILES([Makefile src/Makefile tests/Makefile neko.pc])

# Config tests
AC_CONFIG_FILES([tests/stack/Makefile\
		 tests/tuple/Makefile\
 		 tests/point/Makefile\
		 tests/htable/Makefile\
		 tests/uset/Makefile\
		 tests/quad/Makefile\
		 tests/hex/Makefile\
		 tests/math/Makefile\
		 tests/mesh/Makefile\
		 tests/dofmap/Makefile\
<<<<<<< HEAD
         tests/gather_scatter/Makefile])
=======
		 tests/krylov/Makefile])
>>>>>>> 1671cb0e

if test "x${enable_contrib}" = xyes; then
   AC_CONFIG_FILES([contrib/Makefile
		    contrib/rea2nbin/Makefile])
fi
# Doxygen
AC_CONFIG_FILES([doc/Doxyfile doc/Makefile])

AC_OUTPUT<|MERGE_RESOLUTION|>--- conflicted
+++ resolved
@@ -79,11 +79,8 @@
 		 tests/math/Makefile\
 		 tests/mesh/Makefile\
 		 tests/dofmap/Makefile\
-<<<<<<< HEAD
-         tests/gather_scatter/Makefile])
-=======
+         tests/gather_scatter/Makefile\
 		 tests/krylov/Makefile])
->>>>>>> 1671cb0e
 
 if test "x${enable_contrib}" = xyes; then
    AC_CONFIG_FILES([contrib/Makefile
