! Copyright (c) 2021-2024, The Neko Authors
! All rights reserved.
!
! Redistribution and use in source and binary forms, with or without
! modification, are permitted provided that the following conditions
! are met:
!
!   * Redistributions of source code must retain the above copyright
!     notice, this list of conditions and the following disclaimer.
!
!   * Redistributions in binary form must reproduce the above
!     copyright notice, this list of conditions and the following
!     disclaimer in the documentation and/or other materials provided
!     with the distribution.
!
!   * Neither the name of the authors nor the names of its
!     contributors may be used to endorse or promote products derived
!     from this software without specific prior written permission.
!
! THIS SOFTWARE IS PROVIDED BY THE COPYRIGHT HOLDERS AND CONTRIBUTORS
! "AS IS" AND ANY EXPRESS OR IMPLIED WARRANTIES, INCLUDING, BUT NOT
! LIMITED TO, THE IMPLIED WARRANTIES OF MERCHANTABILITY AND FITNESS
! FOR A PARTICULAR PURPOSE ARE DISCLAIMED. IN NO EVENT SHALL THE
! COPYRIGHT OWNER OR CONTRIBUTORS BE LIABLE FOR ANY DIRECT, INDIRECT,
! INCIDENTAL, SPECIAL, EXEMPLARY, OR CONSEQUENTIAL DAMAGES (INCLUDING,
! BUT NOT LIMITED TO, PROCUREMENT OF SUBSTITUTE GOODS OR SERVICES;
! LOSS OF USE, DATA, OR PROFITS; OR BUSINESS INTERRUPTION) HOWEVER
! CAUSED AND ON ANY THEORY OF LIABILITY, WHETHER IN CONTRACT, STRICT
! LIABILITY, OR TORT (INCLUDING NEGLIGENCE OR OTHERWISE) ARISING IN
! ANY WAY OUT OF THE USE OF THIS SOFTWARE, EVEN IF ADVISED OF THE
! POSSIBILITY OF SUCH DAMAGE.
!
!> Operators CPU backend
module opr_cpu
  use num_types, only : rp
  use space, only : space_t
  use coefs, only : coef_t
  use math, only : sub3, copy, rzero, PI
  use field, only : field_t
  use gather_scatter, only : GS_OP_ADD
  use mathops, only : opcolv
  implicit none
  private

  public :: opr_cpu_dudxyz, opr_cpu_opgrad, opr_cpu_cdtp, &
       opr_cpu_conv1, opr_cpu_curl, opr_cpu_cfl, opr_cpu_lambda2

  interface     
     module subroutine opr_cpu_dudxyz(du, u, dr, ds, dt, coef)
       type(coef_t), intent(in), target :: coef
       real(kind=rp), intent(inout), &
            dimension(coef%Xh%lx, coef%Xh%ly, coef%Xh%lz, coef%msh%nelv) :: du
       real(kind=rp), intent(in), &
            dimension(coef%Xh%lx, coef%Xh%ly, coef%Xh%lz, coef%msh%nelv) :: &
            u, dr, ds, dt
     end subroutine opr_cpu_dudxyz

     module subroutine opr_cpu_opgrad(ux, uy, uz, u, coef, e_start, e_end)
       type(coef_t), intent(in) :: coef
       integer, intent(in) :: e_start, e_end
       real(kind=rp), intent(inout) :: ux(coef%Xh%lxyz, e_end - e_start + 1)
       real(kind=rp), intent(inout) :: uy(coef%Xh%lxyz, e_end - e_start + 1)
       real(kind=rp), intent(inout) :: uz(coef%Xh%lxyz, e_end - e_start + 1)
       real(kind=rp), intent(in) :: u(coef%Xh%lxyz, e_end - e_start + 1)
     end subroutine opr_cpu_opgrad

     module subroutine opr_cpu_cdtp(dtx, x, dr, ds, dt, coef)
       type(coef_t), intent(in) :: coef
       real(kind=rp), intent(inout) :: dtx(coef%Xh%lxyz, coef%msh%nelv)
       real(kind=rp), intent(inout) :: x(coef%Xh%lxyz, coef%msh%nelv)
       real(kind=rp), intent(in) :: dr(coef%Xh%lxyz, coef%msh%nelv)
       real(kind=rp), intent(in) :: ds(coef%Xh%lxyz, coef%msh%nelv)
       real(kind=rp), intent(in) :: dt(coef%Xh%lxyz, coef%msh%nelv)
     end subroutine opr_cpu_cdtp

     module subroutine opr_cpu_conv1(du, u, vx, vy, vz, Xh, &
          coef, e_start, e_end)
        type(space_t), intent(in) :: Xh
        type(coef_t), intent(in) :: coef
        integer, intent(in) :: e_start, e_end
        real(kind=rp), intent(inout) ::  du(Xh%lxyz, e_end - e_start + 1)
        real(kind=rp), intent(inout) :: &
             u(Xh%lx, Xh%ly, Xh%lz, e_end - e_start + 1)
        real(kind=rp), intent(inout) ::  &
             vx(Xh%lx, Xh%ly, Xh%lz, e_end - e_start + 1)
        real(kind=rp), intent(inout) ::  &
             vy(Xh%lx, Xh%ly, Xh%lz, e_end - e_start + 1)
        real(kind=rp), intent(inout) ::  &
             vz(Xh%lx, Xh%ly, Xh%lz, e_end - e_start + 1)
      end subroutine opr_cpu_conv1
  end interface

<<<<<<< HEAD
  end subroutine opr_cpu_opgrad

  subroutine opr_cpu_cdtp(dtx, x, dr, ds, dt, coef, e_start, e_end)
    type(coef_t), intent(in) :: coef
    integer, intent(in) :: e_start, e_end
    real(kind=rp), dimension(coef%Xh%lxyz,e_end-e_start+1), intent(inout) :: dtx
    real(kind=rp), dimension(coef%Xh%lxyz,e_end-e_start+1), intent(inout) :: x
    real(kind=rp), dimension(coef%Xh%lxyz,e_end-e_start+1), intent(in) :: dr
    real(kind=rp), dimension(coef%Xh%lxyz,e_end-e_start+1), intent(in) :: ds
    real(kind=rp), dimension(coef%Xh%lxyz,e_end-e_start+1), intent(in) :: dt
    integer :: e_len
    e_len = e_end-e_start+1

    associate(Xh => coef%Xh, msh => coef%msh, dof => coef%dof)
      select case(Xh%lx)
      case(14)
         call cpu_cdtp_lx14(dtx, x, &
         dr(1,e_start), ds(1,e_start), dt(1,e_start), &
              Xh%dxt, Xh%dyt, Xh%dzt, Xh%w3, e_len)
      case(13)
         call cpu_cdtp_lx13(dtx, x, &
         dr(1,e_start), ds(1,e_start), dt(1,e_start), &
              Xh%dxt, Xh%dyt, Xh%dzt, Xh%w3, e_len)
      case(12)
         call cpu_cdtp_lx12(dtx, x, &
         dr(1,e_start), ds(1,e_start), dt(1,e_start), &
              Xh%dxt, Xh%dyt, Xh%dzt, Xh%w3, e_len)
      case(11)
         call cpu_cdtp_lx11(dtx, x, &
         dr(1,e_start), ds(1,e_start), dt(1,e_start), &
              Xh%dxt, Xh%dyt, Xh%dzt, Xh%w3, e_len)
      case(10)
         call cpu_cdtp_lx10(dtx, x, &
         dr(1,e_start), ds(1,e_start), dt(1,e_start), &
              Xh%dxt, Xh%dyt, Xh%dzt, Xh%w3, e_len)
      case(9)
         call cpu_cdtp_lx9(dtx, x, &
         dr(1,e_start), ds(1,e_start), dt(1,e_start), &
              Xh%dxt, Xh%dyt, Xh%dzt, Xh%w3, e_len)
      case(8)
         call cpu_cdtp_lx8(dtx, x, &
         dr(1,e_start), ds(1,e_start), dt(1,e_start), &
              Xh%dxt, Xh%dyt, Xh%dzt, Xh%w3, e_len)
      case(7)
         call cpu_cdtp_lx7(dtx, x, &
         dr(1,e_start), ds(1,e_start), dt(1,e_start), &
              Xh%dxt, Xh%dyt, Xh%dzt, Xh%w3, e_len)
      case(6)
         call cpu_cdtp_lx6(dtx, x, &
         dr(1,e_start), ds(1,e_start), dt(1,e_start), &
              Xh%dxt, Xh%dyt, Xh%dzt, Xh%w3, e_len)
      case(5)
         call cpu_cdtp_lx5(dtx, x, &
         dr(1,e_start), ds(1,e_start), dt(1,e_start), &
              Xh%dxt, Xh%dyt, Xh%dzt, Xh%w3, e_len)
      case(4)
         call cpu_cdtp_lx4(dtx, x, &
         dr(1,e_start), ds(1,e_start), dt(1,e_start), &
              Xh%dxt, Xh%dyt, Xh%dzt, Xh%w3, e_len)
      case(3)
         call cpu_cdtp_lx3(dtx, x, &
         dr(1,e_start), ds(1,e_start), dt(1,e_start), &
              Xh%dxt, Xh%dyt, Xh%dzt, Xh%w3, e_len)
      case(2)
         call cpu_cdtp_lx2(dtx, x, &
         dr(1,e_start), ds(1,e_start), dt(1,e_start), &
              Xh%dxt, Xh%dyt, Xh%dzt, Xh%w3, e_len)
      case default
         call cpu_cdtp_lx(dtx, x, &
         dr(1,e_start), ds(1,e_start), dt(1,e_start), &
              Xh%dxt, Xh%dyt, Xh%dzt, Xh%w3, e_len, Xh%lx)
      end select
    end associate

  end subroutine opr_cpu_cdtp

  subroutine opr_cpu_conv1(du, u, vx, vy, vz, Xh, coef, e_start, e_end)
    type(space_t), intent(in) :: Xh
    type(coef_t), intent(in) :: coef
    integer, intent(in) :: e_start, e_end
    real(kind=rp), intent(inout) ::  du(Xh%lxyz,e_end-e_start+1)
    real(kind=rp), intent(inout), dimension(Xh%lx,Xh%ly,Xh%lz,e_end-e_start+1) ::  u
    real(kind=rp), intent(inout), dimension(Xh%lx,Xh%ly,Xh%lz,e_end-e_start+1) ::  vx
    real(kind=rp), intent(inout), dimension(Xh%lx,Xh%ly,Xh%lz,e_end-e_start+1) ::  vy
    real(kind=rp), intent(inout), dimension(Xh%lx,Xh%ly,Xh%lz,e_end-e_start+1) ::  vz
    integer :: e_len

    e_len = e_end-e_start+1
    associate(drdx => coef%drdx, drdy => coef%drdy, drdz => coef%drdz, &
         dsdx => coef%dsdx, dsdy => coef%dsdy, dsdz => coef%dsdz, &
         dtdx => coef%dtdx, dtdy => coef%dtdy, dtdz => coef%dtdz, &
         jacinv => coef%jacinv)
      select case(Xh%lx)
      case(14)
         call cpu_conv1_lx14(du, u, vx, vy, vz, Xh%dx, Xh%dy, Xh%dz, &
              drdx(1,1,1,e_start), dsdx(1,1,1,e_start), dtdx(1,1,1,e_start), &
              drdy(1,1,1,e_start), dsdy(1,1,1,e_start), dtdy(1,1,1,e_start), &
              drdz(1,1,1,e_start), dsdz(1,1,1,e_start), dtdz(1,1,1,e_start), &
              jacinv(1,1,1,e_start), e_len)
      case(13)
         call cpu_conv1_lx13(du, u, vx, vy, vz, Xh%dx, Xh%dy, Xh%dz, &
              drdx(1,1,1,e_start), dsdx(1,1,1,e_start), dtdx(1,1,1,e_start), &
              drdy(1,1,1,e_start), dsdy(1,1,1,e_start), dtdy(1,1,1,e_start), &
              drdz(1,1,1,e_start), dsdz(1,1,1,e_start), dtdz(1,1,1,e_start), &
              jacinv(1,1,1,e_start), e_len)
      case(12)
         call cpu_conv1_lx12(du, u, vx, vy, vz, Xh%dx, Xh%dy, Xh%dz, &
              drdx(1,1,1,e_start), dsdx(1,1,1,e_start), dtdx(1,1,1,e_start), &
              drdy(1,1,1,e_start), dsdy(1,1,1,e_start), dtdy(1,1,1,e_start), &
              drdz(1,1,1,e_start), dsdz(1,1,1,e_start), dtdz(1,1,1,e_start), &
              jacinv(1,1,1,e_start), e_len)
      case(11)
         call cpu_conv1_lx11(du, u, vx, vy, vz, Xh%dx, Xh%dy, Xh%dz, &
              drdx(1,1,1,e_start), dsdx(1,1,1,e_start), dtdx(1,1,1,e_start), &
              drdy(1,1,1,e_start), dsdy(1,1,1,e_start), dtdy(1,1,1,e_start), &
              drdz(1,1,1,e_start), dsdz(1,1,1,e_start), dtdz(1,1,1,e_start), &
              jacinv(1,1,1,e_start), e_len)
      case(10)
         call cpu_conv1_lx10(du, u, vx, vy, vz, Xh%dx, Xh%dy, Xh%dz, &
              drdx(1,1,1,e_start), dsdx(1,1,1,e_start), dtdx(1,1,1,e_start), &
              drdy(1,1,1,e_start), dsdy(1,1,1,e_start), dtdy(1,1,1,e_start), &
              drdz(1,1,1,e_start), dsdz(1,1,1,e_start), dtdz(1,1,1,e_start), &
              jacinv(1,1,1,e_start), e_len)
      case(9)
         call cpu_conv1_lx9(du, u, vx, vy, vz, Xh%dx, Xh%dy, Xh%dz, &
              drdx(1,1,1,e_start), dsdx(1,1,1,e_start), dtdx(1,1,1,e_start), &
              drdy(1,1,1,e_start), dsdy(1,1,1,e_start), dtdy(1,1,1,e_start), &
              drdz(1,1,1,e_start), dsdz(1,1,1,e_start), dtdz(1,1,1,e_start), &
              jacinv(1,1,1,e_start), e_len)
      case(8)
         call cpu_conv1_lx8(du, u, vx, vy, vz, Xh%dx, Xh%dy, Xh%dz, &
              drdx(1,1,1,e_start), dsdx(1,1,1,e_start), dtdx(1,1,1,e_start), &
              drdy(1,1,1,e_start), dsdy(1,1,1,e_start), dtdy(1,1,1,e_start), &
              drdz(1,1,1,e_start), dsdz(1,1,1,e_start), dtdz(1,1,1,e_start), &
              jacinv(1,1,1,e_start), e_len)
      case(7)
         call cpu_conv1_lx7(du, u, vx, vy, vz, Xh%dx, Xh%dy, Xh%dz, &
              drdx(1,1,1,e_start), dsdx(1,1,1,e_start), dtdx(1,1,1,e_start), &
              drdy(1,1,1,e_start), dsdy(1,1,1,e_start), dtdy(1,1,1,e_start), &
              drdz(1,1,1,e_start), dsdz(1,1,1,e_start), dtdz(1,1,1,e_start), &
              jacinv(1,1,1,e_start), e_len)
      case(6)
         call cpu_conv1_lx6(du, u, vx, vy, vz, Xh%dx, Xh%dy, Xh%dz, &
              drdx(1,1,1,e_start), dsdx(1,1,1,e_start), dtdx(1,1,1,e_start), &
              drdy(1,1,1,e_start), dsdy(1,1,1,e_start), dtdy(1,1,1,e_start), &
              drdz(1,1,1,e_start), dsdz(1,1,1,e_start), dtdz(1,1,1,e_start), &
              jacinv(1,1,1,e_start), e_len)
      case(5)
         call cpu_conv1_lx5(du, u, vx, vy, vz, Xh%dx, Xh%dy, Xh%dz, &
              drdx(1,1,1,e_start), dsdx(1,1,1,e_start), dtdx(1,1,1,e_start), &
              drdy(1,1,1,e_start), dsdy(1,1,1,e_start), dtdy(1,1,1,e_start), &
              drdz(1,1,1,e_start), dsdz(1,1,1,e_start), dtdz(1,1,1,e_start), &
              jacinv(1,1,1,e_start), e_len)
      case(4)
         call cpu_conv1_lx4(du, u, vx, vy, vz, Xh%dx, Xh%dy, Xh%dz, &
              drdx(1,1,1,e_start), dsdx(1,1,1,e_start), dtdx(1,1,1,e_start), &
              drdy(1,1,1,e_start), dsdy(1,1,1,e_start), dtdy(1,1,1,e_start), &
              drdz(1,1,1,e_start), dsdz(1,1,1,e_start), dtdz(1,1,1,e_start), &
              jacinv(1,1,1,e_start), e_len)
      case(3)
         call cpu_conv1_lx3(du, u, vx, vy, vz, Xh%dx, Xh%dy, Xh%dz, &
              drdx(1,1,1,e_start), dsdx(1,1,1,e_start), dtdx(1,1,1,e_start), &
              drdy(1,1,1,e_start), dsdy(1,1,1,e_start), dtdy(1,1,1,e_start), &
              drdz(1,1,1,e_start), dsdz(1,1,1,e_start), dtdz(1,1,1,e_start), &
              jacinv(1,1,1,e_start), e_len)
      case(2)
         call cpu_conv1_lx2(du, u, vx, vy, vz, Xh%dx, Xh%dy, Xh%dz, &
              drdx(1,1,1,e_start), dsdx(1,1,1,e_start), dtdx(1,1,1,e_start), &
              drdy(1,1,1,e_start), dsdy(1,1,1,e_start), dtdy(1,1,1,e_start), &
              drdz(1,1,1,e_start), dsdz(1,1,1,e_start), dtdz(1,1,1,e_start), &
              jacinv(1,1,1,e_start), e_len)
      case default
         call cpu_conv1_lx(du, u, vx, vy, vz, Xh%dx, Xh%dy, Xh%dz, &
              drdx(1,1,1,e_start), dsdx(1,1,1,e_start), dtdx(1,1,1,e_start), &
              drdy(1,1,1,e_start), dsdy(1,1,1,e_start), dtdy(1,1,1,e_start), &
              drdz(1,1,1,e_start), dsdz(1,1,1,e_start), dtdz(1,1,1,e_start), &
              jacinv(1,1,1,e_start), e_len, Xh%lx)
      end select
    end associate

  end subroutine opr_cpu_conv1
=======
contains
>>>>>>> 4a403e4e

  subroutine opr_cpu_curl(w1, w2, w3, u1, u2, u3, work1, work2, c_Xh)
    type(field_t), intent(inout) :: w1
    type(field_t), intent(inout) :: w2
    type(field_t), intent(inout) :: w3
    type(field_t), intent(inout) :: u1
    type(field_t), intent(inout) :: u2
    type(field_t), intent(inout) :: u3
    type(field_t), intent(inout) :: work1
    type(field_t), intent(inout) :: work2
    type(coef_t), intent(in)  :: c_Xh
    integer :: gdim, n

    n = w1%dof%size()
    gdim = c_Xh%msh%gdim

    !     this%work1=dw/dy ; this%work2=dv/dz
    call opr_cpu_dudxyz(work1%x, u3%x, c_Xh%drdy, c_Xh%dsdy, c_Xh%dtdy, c_Xh)
    if (gdim .eq. 3) then
       call opr_cpu_dudxyz(work2%x, u2%x, c_Xh%drdz, c_Xh%dsdz, c_Xh%dtdz, c_Xh)
       call sub3(w1%x, work1%x, work2%x, n)
    else
       call copy(w1%x, work1%x, n)
    end if
    !     this%work1=du/dz ; this%work2=dw/dx
    if (gdim .eq. 3) then
       call opr_cpu_dudxyz(work1%x, u1%x, c_Xh%drdz, c_Xh%dsdz, c_Xh%dtdz, c_Xh)
       call opr_cpu_dudxyz(work2%x, u3%x, c_Xh%drdx, c_Xh%dsdx, c_Xh%dtdx, c_Xh)
       call sub3(w2%x, work1%x, work2%x, n)
    else
       call rzero(work1%x, n)
       call opr_cpu_dudxyz(work2%x, u3%x, c_Xh%drdx, c_Xh%dsdx, c_Xh%dtdx, c_Xh)
       call sub3(w2%x, work1%x, work2%x, n)
    end if
    !     this%work1=dv/dx ; this%work2=du/dy
    call opr_cpu_dudxyz(work1%x, u2%x, c_Xh%drdx, c_Xh%dsdx, c_Xh%dtdx, c_Xh)
    call opr_cpu_dudxyz(work2%x, u1%x, c_Xh%drdy, c_Xh%dsdy, c_Xh%dtdy, c_Xh)
    call sub3(w3%x, work1%x, work2%x, n)
    !!    BC dependent, Needs to change if cyclic

    call opcolv(w1%x, w2%x, w3%x, c_Xh%B, gdim, n)
    call c_Xh%gs_h%op(w1, GS_OP_ADD)
    call c_Xh%gs_h%op(w2, GS_OP_ADD)
    call c_Xh%gs_h%op(w3, GS_OP_ADD)
    call opcolv(w1%x, w2%x, w3%x, c_Xh%Binv, gdim, n)

  end subroutine opr_cpu_curl

  function opr_cpu_cfl(dt, u, v, w, Xh, coef, nelv, gdim) result(cfl)
    type(space_t) :: Xh
    type(coef_t) :: coef
    integer :: nelv, gdim
    real(kind=rp) :: dt
    real(kind=rp), dimension(Xh%lx, Xh%ly, Xh%lz, nelv) ::  u, v, w
    real(kind=rp) :: cflr, cfls, cflt, cflm
    real(kind=rp) :: ur, us, ut
    real(kind=rp) :: cfl
    integer :: i, j, k, e
    cfl = 0d0
    if (gdim .eq. 3) then
       do e = 1, nelv
          do k = 1, Xh%lz
             do j = 1, Xh%ly
                do i = 1, Xh%lx
                   ur = ( u(i,j,k,e)*coef%drdx(i,j,k,e) &
                      +   v(i,j,k,e)*coef%drdy(i,j,k,e) &
                      +   w(i,j,k,e)*coef%drdz(i,j,k,e) ) * coef%jacinv(i,j,k,e)
                   us = ( u(i,j,k,e)*coef%dsdx(i,j,k,e) &
                      +   v(i,j,k,e)*coef%dsdy(i,j,k,e) &
                      +   w(i,j,k,e)*coef%dsdz(i,j,k,e) ) * coef%jacinv(i,j,k,e)
                   ut = ( u(i,j,k,e)*coef%dtdx(i,j,k,e) &
                      +   v(i,j,k,e)*coef%dtdy(i,j,k,e) &
                      +   w(i,j,k,e)*coef%dtdz(i,j,k,e) ) * coef%jacinv(i,j,k,e)

                   cflr = abs(dt*ur*Xh%dr_inv(i))
                   cfls = abs(dt*us*Xh%ds_inv(j))
                   cflt = abs(dt*ut*Xh%dt_inv(k))

                   cflm = cflr + cfls + cflt
                   cfl  = max(cfl, cflm)
                end do
             end do
          end do
       end do
    else
       do e = 1, nelv
          do j = 1, Xh%ly
             do i = 1, Xh%lx
                ur = ( u(i,j,1,e)*coef%drdx(i,j,1,e) &
                   +   v(i,j,1,e)*coef%drdy(i,j,1,e) ) * coef%jacinv(i,j,1,e)
                us = ( u(i,j,1,e)*coef%dsdx(i,j,1,e) &
                   +   v(i,j,1,e)*coef%dsdy(i,j,1,e) ) * coef%jacinv(i,j,1,e)

                cflr = abs(dt*ur*Xh%dr_inv(i))
                cfls = abs(dt*us*Xh%ds_inv(j))

                cflm = cflr + cfls
                cfl  = max(cfl, cflm)

             end do
          end do
       end do
    end if
  end function opr_cpu_cfl

  subroutine opr_cpu_lambda2(lambda2, u, v, w, coef)
    type(coef_t), intent(in) :: coef
    type(field_t), intent(inout) :: lambda2
    type(field_t), intent(in) :: u, v, w
    real(kind=rp) :: grad(coef%Xh%lxyz,3,3)
    integer :: e, i
    real(kind=rp) :: eigen(3), B, C, D, q, r, theta, l2
    real(kind=rp) :: s11, s22, s33, s12, s13, s23, o12, o13, o23
    real(kind=rp) :: a11, a22, a33, a12, a13, a23
    real(kind=rp) :: msk1, msk2, msk3

    do e = 1, coef%msh%nelv
       call opr_cpu_opgrad(grad(1,1,1), grad(1,1,2), grad(1,1,3), &
                           u%x(1,1,1,e), coef,e,e)
       call opr_cpu_opgrad(grad(1,2,1), grad(1,2,2), grad(1,2,3), &
                           v%x(1,1,1,e), coef,e,e)
       call opr_cpu_opgrad(grad(1,3,1), grad(1,3,2), grad(1,3,3), &
                           w%x(1,1,1,e), coef,e,e)

       do i = 1, coef%Xh%lxyz
          s11 = grad(i,1,1)
          s22 = grad(i,2,2)
          s33 = grad(i,3,3)

          
          s12 = 0.5*(grad(i,1,2) + grad(i,2,1))
          s13 = 0.5*(grad(i,1,3) + grad(i,3,1))
          s23 = 0.5*(grad(i,2,3) + grad(i,3,2))
          
          o12 = 0.5*(grad(i,1,2) - grad(i,2,1))
          o13 = 0.5*(grad(i,1,3) - grad(i,3,1))
          o23 = 0.5*(grad(i,2,3) - grad(i,3,2))

          a11 = s11*s11 + s12*s12 + s13*s13 - o12*o12 - o13*o13
          a12 = s11 * s12  +  s12 * s22  +  s13 * s23 - o13 * o23
          a13 = s11 * s13  +  s12 * s23  +  s13 * s33 + o12 * o23

          a22 = s12*s12 + s22*s22 + s23*s23 - o12*o12 - o23*o23
          a23 = s12 * s13 + s22 * s23 + s23 * s33 - o12 * o13
          a33 = s13*s13 + s23*s23 + s33*s33 - o13*o13 - o23*o23


          B = -(a11 + a22 + a33)
          C = -(a12*a12 + a13*a13 + a23*a23 &
              - a11 * a22 - a11 * a33 - a22 * a33)
          D = -(2.0 * a12 * a13 * a23 - a11 * a23*a23 &
              - a22 * a13*a13 - a33 * a12*a12  +  a11 * a22 * a33)


          q = (3.0 * C - B*B) / 9.0
          r = (9.0 * C * B - 27.0 * D - 2.0 * B*B*B) / 54.0
          theta = acos( r / sqrt(-q*q*q) )
          
          eigen(1) = 2.0 * sqrt(-q) * cos(theta / 3.0) - B / 3.0
          eigen(2) = 2.0 * sqrt(-q) * cos((theta + 2.0 * pi) / 3.0) - B / 3.0
          eigen(3) = 2.0 * sqrt(-q) * cos((theta + 4.0 * pi) / 3.0) - B / 3.0

          msk1 = merge(1.0_rp, 0.0_rp, eigen(2) .le. eigen(1) &
                       .and. eigen(1) .le. eigen(3) .or.  eigen(3) &
                       .le. eigen(1) .and. eigen(1) .le. eigen(2) )
          msk2 = merge(1.0_rp, 0.0_rp, eigen(1) .le. eigen(2) &
                       .and. eigen(2) .le. eigen(3) .or. eigen(3) &
                       .le. eigen(2) .and. eigen(2) .le. eigen(1))
          msk3 = merge(1.0_rp, 0.0_rp, eigen(1) .le. eigen(3) &
                       .and. eigen(3) .le. eigen(2) .or. eigen(2) &
                       .le. eigen(3) .and. eigen(3) .le. eigen(1))

          l2 = msk1 * eigen(1) + msk2 * eigen(2) + msk3 * eigen(3)

          lambda2%x(i,1,1,e) = l2/(coef%B(i,1,1,e)**2)
       end do
    end do
       
  end subroutine opr_cpu_lambda2  

end module opr_cpu<|MERGE_RESOLUTION|>--- conflicted
+++ resolved
@@ -64,13 +64,14 @@
        real(kind=rp), intent(in) :: u(coef%Xh%lxyz, e_end - e_start + 1)
      end subroutine opr_cpu_opgrad
 
-     module subroutine opr_cpu_cdtp(dtx, x, dr, ds, dt, coef)
-       type(coef_t), intent(in) :: coef
-       real(kind=rp), intent(inout) :: dtx(coef%Xh%lxyz, coef%msh%nelv)
-       real(kind=rp), intent(inout) :: x(coef%Xh%lxyz, coef%msh%nelv)
-       real(kind=rp), intent(in) :: dr(coef%Xh%lxyz, coef%msh%nelv)
-       real(kind=rp), intent(in) :: ds(coef%Xh%lxyz, coef%msh%nelv)
-       real(kind=rp), intent(in) :: dt(coef%Xh%lxyz, coef%msh%nelv)
+     module subroutine opr_cpu_cdtp(dtx, x, dr, ds, dt, coef, e_start, e_end)
+      type(coef_t), intent(in) :: coef
+      integer, intent(in) :: e_start, e_end
+      real(kind=rp), dimension(coef%Xh%lxyz,e_end-e_start+1), intent(inout) :: dtx
+      real(kind=rp), dimension(coef%Xh%lxyz,e_end-e_start+1), intent(inout) :: x
+      real(kind=rp), dimension(coef%Xh%lxyz,e_end-e_start+1), intent(in) :: dr
+      real(kind=rp), dimension(coef%Xh%lxyz,e_end-e_start+1), intent(in) :: ds
+      real(kind=rp), dimension(coef%Xh%lxyz,e_end-e_start+1), intent(in) :: dt
      end subroutine opr_cpu_cdtp
 
      module subroutine opr_cpu_conv1(du, u, vx, vy, vz, Xh, &
@@ -90,191 +91,7 @@
       end subroutine opr_cpu_conv1
   end interface
 
-<<<<<<< HEAD
-  end subroutine opr_cpu_opgrad
-
-  subroutine opr_cpu_cdtp(dtx, x, dr, ds, dt, coef, e_start, e_end)
-    type(coef_t), intent(in) :: coef
-    integer, intent(in) :: e_start, e_end
-    real(kind=rp), dimension(coef%Xh%lxyz,e_end-e_start+1), intent(inout) :: dtx
-    real(kind=rp), dimension(coef%Xh%lxyz,e_end-e_start+1), intent(inout) :: x
-    real(kind=rp), dimension(coef%Xh%lxyz,e_end-e_start+1), intent(in) :: dr
-    real(kind=rp), dimension(coef%Xh%lxyz,e_end-e_start+1), intent(in) :: ds
-    real(kind=rp), dimension(coef%Xh%lxyz,e_end-e_start+1), intent(in) :: dt
-    integer :: e_len
-    e_len = e_end-e_start+1
-
-    associate(Xh => coef%Xh, msh => coef%msh, dof => coef%dof)
-      select case(Xh%lx)
-      case(14)
-         call cpu_cdtp_lx14(dtx, x, &
-         dr(1,e_start), ds(1,e_start), dt(1,e_start), &
-              Xh%dxt, Xh%dyt, Xh%dzt, Xh%w3, e_len)
-      case(13)
-         call cpu_cdtp_lx13(dtx, x, &
-         dr(1,e_start), ds(1,e_start), dt(1,e_start), &
-              Xh%dxt, Xh%dyt, Xh%dzt, Xh%w3, e_len)
-      case(12)
-         call cpu_cdtp_lx12(dtx, x, &
-         dr(1,e_start), ds(1,e_start), dt(1,e_start), &
-              Xh%dxt, Xh%dyt, Xh%dzt, Xh%w3, e_len)
-      case(11)
-         call cpu_cdtp_lx11(dtx, x, &
-         dr(1,e_start), ds(1,e_start), dt(1,e_start), &
-              Xh%dxt, Xh%dyt, Xh%dzt, Xh%w3, e_len)
-      case(10)
-         call cpu_cdtp_lx10(dtx, x, &
-         dr(1,e_start), ds(1,e_start), dt(1,e_start), &
-              Xh%dxt, Xh%dyt, Xh%dzt, Xh%w3, e_len)
-      case(9)
-         call cpu_cdtp_lx9(dtx, x, &
-         dr(1,e_start), ds(1,e_start), dt(1,e_start), &
-              Xh%dxt, Xh%dyt, Xh%dzt, Xh%w3, e_len)
-      case(8)
-         call cpu_cdtp_lx8(dtx, x, &
-         dr(1,e_start), ds(1,e_start), dt(1,e_start), &
-              Xh%dxt, Xh%dyt, Xh%dzt, Xh%w3, e_len)
-      case(7)
-         call cpu_cdtp_lx7(dtx, x, &
-         dr(1,e_start), ds(1,e_start), dt(1,e_start), &
-              Xh%dxt, Xh%dyt, Xh%dzt, Xh%w3, e_len)
-      case(6)
-         call cpu_cdtp_lx6(dtx, x, &
-         dr(1,e_start), ds(1,e_start), dt(1,e_start), &
-              Xh%dxt, Xh%dyt, Xh%dzt, Xh%w3, e_len)
-      case(5)
-         call cpu_cdtp_lx5(dtx, x, &
-         dr(1,e_start), ds(1,e_start), dt(1,e_start), &
-              Xh%dxt, Xh%dyt, Xh%dzt, Xh%w3, e_len)
-      case(4)
-         call cpu_cdtp_lx4(dtx, x, &
-         dr(1,e_start), ds(1,e_start), dt(1,e_start), &
-              Xh%dxt, Xh%dyt, Xh%dzt, Xh%w3, e_len)
-      case(3)
-         call cpu_cdtp_lx3(dtx, x, &
-         dr(1,e_start), ds(1,e_start), dt(1,e_start), &
-              Xh%dxt, Xh%dyt, Xh%dzt, Xh%w3, e_len)
-      case(2)
-         call cpu_cdtp_lx2(dtx, x, &
-         dr(1,e_start), ds(1,e_start), dt(1,e_start), &
-              Xh%dxt, Xh%dyt, Xh%dzt, Xh%w3, e_len)
-      case default
-         call cpu_cdtp_lx(dtx, x, &
-         dr(1,e_start), ds(1,e_start), dt(1,e_start), &
-              Xh%dxt, Xh%dyt, Xh%dzt, Xh%w3, e_len, Xh%lx)
-      end select
-    end associate
-
-  end subroutine opr_cpu_cdtp
-
-  subroutine opr_cpu_conv1(du, u, vx, vy, vz, Xh, coef, e_start, e_end)
-    type(space_t), intent(in) :: Xh
-    type(coef_t), intent(in) :: coef
-    integer, intent(in) :: e_start, e_end
-    real(kind=rp), intent(inout) ::  du(Xh%lxyz,e_end-e_start+1)
-    real(kind=rp), intent(inout), dimension(Xh%lx,Xh%ly,Xh%lz,e_end-e_start+1) ::  u
-    real(kind=rp), intent(inout), dimension(Xh%lx,Xh%ly,Xh%lz,e_end-e_start+1) ::  vx
-    real(kind=rp), intent(inout), dimension(Xh%lx,Xh%ly,Xh%lz,e_end-e_start+1) ::  vy
-    real(kind=rp), intent(inout), dimension(Xh%lx,Xh%ly,Xh%lz,e_end-e_start+1) ::  vz
-    integer :: e_len
-
-    e_len = e_end-e_start+1
-    associate(drdx => coef%drdx, drdy => coef%drdy, drdz => coef%drdz, &
-         dsdx => coef%dsdx, dsdy => coef%dsdy, dsdz => coef%dsdz, &
-         dtdx => coef%dtdx, dtdy => coef%dtdy, dtdz => coef%dtdz, &
-         jacinv => coef%jacinv)
-      select case(Xh%lx)
-      case(14)
-         call cpu_conv1_lx14(du, u, vx, vy, vz, Xh%dx, Xh%dy, Xh%dz, &
-              drdx(1,1,1,e_start), dsdx(1,1,1,e_start), dtdx(1,1,1,e_start), &
-              drdy(1,1,1,e_start), dsdy(1,1,1,e_start), dtdy(1,1,1,e_start), &
-              drdz(1,1,1,e_start), dsdz(1,1,1,e_start), dtdz(1,1,1,e_start), &
-              jacinv(1,1,1,e_start), e_len)
-      case(13)
-         call cpu_conv1_lx13(du, u, vx, vy, vz, Xh%dx, Xh%dy, Xh%dz, &
-              drdx(1,1,1,e_start), dsdx(1,1,1,e_start), dtdx(1,1,1,e_start), &
-              drdy(1,1,1,e_start), dsdy(1,1,1,e_start), dtdy(1,1,1,e_start), &
-              drdz(1,1,1,e_start), dsdz(1,1,1,e_start), dtdz(1,1,1,e_start), &
-              jacinv(1,1,1,e_start), e_len)
-      case(12)
-         call cpu_conv1_lx12(du, u, vx, vy, vz, Xh%dx, Xh%dy, Xh%dz, &
-              drdx(1,1,1,e_start), dsdx(1,1,1,e_start), dtdx(1,1,1,e_start), &
-              drdy(1,1,1,e_start), dsdy(1,1,1,e_start), dtdy(1,1,1,e_start), &
-              drdz(1,1,1,e_start), dsdz(1,1,1,e_start), dtdz(1,1,1,e_start), &
-              jacinv(1,1,1,e_start), e_len)
-      case(11)
-         call cpu_conv1_lx11(du, u, vx, vy, vz, Xh%dx, Xh%dy, Xh%dz, &
-              drdx(1,1,1,e_start), dsdx(1,1,1,e_start), dtdx(1,1,1,e_start), &
-              drdy(1,1,1,e_start), dsdy(1,1,1,e_start), dtdy(1,1,1,e_start), &
-              drdz(1,1,1,e_start), dsdz(1,1,1,e_start), dtdz(1,1,1,e_start), &
-              jacinv(1,1,1,e_start), e_len)
-      case(10)
-         call cpu_conv1_lx10(du, u, vx, vy, vz, Xh%dx, Xh%dy, Xh%dz, &
-              drdx(1,1,1,e_start), dsdx(1,1,1,e_start), dtdx(1,1,1,e_start), &
-              drdy(1,1,1,e_start), dsdy(1,1,1,e_start), dtdy(1,1,1,e_start), &
-              drdz(1,1,1,e_start), dsdz(1,1,1,e_start), dtdz(1,1,1,e_start), &
-              jacinv(1,1,1,e_start), e_len)
-      case(9)
-         call cpu_conv1_lx9(du, u, vx, vy, vz, Xh%dx, Xh%dy, Xh%dz, &
-              drdx(1,1,1,e_start), dsdx(1,1,1,e_start), dtdx(1,1,1,e_start), &
-              drdy(1,1,1,e_start), dsdy(1,1,1,e_start), dtdy(1,1,1,e_start), &
-              drdz(1,1,1,e_start), dsdz(1,1,1,e_start), dtdz(1,1,1,e_start), &
-              jacinv(1,1,1,e_start), e_len)
-      case(8)
-         call cpu_conv1_lx8(du, u, vx, vy, vz, Xh%dx, Xh%dy, Xh%dz, &
-              drdx(1,1,1,e_start), dsdx(1,1,1,e_start), dtdx(1,1,1,e_start), &
-              drdy(1,1,1,e_start), dsdy(1,1,1,e_start), dtdy(1,1,1,e_start), &
-              drdz(1,1,1,e_start), dsdz(1,1,1,e_start), dtdz(1,1,1,e_start), &
-              jacinv(1,1,1,e_start), e_len)
-      case(7)
-         call cpu_conv1_lx7(du, u, vx, vy, vz, Xh%dx, Xh%dy, Xh%dz, &
-              drdx(1,1,1,e_start), dsdx(1,1,1,e_start), dtdx(1,1,1,e_start), &
-              drdy(1,1,1,e_start), dsdy(1,1,1,e_start), dtdy(1,1,1,e_start), &
-              drdz(1,1,1,e_start), dsdz(1,1,1,e_start), dtdz(1,1,1,e_start), &
-              jacinv(1,1,1,e_start), e_len)
-      case(6)
-         call cpu_conv1_lx6(du, u, vx, vy, vz, Xh%dx, Xh%dy, Xh%dz, &
-              drdx(1,1,1,e_start), dsdx(1,1,1,e_start), dtdx(1,1,1,e_start), &
-              drdy(1,1,1,e_start), dsdy(1,1,1,e_start), dtdy(1,1,1,e_start), &
-              drdz(1,1,1,e_start), dsdz(1,1,1,e_start), dtdz(1,1,1,e_start), &
-              jacinv(1,1,1,e_start), e_len)
-      case(5)
-         call cpu_conv1_lx5(du, u, vx, vy, vz, Xh%dx, Xh%dy, Xh%dz, &
-              drdx(1,1,1,e_start), dsdx(1,1,1,e_start), dtdx(1,1,1,e_start), &
-              drdy(1,1,1,e_start), dsdy(1,1,1,e_start), dtdy(1,1,1,e_start), &
-              drdz(1,1,1,e_start), dsdz(1,1,1,e_start), dtdz(1,1,1,e_start), &
-              jacinv(1,1,1,e_start), e_len)
-      case(4)
-         call cpu_conv1_lx4(du, u, vx, vy, vz, Xh%dx, Xh%dy, Xh%dz, &
-              drdx(1,1,1,e_start), dsdx(1,1,1,e_start), dtdx(1,1,1,e_start), &
-              drdy(1,1,1,e_start), dsdy(1,1,1,e_start), dtdy(1,1,1,e_start), &
-              drdz(1,1,1,e_start), dsdz(1,1,1,e_start), dtdz(1,1,1,e_start), &
-              jacinv(1,1,1,e_start), e_len)
-      case(3)
-         call cpu_conv1_lx3(du, u, vx, vy, vz, Xh%dx, Xh%dy, Xh%dz, &
-              drdx(1,1,1,e_start), dsdx(1,1,1,e_start), dtdx(1,1,1,e_start), &
-              drdy(1,1,1,e_start), dsdy(1,1,1,e_start), dtdy(1,1,1,e_start), &
-              drdz(1,1,1,e_start), dsdz(1,1,1,e_start), dtdz(1,1,1,e_start), &
-              jacinv(1,1,1,e_start), e_len)
-      case(2)
-         call cpu_conv1_lx2(du, u, vx, vy, vz, Xh%dx, Xh%dy, Xh%dz, &
-              drdx(1,1,1,e_start), dsdx(1,1,1,e_start), dtdx(1,1,1,e_start), &
-              drdy(1,1,1,e_start), dsdy(1,1,1,e_start), dtdy(1,1,1,e_start), &
-              drdz(1,1,1,e_start), dsdz(1,1,1,e_start), dtdz(1,1,1,e_start), &
-              jacinv(1,1,1,e_start), e_len)
-      case default
-         call cpu_conv1_lx(du, u, vx, vy, vz, Xh%dx, Xh%dy, Xh%dz, &
-              drdx(1,1,1,e_start), dsdx(1,1,1,e_start), dtdx(1,1,1,e_start), &
-              drdy(1,1,1,e_start), dsdy(1,1,1,e_start), dtdy(1,1,1,e_start), &
-              drdz(1,1,1,e_start), dsdz(1,1,1,e_start), dtdz(1,1,1,e_start), &
-              jacinv(1,1,1,e_start), e_len, Xh%lx)
-      end select
-    end associate
-
-  end subroutine opr_cpu_conv1
-=======
 contains
->>>>>>> 4a403e4e
 
   subroutine opr_cpu_curl(w1, w2, w3, u1, u2, u3, work1, work2, c_Xh)
     type(field_t), intent(inout) :: w1
