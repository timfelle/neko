--- conflicted
+++ resolved
@@ -64,11 +64,7 @@
   interface
      subroutine hip_cdtp(dtx_d, x_d, dr_d, ds_d, dt_d, &
           dxt_d, dyt_d, dzt_d, w3_d, nel, lx) &
-<<<<<<< HEAD
-          bind(c, name='hip_cdtp')
-=======
           bind(c, name = 'hip_cdtp')
->>>>>>> d7b98e7d
        use, intrinsic :: iso_c_binding
        type(c_ptr), value :: dtx_d, x_d, dr_d, ds_d, dt_d
        type(c_ptr), value :: dxt_d, dyt_d, dzt_d, w3_d
@@ -157,11 +153,7 @@
   interface
      subroutine cuda_cdtp(dtx_d, x_d, dr_d, ds_d, dt_d, &
           dxt_d, dyt_d, dzt_d, w3_d, nel, lx) &
-<<<<<<< HEAD
-          bind(c, name='cuda_cdtp')
-=======
           bind(c, name = 'cuda_cdtp')
->>>>>>> d7b98e7d
        use, intrinsic :: iso_c_binding
        type(c_ptr), value :: dtx_d, x_d, dr_d, ds_d, dt_d
        type(c_ptr), value :: dxt_d, dyt_d, dzt_d, w3_d
@@ -251,11 +243,7 @@
   interface
      subroutine opencl_cdtp(dtx_d, x_d, dr_d, ds_d, dt_d, &
           dxt_d, dyt_d, dzt_d, w3_d, nel, lx) &
-<<<<<<< HEAD
-          bind(c, name='opencl_cdtp')
-=======
           bind(c, name = 'opencl_cdtp')
->>>>>>> d7b98e7d
        use, intrinsic :: iso_c_binding
        type(c_ptr), value :: dtx_d, x_d, dr_d, ds_d, dt_d
        type(c_ptr), value :: dxt_d, dyt_d, dzt_d, w3_d
