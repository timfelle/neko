--- conflicted
+++ resolved
@@ -67,10 +67,7 @@
        CASE(12);
        CASE(13);
        CASE(14);
-<<<<<<< HEAD
-=======
        CASE(15);
->>>>>>> e52d8789
      default:
        {
          fprintf(stderr, __FILE__ ": size not supported: %d\n", *nl);
