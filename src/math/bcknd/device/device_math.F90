--- conflicted
+++ resolved
@@ -920,16 +920,10 @@
        device_cadd, device_cfill, device_add2, device_add2s1, device_add2s2, &
        device_addsqr2s2, device_add3s2, device_invcol1, device_invcol2, &
        device_col2, device_col3, device_subcol3, device_sub2, device_sub3, &
-<<<<<<< HEAD
-       device_addcol3, device_addcol4, device_vdot3, device_glsc3, &
+       device_addcol3, device_addcol4, device_vdot3, device_vlsc3, device_glsc3, &
        device_glsc3_many, device_add2s2_many, device_glsc2, device_glsum, &
        device_masked_copy
   
-=======
-       device_addcol3, device_addcol4, device_vdot3, device_vlsc3, device_glsc3, &
-       device_glsc3_many, device_add2s2_many, device_glsc2, device_glsum
-
->>>>>>> 3a34831d
 contains
 
   subroutine device_copy(a_d, b_d, n)
