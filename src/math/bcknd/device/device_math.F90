--- conflicted
+++ resolved
@@ -56,7 +56,6 @@
        integer(c_int) :: n, m
      end subroutine hip_masked_copy
   end interface
-<<<<<<< HEAD
    
   interface
      subroutine hip_masked_red_copy(a_d, b_d, mask_d, n, m) &
@@ -67,9 +66,6 @@
      end subroutine hip_masked_red_copy
   end interface
  
-=======
-
->>>>>>> 0f2c0364
   interface
      subroutine hip_cfill_mask(a_d, c, size, mask_d, mask_size) &
           bind(c, name='hip_cfill_mask')
@@ -1120,14 +1116,9 @@
        device_col3, device_subcol3, device_sub2, device_sub3, device_addcol3, &
        device_addcol4, device_vdot3, device_vlsc3, device_glsc3, &
        device_glsc3_many, device_add2s2_many, device_glsc2, device_glsum, &
-<<<<<<< HEAD
        device_masked_copy, device_cfill_mask, device_add3, device_cadd2, &
        device_masked_red_copy, device_vcross
-  
-=======
-       device_masked_copy, device_cfill_mask
-
->>>>>>> 0f2c0364
+
 contains
 
   !> Copy a vector \f$ a = b \f$
