! Copyright (c) 2021-2024, The Neko Authors
! All rights reserved.
!
! Redistribution and use in source and binary forms, with or without
! modification, are permitted provided that the following conditions
! are met:
!
!   * Redistributions of source code must retain the above copyright
!     notice, this list of conditions and the following disclaimer.
!
!   * Redistributions in binary form must reproduce the above
!     copyright notice, this list of conditions and the following
!     disclaimer in the documentation and/or other materials provided
!     with the distribution.
!
!   * Neither the name of the authors nor the names of its
!     contributors may be used to endorse or promote products derived
!     from this software without specific prior written permission.
!
! THIS SOFTWARE IS PROVIDED BY THE COPYRIGHT HOLDERS AND CONTRIBUTORS
! "AS IS" AND ANY EXPRESS OR IMPLIED WARRANTIES, INCLUDING, BUT NOT
! LIMITED TO, THE IMPLIED WARRANTIES OF MERCHANTABILITY AND FITNESS
! FOR A PARTICULAR PURPOSE ARE DISCLAIMED. IN NO EVENT SHALL THE
! COPYRIGHT OWNER OR CONTRIBUTORS BE LIABLE FOR ANY DIRECT, INDIRECT,
! INCIDENTAL, SPECIAL, EXEMPLARY, OR CONSEQUENTIAL DAMAGES (INCLUDING,
! BUT NOT LIMITED TO, PROCUREMENT OF SUBSTITUTE GOODS OR SERVICES;
! LOSS OF USE, DATA, OR PROFITS; OR BUSINESS INTERRUPTION) HOWEVER
! CAUSED AND ON ANY THEORY OF LIABILITY, WHETHER IN CONTRACT, STRICT
! LIABILITY, OR TORT (INCLUDING NEGLIGENCE OR OTHERWISE) ARISING IN
! ANY WAY OUT OF THE USE OF THIS SOFTWARE, EVEN IF ADVISED OF THE
! POSSIBILITY OF SUCH DAMAGE.
!
module device_math
  use, intrinsic :: iso_c_binding, only: c_ptr, c_int
  use num_types, only: rp, c_rp
  use utils, only: neko_error
  use comm, only: NEKO_COMM, pe_size, MPI_REAL_PRECISION
  use mpi_f08, only: MPI_SUM, MPI_IN_PLACE, MPI_Allreduce

  ! ========================================================================== !
  ! Device math interfaces

  use hip_math
  use cuda_math
  use opencl_math

  implicit none
  private

<<<<<<< HEAD
  public :: device_copy, device_rzero, device_rone, device_cmult, device_cmult2,&
       device_cadd, device_cadd2, device_cfill, device_add2, device_add3, &
       device_add4, device_add2s1, device_add2s2, device_addsqr2s2, &
       device_add3s2, device_invcol1, device_invcol2, device_col2, &
       device_col3, device_subcol3, device_sub2, device_sub3, device_addcol3, &
       device_addcol4, device_vdot3, device_vlsc3, device_glsc3, &
       device_glsc3_many, device_add2s2_many, device_glsc2, device_glsum, &
       device_masked_copy, device_cfill_mask, device_invcol3
=======
  public :: device_copy, device_rzero, device_rone, device_cmult, &
       device_cmult2, device_cadd, device_cadd2, device_cfill, device_add2, &
       device_add3, device_add4, device_add2s1, device_add2s2, &
       device_addsqr2s2, device_add3s2, device_invcol1, device_invcol2, &
       device_col2, device_col3, device_subcol3, device_sub2, device_sub3, &
       device_addcol3, device_addcol4, device_vdot3, device_vlsc3, &
       device_glsc3, device_glsc3_many, device_add2s2_many, device_glsc2, &
       device_glsum, device_masked_copy, device_cfill_mask, &
       device_masked_red_copy, device_vcross, device_absval
>>>>>>> b65c455d

contains

  !> Copy a vector \f$ a = b \f$
  subroutine device_copy(a_d, b_d, n)
    type(c_ptr) :: a_d, b_d
    integer :: n
#if HAVE_HIP
    call hip_copy(a_d, b_d, n)
#elif HAVE_CUDA
    call cuda_copy(a_d, b_d, n)
#elif HAVE_OPENCL
    call opencl_copy(a_d, b_d, n)
#else
    call neko_error('no device backend configured')
#endif
  end subroutine device_copy

  !> Copy a masked vector \f$ a(mask) = b(mask) \f$.
  subroutine device_masked_copy(a_d, b_d, mask_d, n, m)
    type(c_ptr) :: a_d, b_d, mask_d
    integer :: n, m
#if HAVE_HIP
    call hip_masked_copy(a_d, b_d, mask_d, n, m)
#elif HAVE_CUDA
    call cuda_masked_copy(a_d, b_d, mask_d, n, m)
#elif HAVE_OPENCL
    call opencl_masked_copy(a_d, b_d, mask_d, n, m)
#else
    call neko_error('no device backend configured')
#endif
  end subroutine device_masked_copy

  subroutine device_masked_red_copy(a_d, b_d, mask_d, n, m)
    type(c_ptr) :: a_d, b_d, mask_d
    integer :: n, m
#if HAVE_HIP
    call hip_masked_red_copy(a_d, b_d, mask_d, n, m)
#elif HAVE_CUDA
    call cuda_masked_red_copy(a_d, b_d, mask_d, n, m)
#elif HAVE_OPENCL
    call neko_error('No OpenCL bcknd, masked red copy')
#else
    call neko_error('no device backend configured')
#endif
  end subroutine device_masked_red_copy

  !> @brief Fill a constant to a masked vector.
  !! \f$ a_i = c, for i in mask \f$
  subroutine device_cfill_mask(a_d, c, size, mask_d, mask_size)
    type(c_ptr) :: a_d
    real(kind=rp), intent(in) :: c
    integer :: size
    type(c_ptr) :: mask_d
    integer :: mask_size
#if HAVE_HIP
    call hip_cfill_mask(a_d, c, size, mask_d, mask_size)
#elif HAVE_CUDA
    call cuda_cfill_mask(a_d, c, size, mask_d, mask_size)
#elif HAVE_OPENCL
    call opencl_cfill_mask(a_d, c, size, mask_d, mask_size)
#else
    call neko_error('No device backend configured')
#endif
  end subroutine device_cfill_mask

  !> Zero a real vector
  subroutine device_rzero(a_d, n)
    type(c_ptr) :: a_d
    integer :: n
#if HAVE_HIP
    call hip_rzero(a_d, n)
#elif HAVE_CUDA
    call cuda_rzero(a_d, n)
#elif HAVE_OPENCL
    call opencl_rzero(a_d, n)
#else
    call neko_error('No device backend configured')
#endif
  end subroutine device_rzero

  !> Set all elements to one
  subroutine device_rone(a_d, n)
    type(c_ptr) :: a_d
    integer :: n
    real(kind=rp), parameter :: one = 1.0_rp
#if HAVE_HIP || HAVE_CUDA || HAVE_OPENCL
    call device_cfill(a_d, one, n)
#else
    call neko_error('No device backend configured')
#endif
  end subroutine device_rone

  !> Multiplication by constant c \f$ a = c \cdot a \f$
  subroutine device_cmult(a_d, c, n)
    type(c_ptr) :: a_d
    real(kind=rp), intent(in) :: c
    integer :: n
#if HAVE_HIP
    call hip_cmult(a_d, c, n)
#elif HAVE_CUDA
    call cuda_cmult(a_d, c, n)
#elif HAVE_OPENCL
    call opencl_cmult(a_d, c, n)
#else
    call neko_error('No device backend configured')
#endif
  end subroutine device_cmult

  !> Multiplication by constant c \f$ a = c \cdot b \f$
  subroutine device_cmult2(a_d, b_d, c, n)
    type(c_ptr) :: a_d, b_d
    real(kind=rp), intent(in) :: c
    integer :: n
#if HAVE_HIP
    call hip_cmult2(a_d, b_d, c, n)
#elif HAVE_CUDA
    call cuda_cmult2(a_d, b_d, c, n)
#elif HAVE_OPENCL
    call opencl_cmult2(a_d, b_d, c, n)
#else
    call neko_error('No device backend configured')
#endif
  end subroutine device_cmult2

  !> Add a scalar to vector \f$ a = a + s \f$
  subroutine device_cadd(a_d, c, n)
    type(c_ptr) :: a_d
    real(kind=rp), intent(in) :: c
    integer :: n
#if HAVE_HIP
    call hip_cadd(a_d, c, n)
#elif HAVE_CUDA
    call cuda_cadd(a_d, c, n)
#elif HAVE_OPENCL
    call opencl_cadd(a_d, c, n)
#else
    call neko_error('No device backend configured')
#endif
  end subroutine device_cadd

  !> Add a scalar to vector \f$ a = b + s \f$
  subroutine device_cadd2(a_d, b_d, c, n)
    type(c_ptr) :: a_d
    type(c_ptr) :: b_d
    real(kind=rp), intent(in) :: c
    integer :: n
#if HAVE_HIP
    call hip_cadd2(a_d, b_d, c, n)
#elif HAVE_CUDA
    call cuda_cadd2(a_d, b_d, c, n)
#elif HAVE_OPENCL
    call opencl_cadd2(a_d, b_d, c, n)
#else
    call neko_error('No device backend configured')
#endif
  end subroutine device_cadd2

  !> Set all elements to a constant c \f$ a = c \f$
  subroutine device_cfill(a_d, c, n)
    type(c_ptr) :: a_d
    real(kind=rp), intent(in) :: c
    integer :: n
#if HAVE_HIP
    call hip_cfill(a_d, c, n)
#elif HAVE_CUDA
    call cuda_cfill(a_d, c, n)
#elif HAVE_OPENCL
    call opencl_cfill(a_d, c, n)
#else
    call neko_error('No device backend configured')
#endif
  end subroutine device_cfill

  !> Vector addition \f$ a = a + b \f$
  subroutine device_add2(a_d, b_d, n)
    type(c_ptr) :: a_d, b_d
    integer :: n
#if HAVE_HIP
    call hip_add2(a_d, b_d, n)
#elif HAVE_CUDA
    call cuda_add2(a_d, b_d, n)
#elif HAVE_OPENCL
    call opencl_add2(a_d, b_d, n)
#else
    call neko_error('No device backend configured')
#endif
  end subroutine device_add2

  subroutine device_add4(a_d, b_d, c_d, d_d, n)
    type(c_ptr) :: a_d, b_d, c_d, d_d
    integer :: n
#if HAVE_HIP
    call hip_add4(a_d, b_d, c_d, d_d, n)
#elif HAVE_CUDA
    call cuda_add4(a_d, b_d, c_d, d_d, n)
#elif HAVE_OPENCL
    call opencl_add4(a_d, b_d, c_d, d_d, n)
#else
    call neko_error('No device backend configured')
#endif
  end subroutine device_add4

  subroutine device_add2s1(a_d, b_d, c1, n)
    type(c_ptr) :: a_d, b_d
    real(kind=rp) :: c1
    integer :: n
#if HAVE_HIP
    call hip_add2s1(a_d, b_d, c1, n)
#elif HAVE_CUDA
    call cuda_add2s1(a_d, b_d, c1, n)
#elif HAVE_OPENCL
    call opencl_add2s1(a_d, b_d, c1, n)
#else
    call neko_error('No device backend configured')
#endif
  end subroutine device_add2s1

  !> Vector addition with scalar multiplication \f$ a = c_1 a + b \f$
  !! (multiplication on first argument)
  subroutine device_add2s2(a_d, b_d, c1, n)
    type(c_ptr) :: a_d, b_d
    real(kind=rp) :: c1
    integer :: n
#if HAVE_HIP
    call hip_add2s2(a_d, b_d, c1, n)
#elif HAVE_CUDA
    call cuda_add2s2(a_d, b_d, c1, n)
#elif HAVE_OPENCL
    call opencl_add2s2(a_d, b_d, c1, n)
#else
    call neko_error('No device backend configured')
#endif
  end subroutine device_add2s2

  !> Returns \f$ a = a + c1 * (b * b )\f$
  subroutine device_addsqr2s2(a_d, b_d, c1, n)
    type(c_ptr) :: a_d, b_d
    real(kind=rp) :: c1
    integer :: n
#if HAVE_HIP
    call hip_addsqr2s2(a_d, b_d, c1, n)
#elif HAVE_CUDA
    call cuda_addsqr2s2(a_d, b_d, c1, n)
#elif HAVE_OPENCL
    call opencl_addsqr2s2(a_d, b_d, c1, n)
#else
    call neko_error('No device backend configured')
#endif
  end subroutine device_addsqr2s2

  !> Vector addition \f$ a = b + c \f$
  subroutine device_add3(a_d, b_d, c_d, n)
    type(c_ptr) :: a_d, b_d, c_d
    integer :: n
#if HAVE_HIP
    call hip_add3(a_d, b_d, c_d, n)
#elif HAVE_CUDA
    call cuda_add3(a_d, b_d, c_d, n)
#elif HAVE_OPENCL
    call opencl_add3(a_d, b_d, c_d, n)
#else
    call neko_error('No device backend configured')
#endif
  end subroutine device_add3

  !> Returns \f$ a = c1 * b + c2 * c \f$
  subroutine device_add3s2(a_d, b_d, c_d, c1, c2 , n)
    type(c_ptr) :: a_d, b_d, c_d
    real(kind=rp) :: c1, c2
    integer :: n
#if HAVE_HIP
    call hip_add3s2(a_d, b_d, c_d, c1, c2, n)
#elif HAVE_CUDA
    call cuda_add3s2(a_d, b_d, c_d, c1, c2, n)
#elif HAVE_OPENCL
    call opencl_add3s2(a_d, b_d, c_d, c1, c2, n)
#else
    call neko_error('No device backend configured')
#endif
  end subroutine device_add3s2

  !> Invert a vector \f$ a = 1 / a \f$
  subroutine device_invcol1(a_d, n)
    type(c_ptr) :: a_d
    integer :: n
#if HAVE_HIP
    call hip_invcol1(a_d, n)
#elif HAVE_CUDA
    call cuda_invcol1(a_d, n)
#elif HAVE_OPENCL
    call opencl_invcol1(a_d, n)
#else
    call neko_error('No device backend configured')
#endif
  end subroutine device_invcol1

  !> Vector division \f$ a = a / b \f$
  subroutine device_invcol2(a_d, b_d, n)
    type(c_ptr) :: a_d, b_d
    integer :: n
#if HAVE_HIP
    call hip_invcol2(a_d, b_d, n)
#elif HAVE_CUDA
    call cuda_invcol2(a_d, b_d, n)
#elif HAVE_OPENCL
    call opencl_invcol2(a_d, b_d, n)
#else
    call neko_error('No device backend configured')
#endif
  end subroutine device_invcol2

  !> Vector division \f$ a = b / c \f$
  subroutine device_invcol3(a_d, b_d, c_d, n)
    type(c_ptr) :: a_d, b_d, c_d
    integer :: n
#ifdef HAVE_HIP
    ! call hip_invcol3(a_d, b_d, c_d, n)
    call neko_error('hip_invcol3 not implemented')
#elif HAVE_CUDA
    ! call cuda_invcol3(a_d, b_d, c_d, n)
    call neko_error('cuda_invcol3 not implemented')
#elif HAVE_OPENCL
    ! call opencl_invcol3(a_d, b_d, c_d, n)
    call neko_error('opencl_invcol3 not implemented')
#else
    call neko_error('No device backend configured')
#endif
  end subroutine device_invcol3

  !> Vector multiplication \f$ a = a \cdot b \f$
  subroutine device_col2(a_d, b_d, n)
    type(c_ptr) :: a_d, b_d
    integer :: n
#if HAVE_HIP
    call hip_col2(a_d, b_d, n)
#elif HAVE_CUDA
    call cuda_col2(a_d, b_d, n)
#elif HAVE_OPENCL
    call opencl_col2(a_d, b_d, n)
#else
    call neko_error('No device backend configured')
#endif
  end subroutine device_col2

  !> Vector multiplication with 3 vectors \f$ a =  b \cdot c \f$
  subroutine device_col3(a_d, b_d, c_d, n)
    type(c_ptr) :: a_d, b_d, c_d
    integer :: n
#if HAVE_HIP
    call hip_col3(a_d, b_d, c_d, n)
#elif HAVE_CUDA
    call cuda_col3(a_d, b_d, c_d, n)
#elif HAVE_OPENCL
    call opencl_col3(a_d, b_d, c_d, n)
#else
    call neko_error('No device backend configured')
#endif
  end subroutine device_col3

  !> Returns \f$ a = a - b*c \f$
  subroutine device_subcol3(a_d, b_d, c_d, n)
    type(c_ptr) :: a_d, b_d, c_d
    integer :: n
#if HAVE_HIP
    call hip_subcol3(a_d, b_d, c_d, n)
#elif HAVE_CUDA
    call cuda_subcol3(a_d, b_d, c_d, n)
#elif HAVE_OPENCL
    call opencl_subcol3(a_d, b_d, c_d, n)
#else
    call neko_error('No device backend configured')
#endif
  end subroutine device_subcol3

  !> Vector substraction \f$ a = a - b \f$
  subroutine device_sub2(a_d, b_d, n)
    type(c_ptr) :: a_d, b_d
    integer :: n
#if HAVE_HIP
    call hip_sub2(a_d, b_d, n)
#elif HAVE_CUDA
    call cuda_sub2(a_d, b_d, n)
#elif HAVE_OPENCL
    call opencl_sub2(a_d, b_d, n)
#else
    call neko_error('No device backend configured')
#endif
  end subroutine device_sub2

  !> Vector subtraction \f$ a = b - c \f$
  subroutine device_sub3(a_d, b_d, c_d, n)
    type(c_ptr) :: a_d, b_d, c_d
    integer :: n
#if HAVE_HIP
    call hip_sub3(a_d, b_d, c_d, n)
#elif HAVE_CUDA
    call cuda_sub3(a_d, b_d, c_d, n)
#elif HAVE_OPENCL
    call opencl_sub3(a_d, b_d, c_d, n)
#else
    call neko_error('No device backend configured')
#endif
  end subroutine device_sub3

  !> Returns \f$ a = a + b*c \f$
  subroutine device_addcol3(a_d, b_d, c_d, n)
    type(c_ptr) :: a_d, b_d, c_d
    integer :: n
#if HAVE_HIP
    call hip_addcol3(a_d, b_d, c_d, n)
#elif HAVE_CUDA
    call cuda_addcol3(a_d, b_d, c_d, n)
#elif HAVE_OPENCL
    call opencl_addcol3(a_d, b_d, c_d, n)
#else
    call neko_error('No device backend configured')
#endif
  end subroutine device_addcol3

  !> Returns \f$ a = a + b*c*d \f$
  subroutine device_addcol4(a_d, b_d, c_d, d_d, n)
    type(c_ptr) :: a_d, b_d, c_d, d_D
    integer :: n
#if HAVE_HIP
    call hip_addcol4(a_d, b_d, c_d, d_d, n)
#elif HAVE_CUDA
    call cuda_addcol4(a_d, b_d, c_d, d_d, n)
#elif HAVE_OPENCL
    call opencl_addcol4(a_d, b_d, c_d, d_d, n)
#else
    call neko_error('No device backend configured')
#endif
  end subroutine device_addcol4

  !> Compute a dot product \f$ dot = u \cdot v \f$ (3-d version)
  !! assuming vector components \f$ u = (u_1, u_2, u_3) \f$ etc.
  subroutine device_vdot3(dot_d, u1_d, u2_d, u3_d, v1_d, v2_d, v3_d, n)
    type(c_ptr) :: dot_d, u1_d, u2_d, u3_d, v1_d, v2_d, v3_d
    integer :: n
#if HAVE_HIP
    call hip_vdot3(dot_d, u1_d, u2_d, u3_d, v1_d, v2_d, v3_d, n)
#elif HAVE_CUDA
    call cuda_vdot3(dot_d, u1_d, u2_d, u3_d, v1_d, v2_d, v3_d, n)
#elif HAVE_OPENCL
    call opencl_vdot3(dot_d, u1_d, u2_d, u3_d, v1_d, v2_d, v3_d, n)
#else
    call neko_error('No device backend configured')
#endif
  end subroutine device_vdot3

  !> Compute a cross product \f$ u = v \times w \f$ (3-d version)
  !! assuming vector components \f$ u = (u_1, u_2, u_3) \f$ etc.
  subroutine device_vcross(u1_d, u2_d, u3_d, v1_d, v2_d, v3_d, &
       w1_d, w2_d, w3_d, n)
    type(c_ptr) :: u1_d, u2_d, u3_d
    type(c_ptr) :: v1_d, v2_d, v3_d
    type(c_ptr) :: w1_d, w2_d, w3_d
    integer :: n
#if HAVE_HIP
    call hip_vcross(u1_d, u2_d, u3_d, v1_d, v2_d, v3_d, &
         w1_d, w2_d, w3_d, n)
#elif HAVE_CUDA
    call cuda_vcross(u1_d, u2_d, u3_d, v1_d, v2_d, v3_d, &
         w1_d, w2_d, w3_d, n)
#elif HAVE_OPENCL
    call neko_error("no opencl backedn vcross")
#else
    call neko_error('No device backend configured')
#endif
  end subroutine device_vcross


  !> Compute multiplication sum \f$ dot = u \cdot v \cdot w \f$
  function device_vlsc3(u_d, v_d, w_d, n) result(res)
    type(c_ptr) :: u_d, v_d, w_d
    integer :: n
    real(kind=rp) :: res
    res = 0.0_rp
#if HAVE_HIP
    res = hip_vlsc3(u_d, v_d, w_d, n)
#elif HAVE_CUDA
    res = cuda_vlsc3(u_d, v_d, w_d, n)
#elif HAVE_OPENCL
    ! Same kernel as glsc3 (currently no device MPI for OpenCL)
    res = opencl_glsc3(u_d, v_d, w_d, n)
#else
    call neko_error('No device backend configured')
#endif
  end function device_vlsc3

  !> Weighted inner product \f$ a^T b c \f$
  function device_glsc3(a_d, b_d, c_d, n) result(res)
    type(c_ptr) :: a_d, b_d, c_d
    integer :: n, ierr
    real(kind=rp) :: res
#if HAVE_HIP
    res = hip_glsc3(a_d, b_d, c_d, n)
#elif HAVE_CUDA
    res = cuda_glsc3(a_d, b_d, c_d, n)
#elif HAVE_OPENCL
    res = opencl_glsc3(a_d, b_d, c_d, n)
#else
    call neko_error('No device backend configured')
#endif

#ifndef HAVE_DEVICE_MPI
    if (pe_size .gt. 1) then
       call MPI_Allreduce(MPI_IN_PLACE, res, 1, &
            MPI_REAL_PRECISION, MPI_SUM, NEKO_COMM, ierr)
    end if
#endif
  end function device_glsc3

  subroutine device_glsc3_many(h, w_d, v_d_d, mult_d, j, n)
    type(c_ptr), value :: w_d, v_d_d, mult_d
    integer(c_int) :: j, n
    real(c_rp) :: h(j)
    integer :: ierr
#if HAVE_HIP
    call hip_glsc3_many(h, w_d, v_d_d, mult_d, j, n)
#elif HAVE_CUDA
    call cuda_glsc3_many(h, w_d, v_d_d, mult_d, j, n)
#elif HAVE_OPENCL
    call opencl_glsc3_many(h, w_d, v_d_d, mult_d, j, n)
#else
    call neko_error('No device backend configured')
#endif

#ifndef HAVE_DEVICE_MPI
    if (pe_size .gt. 1) then
       call MPI_Allreduce(MPI_IN_PLACE, h, j, &
            MPI_REAL_PRECISION, MPI_SUM, NEKO_COMM, ierr)
    end if
#endif
  end subroutine device_glsc3_many

  subroutine device_add2s2_many(y_d, x_d_d, a_d, j, n)
    type(c_ptr), value :: y_d, x_d_d, a_d
    integer(c_int) :: j, n
#if HAVE_HIP
    call hip_add2s2_many(y_d, x_d_d, a_d, j, n)
#elif HAVE_CUDA
    call cuda_add2s2_many(y_d, x_d_d, a_d, j, n)
#elif HAVE_OPENCL
    call opencl_add2s2_many(y_d, x_d_d, a_d, j, n)
#else
    call neko_error('No device backend configured')
#endif
  end subroutine device_add2s2_many

  !> Weighted inner product \f$ a^T b \f$
  function device_glsc2(a_d, b_d, n) result(res)
    type(c_ptr) :: a_d, b_d
    integer :: n, ierr
    real(kind=rp) :: res
#if HAVE_HIP
    res = hip_glsc2(a_d, b_d, n)
#elif HAVE_CUDA
    res = cuda_glsc2(a_d, b_d, n)
#elif HAVE_OPENCL
    res = opencl_glsc2(a_d, b_d, n)
#else
    call neko_error('No device backend configured')
#endif

#ifndef HAVE_DEVICE_MPI
    if (pe_size .gt. 1) then
       call MPI_Allreduce(MPI_IN_PLACE, res, 1, &
            MPI_REAL_PRECISION, MPI_SUM, NEKO_COMM, ierr)
    end if
#endif
  end function device_glsc2

  !> Sum a vector of length n
  function device_glsum(a_d, n) result(res)
    type(c_ptr) :: a_d
    integer :: n, ierr
    real(kind=rp) :: res
#if HAVE_HIP
    res = hip_glsum(a_d, n)
#elif HAVE_CUDA
    res = cuda_glsum(a_d, n)
#elif HAVE_OPENCL
    res = opencl_glsum(a_d, n)
#else
    call neko_error('No device backend configured')
#endif

#ifndef HAVE_DEVICE_MPI
    if (pe_size .gt. 1) then
       call MPI_Allreduce(MPI_IN_PLACE, res, 1, &
            MPI_REAL_PRECISION, MPI_SUM, NEKO_COMM, ierr)
    end if
#endif
  end function device_glsum

  subroutine device_absval(a_d, n)
    integer, intent(in) :: n
    type(c_ptr) :: a_d
#ifdef HAVE_HIP
    call hip_absval(a_d, n)
#elif HAVE_CUDA
    call cuda_absval(a_d, n)
#elif HAVE_OPENCL
    call neko_error('OPENCL is not implemented for device_absval')
#else
    call neko_error('No device backend configured')
#endif

  end subroutine device_absval


end module device_math<|MERGE_RESOLUTION|>--- conflicted
+++ resolved
@@ -47,16 +47,6 @@
   implicit none
   private
 
-<<<<<<< HEAD
-  public :: device_copy, device_rzero, device_rone, device_cmult, device_cmult2,&
-       device_cadd, device_cadd2, device_cfill, device_add2, device_add3, &
-       device_add4, device_add2s1, device_add2s2, device_addsqr2s2, &
-       device_add3s2, device_invcol1, device_invcol2, device_col2, &
-       device_col3, device_subcol3, device_sub2, device_sub3, device_addcol3, &
-       device_addcol4, device_vdot3, device_vlsc3, device_glsc3, &
-       device_glsc3_many, device_add2s2_many, device_glsc2, device_glsum, &
-       device_masked_copy, device_cfill_mask, device_invcol3
-=======
   public :: device_copy, device_rzero, device_rone, device_cmult, &
        device_cmult2, device_cadd, device_cadd2, device_cfill, device_add2, &
        device_add3, device_add4, device_add2s1, device_add2s2, &
@@ -66,7 +56,6 @@
        device_glsc3, device_glsc3_many, device_add2s2_many, device_glsc2, &
        device_glsum, device_masked_copy, device_cfill_mask, &
        device_masked_red_copy, device_vcross, device_absval
->>>>>>> b65c455d
 
 contains
 
