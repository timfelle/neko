! Copyright (c) 2021-2024, The Neko Authors
! All rights reserved.
!
! Redistribution and use in source and binary forms, with or without
! modification, are permitted provided that the following conditions
! are met:
!
!   * Redistributions of source code must retain the above copyright
!     notice, this list of conditions and the following disclaimer.
!
!   * Redistributions in binary form must reproduce the above
!     copyright notice, this list of conditions and the following
!     disclaimer in the documentation and/or other materials provided
!     with the distribution.
!
!   * Neither the name of the authors nor the names of its
!     contributors may be used to endorse or promote products derived
!     from this software without specific prior written permission.
!
! THIS SOFTWARE IS PROVIDED BY THE COPYRIGHT HOLDERS AND CONTRIBUTORS
! "AS IS" AND ANY EXPRESS OR IMPLIED WARRANTIES, INCLUDING, BUT NOT
! LIMITED TO, THE IMPLIED WARRANTIES OF MERCHANTABILITY AND FITNESS
! FOR A PARTICULAR PURPOSE ARE DISCLAIMED. IN NO EVENT SHALL THE
! COPYRIGHT OWNER OR CONTRIBUTORS BE LIABLE FOR ANY DIRECT, INDIRECT,
! INCIDENTAL, SPECIAL, EXEMPLARY, OR CONSEQUENTIAL DAMAGES (INCLUDING,
! BUT NOT LIMITED TO, PROCUREMENT OF SUBSTITUTE GOODS OR SERVICES;
! LOSS OF USE, DATA, OR PROFITS; OR BUSINESS INTERRUPTION) HOWEVER
! CAUSED AND ON ANY THEORY OF LIABILITY, WHETHER IN CONTRACT, STRICT
! LIABILITY, OR TORT (INCLUDING NEGLIGENCE OR OTHERWISE) ARISING IN
! ANY WAY OUT OF THE USE OF THIS SOFTWARE, EVEN IF ADVISED OF THE
! POSSIBILITY OF SUCH DAMAGE.
!
module device_math
<<<<<<< HEAD
  use comm
  use utils, only : neko_error
  use num_types, only : rp, c_rp
  use, intrinsic :: iso_c_binding
  implicit none
  private

#ifdef HAVE_HIP
  interface
     subroutine hip_copy(a_d, b_d, n) &
          bind(c, name='hip_copy')
       use, intrinsic :: iso_c_binding
       type(c_ptr), value :: a_d, b_d
       integer(c_int) :: n
     end subroutine hip_copy
  end interface

  interface
     subroutine hip_masked_copy(a_d, b_d, mask_d, n, m) &
          bind(c, name='hip_masked_copy')
       use, intrinsic :: iso_c_binding
       type(c_ptr), value :: a_d, b_d, mask_d
       integer(c_int) :: n, m
     end subroutine hip_masked_copy
  end interface
   
  interface
     subroutine hip_masked_red_copy(a_d, b_d, mask_d, n, m) &
          bind(c, name='hip_masked_red_copy')
       use, intrinsic :: iso_c_binding
       type(c_ptr), value :: a_d, b_d, mask_d
       integer(c_int) :: n, m
     end subroutine hip_masked_red_copy
  end interface
 
  interface
     subroutine hip_cfill_mask(a_d, c, size, mask_d, mask_size) &
          bind(c, name='hip_cfill_mask')
       use, intrinsic :: iso_c_binding
       import c_rp
       type(c_ptr), value :: a_d
       real(c_rp) :: c
       integer(c_int) :: size
       type(c_ptr), value :: mask_d
       integer(c_int) :: mask_size
     end subroutine hip_cfill_mask
  end interface

  interface
     subroutine hip_cmult(a_d, c, n) &
          bind(c, name='hip_cmult')
       use, intrinsic :: iso_c_binding
       import c_rp
       type(c_ptr), value :: a_d
       real(c_rp) :: c
       integer(c_int) :: n
     end subroutine hip_cmult
  end interface

  interface
     subroutine hip_cmult2(a_d, b_d, c, n) &
          bind(c, name='hip_cmult2')
       use, intrinsic :: iso_c_binding
       import c_rp
       type(c_ptr), value :: a_d, b_d
       real(c_rp) :: c
       integer(c_int) :: n
     end subroutine hip_cmult2
  end interface

  interface
     subroutine hip_cadd(a_d, c, n) &
          bind(c, name='hip_cadd')
       use, intrinsic :: iso_c_binding
       import c_rp
       type(c_ptr), value :: a_d
       real(c_rp) :: c
       integer(c_int) :: n
     end subroutine hip_cadd
  end interface

  interface
     subroutine hip_cadd2(a_d, b_d, c, n) &
          bind(c, name='hip_cadd2')
       use, intrinsic :: iso_c_binding
       import c_rp
       type(c_ptr), value :: a_d
       type(c_ptr), value :: b_d
       real(c_rp) :: c
       integer(c_int) :: n
     end subroutine hip_cadd2
  end interface

  interface
     subroutine hip_cfill(a_d, c, n) &
          bind(c, name='hip_cfill')
       use, intrinsic :: iso_c_binding
       import c_rp
       type(c_ptr), value :: a_d
       real(c_rp) :: c
       integer(c_int) :: n
     end subroutine hip_cfill
  end interface

  interface
     subroutine hip_rzero(a_d, n) &
          bind(c, name='hip_rzero')
       use, intrinsic :: iso_c_binding
       type(c_ptr), value :: a_d
       integer(c_int) :: n
     end subroutine hip_rzero
  end interface

  interface
     subroutine hip_add2(a_d, b_d, n) &
          bind(c, name='hip_add2')
       use, intrinsic :: iso_c_binding
       import c_rp
       implicit none
       type(c_ptr), value :: a_d, b_d
       integer(c_int) :: n
     end subroutine hip_add2
  end interface

  interface
     subroutine hip_add4(a_d, b_d, c_d, d_d, n) &
          bind(c, name='hip_add4')
       use, intrinsic :: iso_c_binding
       import c_rp
       implicit none
       type(c_ptr), value :: a_d, b_d, c_d, d_d
       integer(c_int) :: n
     end subroutine hip_add4
  end interface

  interface
     subroutine hip_add2s1(a_d, b_d, c1, n) &
          bind(c, name='hip_add2s1')
       use, intrinsic :: iso_c_binding
       import c_rp
       implicit none
       type(c_ptr), value :: a_d, b_d
       real(c_rp) :: c1
       integer(c_int) :: n
     end subroutine hip_add2s1
  end interface

  interface
     subroutine hip_add2s2(a_d, b_d, c1, n) &
          bind(c, name='hip_add2s2')
       use, intrinsic :: iso_c_binding
       import c_rp
       implicit none
       type(c_ptr), value :: a_d, b_d
       real(c_rp) :: c1
       integer(c_int) :: n
     end subroutine hip_add2s2
  end interface

  interface
     subroutine hip_add2s2_many(y_d,x_d_d,a_d,j,n) &
          bind(c, name='hip_add2s2_many')
       use, intrinsic :: iso_c_binding
       import c_rp
       implicit none
       type(c_ptr), value :: y_d, x_d_d, a_d
       integer(c_int) :: j, n
     end subroutine hip_add2s2_many
  end interface

  interface
     subroutine hip_addsqr2s2(a_d, b_d, c1, n) &
          bind(c, name='hip_addsqr2s2')
       use, intrinsic :: iso_c_binding
       import c_rp
       implicit none
       type(c_ptr), value :: a_d, b_d
       real(c_rp) :: c1
       integer(c_int) :: n
     end subroutine hip_addsqr2s2
  end interface

  interface
     subroutine hip_add3s2(a_d, b_d, c_d, c1, c2, n) &
          bind(c, name='hip_add3s2')
       use, intrinsic :: iso_c_binding
       import c_rp
       implicit none
       type(c_ptr), value :: a_d, b_d, c_d
       real(c_rp) :: c1, c2
       integer(c_int) :: n
     end subroutine hip_add3s2
  end interface

  interface
     subroutine hip_invcol1(a_d, n) &
          bind(c, name='hip_invcol1')
       use, intrinsic :: iso_c_binding
       implicit none
       type(c_ptr), value :: a_d
       integer(c_int) :: n
     end subroutine hip_invcol1
  end interface

  interface
     subroutine hip_invcol2(a_d, b_d, n) &
          bind(c, name='hip_invcol2')
       use, intrinsic :: iso_c_binding
       implicit none
       type(c_ptr), value :: a_d, b_d
       integer(c_int) :: n
     end subroutine hip_invcol2
  end interface

  interface
     subroutine hip_col2(a_d, b_d, n) &
          bind(c, name='hip_col2')
       use, intrinsic :: iso_c_binding
       implicit none
       type(c_ptr), value :: a_d, b_d
       integer(c_int) :: n
     end subroutine hip_col2
  end interface

  interface
     subroutine hip_col3(a_d, b_d, c_d, n) &
          bind(c, name='hip_col3')
       use, intrinsic :: iso_c_binding
       implicit none
       type(c_ptr), value :: a_d, b_d, c_d
       integer(c_int) :: n
     end subroutine hip_col3
  end interface

  interface
     subroutine hip_subcol3(a_d, b_d, c_d, n) &
          bind(c, name='hip_subcol3')
       use, intrinsic :: iso_c_binding
       implicit none
       type(c_ptr), value :: a_d, b_d, c_d
       integer(c_int) :: n
     end subroutine hip_subcol3
  end interface

  interface
     subroutine hip_sub2(a_d, b_d, n) &
          bind(c, name='hip_sub2')
       use, intrinsic :: iso_c_binding
       implicit none
       type(c_ptr), value :: a_d, b_d
       integer(c_int) :: n
     end subroutine hip_sub2
  end interface

  interface
     subroutine hip_sub3(a_d, b_d, c_d, n) &
          bind(c, name='hip_sub3')
       use, intrinsic :: iso_c_binding
       implicit none
       type(c_ptr), value :: a_d, b_d, c_d
       integer(c_int) :: n
     end subroutine hip_sub3
  end interface

  interface
     subroutine hip_add3(a_d, b_d, c_d, n) &
          bind(c, name='hip_add3')
       use, intrinsic :: iso_c_binding
       implicit none
       type(c_ptr), value :: a_d, b_d, c_d
       integer(c_int) :: n
     end subroutine hip_add3
  end interface

  interface
     subroutine hip_addcol3(a_d, b_d, c_d, n) &
          bind(c, name='hip_addcol3')
       use, intrinsic :: iso_c_binding
       implicit none
       type(c_ptr), value :: a_d, b_d, c_d
       integer(c_int) :: n
     end subroutine hip_addcol3
  end interface

  interface
     subroutine hip_addcol4(a_d, b_d, c_d, d_d, n) &
          bind(c, name='hip_addcol4')
       use, intrinsic :: iso_c_binding
       implicit none
       type(c_ptr), value :: a_d, b_d, c_d, d_d
       integer(c_int) :: n
     end subroutine hip_addcol4
  end interface

  interface
     subroutine hip_vdot3(dot_d, u1_d, u2_d, u3_d, v1_d, v2_d, v3_d, n) &
          bind(c, name='hip_vdot3')
       use, intrinsic :: iso_c_binding
       implicit none
       type(c_ptr), value :: dot_d, u1_d, u2_d, u3_d, v1_d, v2_d, v3_d
       integer(c_int) :: n
     end subroutine hip_vdot3
  end interface

  interface
     subroutine hip_vcross(u1_d, u2_d, u3_d, v1_d, v2_d, v3_d, &
                           w1_d, w2_d, w3_d,  n) &
          bind(c, name='hip_vcross')
       use, intrinsic :: iso_c_binding
       implicit none
       type(c_ptr), value :: u1_d, u2_d, u3_d
       type(c_ptr), value :: v1_d, v2_d, v3_d
       type(c_ptr), value :: w1_d, w2_d, w3_d
       integer(c_int) :: n
     end subroutine hip_vcross
  end interface

  interface
     real(c_rp) function hip_vlsc3(u_d, v_d, w_d, n) &
          bind(c, name='hip_vlsc3')
       use, intrinsic :: iso_c_binding
       import c_rp
       implicit none
       type(c_ptr), value :: u_d, v_d, w_d
       integer(c_int) :: n
     end function hip_vlsc3
  end interface

  interface
     real(c_rp) function hip_glsc3(a_d, b_d, c_d, n) &
          bind(c, name='hip_glsc3')
       use, intrinsic :: iso_c_binding
       import c_rp
       implicit none
       type(c_ptr), value :: a_d, b_d, c_d
       integer(c_int) :: n
     end function hip_glsc3
  end interface

  interface
     subroutine hip_glsc3_many(h,w_d,v_d_d,mult_d,j,n) &
          bind(c, name='hip_glsc3_many')
       use, intrinsic :: iso_c_binding
       import c_rp
       implicit none
       type(c_ptr), value :: w_d, v_d_d, mult_d
       integer(c_int) :: j, n
       real(c_rp) :: h(j)
     end subroutine hip_glsc3_many
  end interface

  interface
     real(c_rp) function hip_glsc2(a_d, b_d, n) &
          bind(c, name='hip_glsc2')
       use, intrinsic :: iso_c_binding
       import c_rp
       implicit none
       type(c_ptr), value :: a_d, b_d
       integer(c_int) :: n
     end function hip_glsc2
  end interface

  interface
     real(c_rp) function hip_glsum(a_d, n) &
          bind(c, name='hip_glsum')
       use, intrinsic :: iso_c_binding
       import c_rp
       implicit none
       type(c_ptr), value :: a_d
       integer(c_int) :: n
     end function hip_glsum
  end interface

  interface
     subroutine hip_absval(a_d, n) &
          bind(c, name = 'hip_absval')
       use, intrinsic :: iso_c_binding
       import c_rp
       implicit none
       type(c_ptr), value :: a_d
       integer(c_int) :: n
     end subroutine hip_absval
  end interface

#elif HAVE_CUDA
  interface
     subroutine cuda_copy(a_d, b_d, n) &
          bind(c, name='cuda_copy')
       use, intrinsic :: iso_c_binding
       type(c_ptr), value :: a_d, b_d
       integer(c_int) :: n
     end subroutine cuda_copy
  end interface

  interface
     subroutine cuda_masked_copy(a_d, b_d, mask_d, n, m) &
          bind(c, name='cuda_masked_copy')
       use, intrinsic :: iso_c_binding
       type(c_ptr), value :: a_d, b_d, mask_d
       integer(c_int) :: n, m
     end subroutine cuda_masked_copy
  end interface

  interface
     subroutine cuda_masked_red_copy(a_d, b_d, mask_d, n, m) &
          bind(c, name='cuda_masked_red_copy')
       use, intrinsic :: iso_c_binding
       type(c_ptr), value :: a_d, b_d, mask_d
       integer(c_int) :: n, m
     end subroutine cuda_masked_red_copy
  end interface

  interface
     subroutine cuda_cfill_mask(a_d, c, size, mask_d, mask_size) &
          bind(c, name='cuda_cfill_mask')
       use, intrinsic :: iso_c_binding
       import c_rp
       type(c_ptr), value :: a_d
       real(c_rp) :: c
       integer(c_int) :: size
       type(c_ptr), value :: mask_d
       integer(c_int) :: mask_size
     end subroutine cuda_cfill_mask
  end interface

  interface
     subroutine cuda_cmult(a_d, c, n) &
          bind(c, name='cuda_cmult')
       use, intrinsic :: iso_c_binding
       import c_rp
       type(c_ptr), value :: a_d
       real(c_rp) :: c
       integer(c_int) :: n
     end subroutine cuda_cmult
  end interface

  interface
     subroutine cuda_cmult2(a_d, b_d, c, n) &
          bind(c, name='cuda_cmult2')
       use, intrinsic :: iso_c_binding
       import c_rp
       type(c_ptr), value :: a_d, b_d
       real(c_rp) :: c
       integer(c_int) :: n
     end subroutine cuda_cmult2
  end interface

  interface
     subroutine cuda_cadd(a_d, c, n) &
          bind(c, name='cuda_cadd')
       use, intrinsic :: iso_c_binding
       import c_rp
       type(c_ptr), value :: a_d
       real(c_rp) :: c
       integer(c_int) :: n
     end subroutine cuda_cadd
  end interface

  interface
     subroutine cuda_cadd2(a_d, b_d, c, n) &
          bind(c, name='cuda_cadd2')
       use, intrinsic :: iso_c_binding
       import c_rp
       type(c_ptr), value :: a_d
       type(c_ptr), value :: b_d
       real(c_rp) :: c
       integer(c_int) :: n
     end subroutine cuda_cadd2
  end interface

  interface
     subroutine cuda_cfill(a_d, c, n) &
          bind(c, name='cuda_cfill')
       use, intrinsic :: iso_c_binding
       import c_rp
       type(c_ptr), value :: a_d
       real(c_rp) :: c
       integer(c_int) :: n
     end subroutine cuda_cfill
  end interface

  interface
     subroutine cuda_rzero(a_d, n) &
          bind(c, name='cuda_rzero')
       use, intrinsic :: iso_c_binding
       type(c_ptr), value :: a_d
       integer(c_int) :: n
     end subroutine cuda_rzero
  end interface

  interface
     subroutine cuda_add2(a_d, b_d, n) &
          bind(c, name='cuda_add2')
       use, intrinsic :: iso_c_binding
       import c_rp
       implicit none
       type(c_ptr), value :: a_d, b_d
       integer(c_int) :: n
     end subroutine cuda_add2
  end interface

  interface
     subroutine cuda_add4(a_d, b_d, c_d, d_d, n) &
          bind(c, name='cuda_add4')
       use, intrinsic :: iso_c_binding
       import c_rp
       implicit none
       type(c_ptr), value :: a_d, b_d, c_d, d_d
       integer(c_int) :: n
     end subroutine cuda_add4
  end interface

  interface
     subroutine cuda_add2s1(a_d, b_d, c1, n) &
          bind(c, name='cuda_add2s1')
       use, intrinsic :: iso_c_binding
       import c_rp
       implicit none
       type(c_ptr), value :: a_d, b_d
       real(c_rp) :: c1
       integer(c_int) :: n
     end subroutine cuda_add2s1
  end interface

  interface
     subroutine cuda_add2s2(a_d, b_d, c1, n) &
          bind(c, name='cuda_add2s2')
       use, intrinsic :: iso_c_binding
       import c_rp
       implicit none
       type(c_ptr), value :: a_d, b_d
       real(c_rp) :: c1
       integer(c_int) :: n
     end subroutine cuda_add2s2
  end interface

  interface
     subroutine cuda_addsqr2s2(a_d, b_d, c1, n) &
          bind(c, name='cuda_addsqr2s2')
       use, intrinsic :: iso_c_binding
       import c_rp
       implicit none
       type(c_ptr), value :: a_d, b_d
       real(c_rp) :: c1
       integer(c_int) :: n
     end subroutine cuda_addsqr2s2
  end interface

  interface
     subroutine cuda_add3s2(a_d, b_d, c_d, c1, c2, n) &
          bind(c, name='cuda_add3s2')
       use, intrinsic :: iso_c_binding
       import c_rp
       implicit none
       type(c_ptr), value :: a_d, b_d, c_d
       real(c_rp) :: c1, c2
       integer(c_int) :: n
     end subroutine cuda_add3s2
  end interface

  interface
     subroutine cuda_invcol1(a_d, n) &
          bind(c, name='cuda_invcol1')
       use, intrinsic :: iso_c_binding
       implicit none
       type(c_ptr), value :: a_d
       integer(c_int) :: n
     end subroutine cuda_invcol1
  end interface
=======
  use, intrinsic :: iso_c_binding, only: c_ptr, c_int
  use num_types, only: rp, c_rp
  use utils, only: neko_error
  use comm, only: NEKO_COMM, pe_size, MPI_REAL_PRECISION
  use mpi_f08, only: MPI_SUM, MPI_IN_PLACE, MPI_Allreduce
>>>>>>> 79813cf7

  ! ========================================================================== !
  ! Device math interfaces

  use hip_math
  use cuda_math
  use opencl_math

<<<<<<< HEAD
  interface
     subroutine cuda_col3(a_d, b_d, c_d, n) &
          bind(c, name='cuda_col3')
       use, intrinsic :: iso_c_binding
       implicit none
       type(c_ptr), value :: a_d, b_d, c_d
       integer(c_int) :: n
     end subroutine cuda_col3
  end interface

  interface
     subroutine cuda_subcol3(a_d, b_d, c_d, n) &
          bind(c, name='cuda_subcol3')
       use, intrinsic :: iso_c_binding
       implicit none
       type(c_ptr), value :: a_d, b_d, c_d
       integer(c_int) :: n
     end subroutine cuda_subcol3
  end interface

  interface
     subroutine cuda_sub2(a_d, b_d, n) &
          bind(c, name='cuda_sub2')
       use, intrinsic :: iso_c_binding
       implicit none
       type(c_ptr), value :: a_d, b_d
       integer(c_int) :: n
     end subroutine cuda_sub2
  end interface

  interface
     subroutine cuda_sub3(a_d, b_d, c_d, n) &
          bind(c, name='cuda_sub3')
       use, intrinsic :: iso_c_binding
       implicit none
       type(c_ptr), value :: a_d, b_d, c_d
       integer(c_int) :: n
     end subroutine cuda_sub3
  end interface

  interface
     subroutine cuda_add3(a_d, b_d, c_d, n) &
          bind(c, name='cuda_add3')
       use, intrinsic :: iso_c_binding
       implicit none
       type(c_ptr), value :: a_d, b_d, c_d
       integer(c_int) :: n
     end subroutine cuda_add3
  end interface

  interface
     subroutine cuda_addcol3(a_d, b_d, c_d, n) &
          bind(c, name='cuda_addcol3')
       use, intrinsic :: iso_c_binding
       implicit none
       type(c_ptr), value :: a_d, b_d, c_d
       integer(c_int) :: n
     end subroutine cuda_addcol3
  end interface

  interface
     subroutine cuda_addcol4(a_d, b_d, c_d, d_d, n) &
          bind(c, name='cuda_addcol4')
       use, intrinsic :: iso_c_binding
       implicit none
       type(c_ptr), value :: a_d, b_d, c_d, d_d
       integer(c_int) :: n
     end subroutine cuda_addcol4
  end interface

  interface
     subroutine cuda_vdot3(dot_d, u1_d, u2_d, u3_d, v1_d, v2_d, v3_d, n) &
          bind(c, name='cuda_vdot3')
       use, intrinsic :: iso_c_binding
       implicit none
       type(c_ptr), value :: dot_d, u1_d, u2_d, u3_d, v1_d, v2_d, v3_d
       integer(c_int) :: n
     end subroutine cuda_vdot3
  end interface

  interface
     subroutine cuda_vcross(u1_d, u2_d, u3_d, v1_d, v2_d, v3_d, &
                           w1_d, w2_d, w3_d,  n) &
          bind(c, name='cuda_vcross')
       use, intrinsic :: iso_c_binding
       implicit none
       type(c_ptr), value :: u1_d, u2_d, u3_d
       type(c_ptr), value :: v1_d, v2_d, v3_d
       type(c_ptr), value :: w1_d, w2_d, w3_d
       integer(c_int) :: n
     end subroutine cuda_vcross
  end interface

  interface
     real(c_rp) function cuda_vlsc3(u_d, v_d, w_d, n) &
          bind(c, name='cuda_vlsc3')
       use, intrinsic :: iso_c_binding
       import c_rp
       implicit none
       type(c_ptr), value :: u_d, v_d, w_d
       integer(c_int) :: n
     end function cuda_vlsc3
  end interface

  interface
     subroutine cuda_add2s2_many(y_d,x_d_d,a_d,j,n) &
          bind(c, name='cuda_add2s2_many')
       use, intrinsic :: iso_c_binding
       import c_rp
       implicit none
       type(c_ptr), value :: y_d, x_d_d, a_d
       integer(c_int) :: j, n
     end subroutine cuda_add2s2_many
  end interface

  interface
     real(c_rp) function cuda_glsc3(a_d, b_d, c_d, n) &
          bind(c, name='cuda_glsc3')
       use, intrinsic :: iso_c_binding
       import c_rp
       implicit none
       type(c_ptr), value :: a_d, b_d, c_d
       integer(c_int) :: n
     end function cuda_glsc3
  end interface

  interface
     subroutine cuda_glsc3_many(h,w_d,v_d_d,mult_d,j,n) &
          bind(c, name='cuda_glsc3_many')
       use, intrinsic :: iso_c_binding
       import c_rp
       implicit none
       type(c_ptr), value :: w_d, v_d_d, mult_d
       integer(c_int) :: j, n
       real(c_rp) :: h(j)
     end subroutine cuda_glsc3_many
  end interface

  interface
     real(c_rp) function cuda_glsc2(a_d, b_d, n) &
          bind(c, name='cuda_glsc2')
       use, intrinsic :: iso_c_binding
       import c_rp
       implicit none
       type(c_ptr), value :: a_d, b_d
       integer(c_int) :: n
     end function cuda_glsc2
  end interface

  interface
     real(c_rp) function cuda_glsum(a_d, n) &
          bind(c, name='cuda_glsum')
       use, intrinsic :: iso_c_binding
       import c_rp
       implicit none
       type(c_ptr), value :: a_d
       integer(c_int) :: n
     end function cuda_glsum
  end interface

  interface
     subroutine cuda_absval(a_d, n) &
          bind(c, name = 'cuda_absval')
       use, intrinsic :: iso_c_binding
       import c_rp
       implicit none
       type(c_ptr), value :: a_d
       integer(c_int) :: n
     end subroutine cuda_absval
  end interface
#elif HAVE_OPENCL
  interface
     subroutine opencl_copy(a_d, b_d, n) &
          bind(c, name='opencl_copy')
       use, intrinsic :: iso_c_binding
       type(c_ptr), value :: a_d, b_d
       integer(c_int) :: n
     end subroutine opencl_copy
  end interface

  interface
     subroutine opencl_masked_copy(a_d, b_d, mask_d, n, m) &
          bind(c, name='opencl_masked_copy')
       use, intrinsic :: iso_c_binding
       type(c_ptr), value :: a_d, b_d, mask_d
       integer(c_int) :: n, m
     end subroutine opencl_masked_copy
  end interface

  interface
     subroutine opencl_cfill_mask(a_d, c, size, mask_d, mask_size) &
          bind(c, name='opencl_cfill_mask')
       use, intrinsic :: iso_c_binding
       import c_rp
       type(c_ptr), value :: a_d
       real(c_rp) :: c
       integer(c_int) :: size
       type(c_ptr), value :: mask_d
       integer(c_int) :: mask_size
     end subroutine opencl_cfill_mask
  end interface

  interface
     subroutine opencl_cmult(a_d, c, n) &
          bind(c, name='opencl_cmult')
       use, intrinsic :: iso_c_binding
       import c_rp
       type(c_ptr), value :: a_d
       real(c_rp) :: c
       integer(c_int) :: n
     end subroutine opencl_cmult
  end interface

  interface
     subroutine opencl_cmult2(a_d, b_d, c, n) &
          bind(c, name='opencl_cmult2')
       use, intrinsic :: iso_c_binding
       import c_rp
       type(c_ptr), value :: a_d, b_d
       real(c_rp) :: c
       integer(c_int) :: n
     end subroutine opencl_cmult2
  end interface

  interface
     subroutine opencl_cadd(a_d, c, n) &
          bind(c, name='opencl_cadd')
       use, intrinsic :: iso_c_binding
       import c_rp
       type(c_ptr), value :: a_d
       real(c_rp) :: c
       integer(c_int) :: n
     end subroutine opencl_cadd
  end interface

  interface
     subroutine opencl_cadd2(a_d, b_d, c, n) &
          bind(c, name='opencl_cadd2')
       use, intrinsic :: iso_c_binding
       import c_rp
       type(c_ptr), value :: a_d
       type(c_ptr), value :: b_d
       real(c_rp) :: c
       integer(c_int) :: n
     end subroutine opencl_cadd2
  end interface

  interface
     subroutine opencl_cfill(a_d, c, n) &
          bind(c, name='opencl_cfill')
       use, intrinsic :: iso_c_binding
       import c_rp
       type(c_ptr), value :: a_d
       real(c_rp) :: c
       integer(c_int) :: n
     end subroutine opencl_cfill
  end interface

  interface
     subroutine opencl_rzero(a_d, n) &
          bind(c, name='opencl_rzero')
       use, intrinsic :: iso_c_binding
       type(c_ptr), value :: a_d
       integer(c_int) :: n
     end subroutine opencl_rzero
  end interface

  interface
     subroutine opencl_rone(a_d, n) &
          bind(c, name='opencl_rone')
       use, intrinsic :: iso_c_binding
       type(c_ptr), value :: a_d
       integer(c_int) :: n
     end subroutine opencl_rone
  end interface

  interface
     subroutine opencl_add2(a_d, b_d, n) &
          bind(c, name='opencl_add2')
       use, intrinsic :: iso_c_binding
       implicit none
       type(c_ptr), value :: a_d, b_d
       integer(c_int) :: n
     end subroutine opencl_add2
  end interface

  interface
     subroutine opencl_add4(a_d, b_d, c_d, d_d, n) &
          bind(c, name='opencl_add4')
       use, intrinsic :: iso_c_binding
       implicit none
       type(c_ptr), value :: a_d, b_d, c_d, d_d
       integer(c_int) :: n
     end subroutine opencl_add4
  end interface

  interface
     subroutine opencl_add2s1(a_d, b_d, c1, n) &
          bind(c, name='opencl_add2s1')
       use, intrinsic :: iso_c_binding
       import c_rp
       implicit none
       type(c_ptr), value :: a_d, b_d
       real(c_rp) :: c1
       integer(c_int) :: n
     end subroutine opencl_add2s1
  end interface

  interface
     subroutine opencl_add2s2(a_d, b_d, c1, n) &
          bind(c, name='opencl_add2s2')
       use, intrinsic :: iso_c_binding
       import c_rp
       implicit none
       type(c_ptr), value :: a_d, b_d
       real(c_rp) :: c1
       integer(c_int) :: n
     end subroutine opencl_add2s2
  end interface

  interface
     subroutine opencl_add2s2_many(y_d,x_d_d,a_d,j,n) &
          bind(c, name='opencl_add2s2_many')
       use, intrinsic :: iso_c_binding
       import c_rp
       implicit none
       type(c_ptr), value :: y_d, x_d_d, a_d
       integer(c_int) :: j, n
     end subroutine opencl_add2s2_many
  end interface

  interface
     subroutine opencl_addsqr2s2(a_d, b_d, c1, n) &
          bind(c, name='opencl_addsqr2s2')
       use, intrinsic :: iso_c_binding
       import c_rp
       implicit none
       type(c_ptr), value :: a_d, b_d
       real(c_rp) :: c1
       integer(c_int) :: n
     end subroutine opencl_addsqr2s2
  end interface

  interface
     subroutine opencl_add3s2(a_d, b_d, c_d, c1, c2, n) &
          bind(c, name='opencl_add3s2')
       use, intrinsic :: iso_c_binding
       import c_rp
       implicit none
       type(c_ptr), value :: a_d, b_d, c_d
       real(c_rp) :: c1, c2
       integer(c_int) :: n
     end subroutine opencl_add3s2
  end interface

  interface
     subroutine opencl_invcol1(a_d, n) &
          bind(c, name='opencl_invcol1')
       use, intrinsic :: iso_c_binding
       implicit none
       type(c_ptr), value :: a_d
       integer(c_int) :: n
     end subroutine opencl_invcol1
  end interface

  interface
     subroutine opencl_invcol2(a_d, b_d, n) &
          bind(c, name='opencl_invcol2')
       use, intrinsic :: iso_c_binding
       implicit none
       type(c_ptr), value :: a_d, b_d
       integer(c_int) :: n
     end subroutine opencl_invcol2
  end interface

  interface
     subroutine opencl_col2(a_d, b_d, n) &
          bind(c, name='opencl_col2')
       use, intrinsic :: iso_c_binding
       implicit none
       type(c_ptr), value :: a_d, b_d
       integer(c_int) :: n
     end subroutine opencl_col2
  end interface

  interface
     subroutine opencl_col3(a_d, b_d, c_d, n) &
          bind(c, name='opencl_col3')
       use, intrinsic :: iso_c_binding
       implicit none
       type(c_ptr), value :: a_d, b_d, c_d
       integer(c_int) :: n
     end subroutine opencl_col3
  end interface

  interface
     subroutine opencl_subcol3(a_d, b_d, c_d, n) &
          bind(c, name='opencl_subcol3')
       use, intrinsic :: iso_c_binding
       implicit none
       type(c_ptr), value :: a_d, b_d, c_d
       integer(c_int) :: n
     end subroutine opencl_subcol3
  end interface

  interface
     subroutine opencl_sub2(a_d, b_d, n) &
          bind(c, name='opencl_sub2')
       use, intrinsic :: iso_c_binding
       implicit none
       type(c_ptr), value :: a_d, b_d
       integer(c_int) :: n
     end subroutine opencl_sub2
  end interface

  interface
     subroutine opencl_sub3(a_d, b_d, c_d, n) &
          bind(c, name='opencl_sub3')
       use, intrinsic :: iso_c_binding
       implicit none
       type(c_ptr), value :: a_d, b_d, c_d
       integer(c_int) :: n
     end subroutine opencl_sub3
  end interface

  interface
     subroutine opencl_add3(a_d, b_d, c_d, n) &
          bind(c, name='opencl_add3')
       use, intrinsic :: iso_c_binding
       implicit none
       type(c_ptr), value :: a_d, b_d, c_d
       integer(c_int) :: n
     end subroutine opencl_add3
  end interface

  interface
     subroutine opencl_addcol3(a_d, b_d, c_d, n) &
          bind(c, name='opencl_addcol3')
       use, intrinsic :: iso_c_binding
       implicit none
       type(c_ptr), value :: a_d, b_d, c_d
       integer(c_int) :: n
     end subroutine opencl_addcol3
  end interface

  interface
     subroutine opencl_addcol4(a_d, b_d, c_d, d_d, n) &
          bind(c, name='opencl_addcol4')
       use, intrinsic :: iso_c_binding
       implicit none
       type(c_ptr), value :: a_d, b_d, c_d, d_d
       integer(c_int) :: n
     end subroutine opencl_addcol4
  end interface

  interface
     subroutine opencl_vdot3(dot_d, u1_d, u2_d, u3_d, v1_d, v2_d, v3_d, n) &
          bind(c, name='opencl_vdot3')
       use, intrinsic :: iso_c_binding
       implicit none
       type(c_ptr), value :: dot_d, u1_d, u2_d, u3_d, v1_d, v2_d, v3_d
       integer(c_int) :: n
     end subroutine opencl_vdot3
  end interface

  interface
     real(c_rp) function opencl_glsc3(a_d, b_d, c_d, n) &
          bind(c, name='opencl_glsc3')
       use, intrinsic :: iso_c_binding
       import c_rp
       implicit none
       type(c_ptr), value :: a_d, b_d, c_d
       integer(c_int) :: n
     end function opencl_glsc3
  end interface

  interface
     subroutine opencl_glsc3_many(h, w_d, v_d_d, mult_d, j, n) &
          bind(c, name='opencl_glsc3_many')
       use, intrinsic :: iso_c_binding
       import c_rp
       implicit none
       integer(c_int) :: j, n
       type(c_ptr), value :: w_d, v_d_d, mult_d
       real(c_rp) :: h(j)
     end subroutine opencl_glsc3_many
  end interface

  interface
     real(c_rp) function opencl_glsc2(a_d, b_d, n) &
          bind(c, name='opencl_glsc2')
       use, intrinsic :: iso_c_binding
       import c_rp
       implicit none
       type(c_ptr), value :: a_d, b_d
       integer(c_int) :: n
     end function opencl_glsc2
  end interface

  interface
     real(c_rp) function opencl_glsum(a_d, n) &
          bind(c, name='opencl_glsum')
       use, intrinsic :: iso_c_binding
       import c_rp
       implicit none
       type(c_ptr), value :: a_d
       integer(c_int) :: n
     end function opencl_glsum
  end interface
#endif

  public :: device_copy, device_rzero, device_rone, device_cmult, device_cmult2,&
       device_cadd, device_cadd2, device_cfill, device_add2, device_add3, &
       device_add4, device_add2s1, device_add2s2, device_addsqr2s2, &
       device_add3s2, device_invcol1, device_invcol2, device_col2, &
       device_col3, device_subcol3, device_sub2, device_sub3, device_addcol3, &
       device_addcol4, device_vdot3, device_vlsc3, device_glsc3, &
       device_glsc3_many, device_add2s2_many, device_glsc2, device_glsum, &
       device_masked_copy, device_cfill_mask, &
       device_masked_red_copy, device_vcross, &
       device_absval
=======
  implicit none
  private

  public :: device_copy, device_rzero, device_rone, device_cmult, &
       device_cmult2, device_cadd, device_cadd2, device_cfill, device_add2, &
       device_add3, device_add4, device_add2s1, device_add2s2, &
       device_addsqr2s2, device_add3s2, device_invcol1, device_invcol2, &
       device_col2, device_col3, device_subcol3, device_sub2, device_sub3, &
       device_addcol3, device_addcol4, device_vdot3, device_vlsc3, &
       device_glsc3, device_glsc3_many, device_add2s2_many, device_glsc2, &
       device_glsum, device_masked_copy, device_cfill_mask, &
       device_masked_red_copy, device_vcross
>>>>>>> 79813cf7

contains

  !> Copy a vector \f$ a = b \f$
  subroutine device_copy(a_d, b_d, n)
    type(c_ptr) :: a_d, b_d
    integer :: n
#if HAVE_HIP
    call hip_copy(a_d, b_d, n)
#elif HAVE_CUDA
    call cuda_copy(a_d, b_d, n)
#elif HAVE_OPENCL
    call opencl_copy(a_d, b_d, n)
#else
    call neko_error('no device backend configured')
#endif
  end subroutine device_copy

  !> Copy a masked vector \f$ a(mask) = b(mask) \f$.
  subroutine device_masked_copy(a_d, b_d, mask_d, n, m)
    type(c_ptr) :: a_d, b_d, mask_d
    integer :: n, m
#if HAVE_HIP
    call hip_masked_copy(a_d, b_d, mask_d, n, m)
#elif HAVE_CUDA
    call cuda_masked_copy(a_d, b_d, mask_d, n, m)
#elif HAVE_OPENCL
    call opencl_masked_copy(a_d, b_d, mask_d, n, m)
#else
    call neko_error('no device backend configured')
#endif
  end subroutine device_masked_copy

  subroutine device_masked_red_copy(a_d, b_d, mask_d, n, m)
    type(c_ptr) :: a_d, b_d, mask_d
    integer :: n, m
#if HAVE_HIP
    call hip_masked_red_copy(a_d, b_d, mask_d, n, m)
#elif HAVE_CUDA
    call cuda_masked_red_copy(a_d, b_d, mask_d, n, m)
#elif HAVE_OPENCL
    call neko_error('No OpenCL bcknd, masked red copy')
#else
    call neko_error('no device backend configured')
#endif
  end subroutine device_masked_red_copy

  !> @brief Fill a constant to a masked vector.
  !! \f$ a_i = c, for i in mask \f$
  subroutine device_cfill_mask(a_d, c, size, mask_d, mask_size)
    type(c_ptr) :: a_d
    real(kind=rp), intent(in) :: c
    integer :: size
    type(c_ptr) :: mask_d
    integer :: mask_size
#if HAVE_HIP
    call hip_cfill_mask(a_d, c, size, mask_d, mask_size)
#elif HAVE_CUDA
    call cuda_cfill_mask(a_d, c, size, mask_d, mask_size)
#elif HAVE_OPENCL
    call opencl_cfill_mask(a_d, c, size, mask_d, mask_size)
#else
    call neko_error('No device backend configured')
#endif
  end subroutine device_cfill_mask

  !> Zero a real vector
  subroutine device_rzero(a_d, n)
    type(c_ptr) :: a_d
    integer :: n
#if HAVE_HIP
    call hip_rzero(a_d, n)
#elif HAVE_CUDA
    call cuda_rzero(a_d, n)
#elif HAVE_OPENCL
    call opencl_rzero(a_d, n)
#else
    call neko_error('No device backend configured')
#endif
  end subroutine device_rzero

  !> Set all elements to one
  subroutine device_rone(a_d, n)
    type(c_ptr) :: a_d
    integer :: n
    real(kind=rp), parameter :: one = 1.0_rp
#if HAVE_HIP || HAVE_CUDA || HAVE_OPENCL
    call device_cfill(a_d, one, n)
#else
    call neko_error('No device backend configured')
#endif
  end subroutine device_rone

  !> Multiplication by constant c \f$ a = c \cdot a \f$
  subroutine device_cmult(a_d, c, n)
    type(c_ptr) :: a_d
    real(kind=rp), intent(in) :: c
    integer :: n
#if HAVE_HIP
    call hip_cmult(a_d, c, n)
#elif HAVE_CUDA
    call cuda_cmult(a_d, c, n)
#elif HAVE_OPENCL
    call opencl_cmult(a_d, c, n)
#else
    call neko_error('No device backend configured')
#endif
  end subroutine device_cmult

  !> Multiplication by constant c \f$ a = c \cdot b \f$
  subroutine device_cmult2(a_d, b_d, c, n)
    type(c_ptr) :: a_d, b_d
    real(kind=rp), intent(in) :: c
    integer :: n
#if HAVE_HIP
    call hip_cmult2(a_d, b_d, c, n)
#elif HAVE_CUDA
    call cuda_cmult2(a_d, b_d, c, n)
#elif HAVE_OPENCL
    call opencl_cmult2(a_d, b_d, c, n)
#else
    call neko_error('No device backend configured')
#endif
  end subroutine device_cmult2

  !> Add a scalar to vector \f$ a = a + s \f$
  subroutine device_cadd(a_d, c, n)
    type(c_ptr) :: a_d
    real(kind=rp), intent(in) :: c
    integer :: n
#if HAVE_HIP
    call hip_cadd(a_d, c, n)
#elif HAVE_CUDA
    call cuda_cadd(a_d, c, n)
#elif HAVE_OPENCL
    call opencl_cadd(a_d, c, n)
#else
    call neko_error('No device backend configured')
#endif
  end subroutine device_cadd

  !> Add a scalar to vector \f$ a = b + s \f$
  subroutine device_cadd2(a_d, b_d, c, n)
    type(c_ptr) :: a_d
    type(c_ptr) :: b_d
    real(kind=rp), intent(in) :: c
    integer :: n
#if HAVE_HIP
    call hip_cadd2(a_d, b_d, c, n)
#elif HAVE_CUDA
    call cuda_cadd2(a_d, b_d, c, n)
#elif HAVE_OPENCL
    call opencl_cadd2(a_d, b_d, c, n)
#else
    call neko_error('No device backend configured')
#endif
  end subroutine device_cadd2

  !> Set all elements to a constant c \f$ a = c \f$
  subroutine device_cfill(a_d, c, n)
    type(c_ptr) :: a_d
    real(kind=rp), intent(in) :: c
    integer :: n
#if HAVE_HIP
    call hip_cfill(a_d, c, n)
#elif HAVE_CUDA
    call cuda_cfill(a_d, c, n)
#elif HAVE_OPENCL
    call opencl_cfill(a_d, c, n)
#else
    call neko_error('No device backend configured')
#endif
  end subroutine device_cfill

  !> Vector addition \f$ a = a + b \f$
  subroutine device_add2(a_d, b_d, n)
    type(c_ptr) :: a_d, b_d
    integer :: n
#if HAVE_HIP
    call hip_add2(a_d, b_d, n)
#elif HAVE_CUDA
    call cuda_add2(a_d, b_d, n)
#elif HAVE_OPENCL
    call opencl_add2(a_d, b_d, n)
#else
    call neko_error('No device backend configured')
#endif
  end subroutine device_add2

  subroutine device_add4(a_d, b_d, c_d, d_d, n)
    type(c_ptr) :: a_d, b_d, c_d, d_d
    integer :: n
#if HAVE_HIP
    call hip_add4(a_d, b_d, c_d, d_d, n)
#elif HAVE_CUDA
    call cuda_add4(a_d, b_d, c_d, d_d, n)
#elif HAVE_OPENCL
    call opencl_add4(a_d, b_d, c_d, d_d, n)
#else
    call neko_error('No device backend configured')
#endif
  end subroutine device_add4

  subroutine device_add2s1(a_d, b_d, c1, n)
    type(c_ptr) :: a_d, b_d
    real(kind=rp) :: c1
    integer :: n
#if HAVE_HIP
    call hip_add2s1(a_d, b_d, c1, n)
#elif HAVE_CUDA
    call cuda_add2s1(a_d, b_d, c1, n)
#elif HAVE_OPENCL
    call opencl_add2s1(a_d, b_d, c1, n)
#else
    call neko_error('No device backend configured')
#endif
  end subroutine device_add2s1

  !> Vector addition with scalar multiplication \f$ a = c_1 a + b \f$
  !! (multiplication on first argument)
  subroutine device_add2s2(a_d, b_d, c1, n)
    type(c_ptr) :: a_d, b_d
    real(kind=rp) :: c1
    integer :: n
#if HAVE_HIP
    call hip_add2s2(a_d, b_d, c1, n)
#elif HAVE_CUDA
    call cuda_add2s2(a_d, b_d, c1, n)
#elif HAVE_OPENCL
    call opencl_add2s2(a_d, b_d, c1, n)
#else
    call neko_error('No device backend configured')
#endif
  end subroutine device_add2s2

  !> Returns \f$ a = a + c1 * (b * b )\f$
  subroutine device_addsqr2s2(a_d, b_d, c1, n)
    type(c_ptr) :: a_d, b_d
    real(kind=rp) :: c1
    integer :: n
#if HAVE_HIP
    call hip_addsqr2s2(a_d, b_d, c1, n)
#elif HAVE_CUDA
    call cuda_addsqr2s2(a_d, b_d, c1, n)
#elif HAVE_OPENCL
    call opencl_addsqr2s2(a_d, b_d, c1, n)
#else
    call neko_error('No device backend configured')
#endif
  end subroutine device_addsqr2s2

  !> Vector addition \f$ a = b + c \f$
  subroutine device_add3(a_d, b_d, c_d, n)
    type(c_ptr) :: a_d, b_d, c_d
    integer :: n
#if HAVE_HIP
    call hip_add3(a_d, b_d, c_d, n)
#elif HAVE_CUDA
    call cuda_add3(a_d, b_d, c_d, n)
#elif HAVE_OPENCL
    call opencl_add3(a_d, b_d, c_d, n)
#else
    call neko_error('No device backend configured')
#endif
  end subroutine device_add3

  !> Returns \f$ a = c1 * b + c2 * c \f$
  subroutine device_add3s2(a_d, b_d, c_d, c1, c2 , n)
    type(c_ptr) :: a_d, b_d, c_d
    real(kind=rp) :: c1, c2
    integer :: n
#if HAVE_HIP
    call hip_add3s2(a_d, b_d, c_d, c1, c2, n)
#elif HAVE_CUDA
    call cuda_add3s2(a_d, b_d, c_d, c1, c2, n)
#elif HAVE_OPENCL
    call opencl_add3s2(a_d, b_d, c_d, c1, c2, n)
#else
    call neko_error('No device backend configured')
#endif
  end subroutine device_add3s2

  !> Invert a vector \f$ a = 1 / a \f$
  subroutine device_invcol1(a_d, n)
    type(c_ptr) :: a_d
    integer :: n
#if HAVE_HIP
    call hip_invcol1(a_d, n)
#elif HAVE_CUDA
    call cuda_invcol1(a_d, n)
#elif HAVE_OPENCL
    call opencl_invcol1(a_d, n)
#else
    call neko_error('No device backend configured')
#endif
  end subroutine device_invcol1

  !> Vector division \f$ a = a / b \f$
  subroutine device_invcol2(a_d, b_d, n)
    type(c_ptr) :: a_d, b_d
    integer :: n
#if HAVE_HIP
    call hip_invcol2(a_d, b_d, n)
#elif HAVE_CUDA
    call cuda_invcol2(a_d, b_d, n)
#elif HAVE_OPENCL
    call opencl_invcol2(a_d, b_d, n)
#else
    call neko_error('No device backend configured')
#endif
  end subroutine device_invcol2

  !> Vector multiplication \f$ a = a \cdot b \f$
  subroutine device_col2(a_d, b_d, n)
    type(c_ptr) :: a_d, b_d
    integer :: n
#if HAVE_HIP
    call hip_col2(a_d, b_d, n)
#elif HAVE_CUDA
    call cuda_col2(a_d, b_d, n)
#elif HAVE_OPENCL
    call opencl_col2(a_d, b_d, n)
#else
    call neko_error('No device backend configured')
#endif
  end subroutine device_col2

  !> Vector multiplication with 3 vectors \f$ a =  b \cdot c \f$
  subroutine device_col3(a_d, b_d, c_d, n)
    type(c_ptr) :: a_d, b_d, c_d
    integer :: n
#if HAVE_HIP
    call hip_col3(a_d, b_d, c_d, n)
#elif HAVE_CUDA
    call cuda_col3(a_d, b_d, c_d, n)
#elif HAVE_OPENCL
    call opencl_col3(a_d, b_d, c_d, n)
#else
    call neko_error('No device backend configured')
#endif
  end subroutine device_col3

  !> Returns \f$ a = a - b*c \f$
  subroutine device_subcol3(a_d, b_d, c_d, n)
    type(c_ptr) :: a_d, b_d, c_d
    integer :: n
#if HAVE_HIP
    call hip_subcol3(a_d, b_d, c_d, n)
#elif HAVE_CUDA
    call cuda_subcol3(a_d, b_d, c_d, n)
#elif HAVE_OPENCL
    call opencl_subcol3(a_d, b_d, c_d, n)
#else
    call neko_error('No device backend configured')
#endif
  end subroutine device_subcol3

  !> Vector substraction \f$ a = a - b \f$
  subroutine device_sub2(a_d, b_d, n)
    type(c_ptr) :: a_d, b_d
    integer :: n
#if HAVE_HIP
    call hip_sub2(a_d, b_d, n)
#elif HAVE_CUDA
    call cuda_sub2(a_d, b_d, n)
#elif HAVE_OPENCL
    call opencl_sub2(a_d, b_d, n)
#else
    call neko_error('No device backend configured')
#endif
  end subroutine device_sub2

  !> Vector subtraction \f$ a = b - c \f$
  subroutine device_sub3(a_d, b_d, c_d, n)
    type(c_ptr) :: a_d, b_d, c_d
    integer :: n
#if HAVE_HIP
    call hip_sub3(a_d, b_d, c_d, n)
#elif HAVE_CUDA
    call cuda_sub3(a_d, b_d, c_d, n)
#elif HAVE_OPENCL
    call opencl_sub3(a_d, b_d, c_d, n)
#else
    call neko_error('No device backend configured')
#endif
  end subroutine device_sub3

  !> Returns \f$ a = a + b*c \f$
  subroutine device_addcol3(a_d, b_d, c_d, n)
    type(c_ptr) :: a_d, b_d, c_d
    integer :: n
#if HAVE_HIP
    call hip_addcol3(a_d, b_d, c_d, n)
#elif HAVE_CUDA
    call cuda_addcol3(a_d, b_d, c_d, n)
#elif HAVE_OPENCL
    call opencl_addcol3(a_d, b_d, c_d, n)
#else
    call neko_error('No device backend configured')
#endif
  end subroutine device_addcol3

  !> Returns \f$ a = a + b*c*d \f$
  subroutine device_addcol4(a_d, b_d, c_d, d_d, n)
    type(c_ptr) :: a_d, b_d, c_d, d_D
    integer :: n
#if HAVE_HIP
    call hip_addcol4(a_d, b_d, c_d, d_d, n)
#elif HAVE_CUDA
    call cuda_addcol4(a_d, b_d, c_d, d_d, n)
#elif HAVE_OPENCL
    call opencl_addcol4(a_d, b_d, c_d, d_d, n)
#else
    call neko_error('No device backend configured')
#endif
  end subroutine device_addcol4

  !> Compute a dot product \f$ dot = u \cdot v \f$ (3-d version)
  !! assuming vector components \f$ u = (u_1, u_2, u_3) \f$ etc.
  subroutine device_vdot3(dot_d, u1_d, u2_d, u3_d, v1_d, v2_d, v3_d, n)
    type(c_ptr) :: dot_d, u1_d, u2_d, u3_d, v1_d, v2_d, v3_d
    integer :: n
#if HAVE_HIP
    call hip_vdot3(dot_d, u1_d, u2_d, u3_d, v1_d, v2_d, v3_d, n)
#elif HAVE_CUDA
    call cuda_vdot3(dot_d, u1_d, u2_d, u3_d, v1_d, v2_d, v3_d, n)
#elif HAVE_OPENCL
    call opencl_vdot3(dot_d, u1_d, u2_d, u3_d, v1_d, v2_d, v3_d, n)
#else
    call neko_error('No device backend configured')
#endif
  end subroutine device_vdot3

  !> Compute a cross product \f$ u = v \times w \f$ (3-d version)
  !! assuming vector components \f$ u = (u_1, u_2, u_3) \f$ etc.
  subroutine device_vcross(u1_d, u2_d, u3_d, v1_d, v2_d, v3_d, &
       w1_d, w2_d, w3_d, n)
    type(c_ptr) :: u1_d, u2_d, u3_d
    type(c_ptr) :: v1_d, v2_d, v3_d
    type(c_ptr) :: w1_d, w2_d, w3_d
    integer :: n
#if HAVE_HIP
    call hip_vcross(u1_d, u2_d, u3_d, v1_d, v2_d, v3_d, &
         w1_d, w2_d, w3_d, n)
#elif HAVE_CUDA
    call cuda_vcross(u1_d, u2_d, u3_d, v1_d, v2_d, v3_d, &
         w1_d, w2_d, w3_d, n)
#elif HAVE_OPENCL
    call neko_error("no opencl backedn vcross")
#else
    call neko_error('No device backend configured')
#endif
  end subroutine device_vcross


  !> Compute multiplication sum \f$ dot = u \cdot v \cdot w \f$
  function device_vlsc3(u_d, v_d, w_d, n) result(res)
    type(c_ptr) :: u_d, v_d, w_d
    integer :: n
    real(kind=rp) :: res
    res = 0.0_rp
#if HAVE_HIP
    res = hip_vlsc3(u_d, v_d, w_d, n)
#elif HAVE_CUDA
    res = cuda_vlsc3(u_d, v_d, w_d, n)
#elif HAVE_OPENCL
    ! Same kernel as glsc3 (currently no device MPI for OpenCL)
    res = opencl_glsc3(u_d, v_d, w_d, n)
#else
    call neko_error('No device backend configured')
#endif
  end function device_vlsc3

  !> Weighted inner product \f$ a^T b c \f$
  function device_glsc3(a_d, b_d, c_d, n) result(res)
    type(c_ptr) :: a_d, b_d, c_d
    integer :: n, ierr
    real(kind=rp) :: res
#if HAVE_HIP
    res = hip_glsc3(a_d, b_d, c_d, n)
#elif HAVE_CUDA
    res = cuda_glsc3(a_d, b_d, c_d, n)
#elif HAVE_OPENCL
    res = opencl_glsc3(a_d, b_d, c_d, n)
#else
    call neko_error('No device backend configured')
#endif

#ifndef HAVE_DEVICE_MPI
    if (pe_size .gt. 1) then
       call MPI_Allreduce(MPI_IN_PLACE, res, 1, &
            MPI_REAL_PRECISION, MPI_SUM, NEKO_COMM, ierr)
    end if
#endif
  end function device_glsc3

  subroutine device_glsc3_many(h, w_d, v_d_d, mult_d, j, n)
    type(c_ptr), value :: w_d, v_d_d, mult_d
    integer(c_int) :: j, n
    real(c_rp) :: h(j)
    integer :: ierr
#if HAVE_HIP
    call hip_glsc3_many(h, w_d, v_d_d, mult_d, j, n)
#elif HAVE_CUDA
    call cuda_glsc3_many(h, w_d, v_d_d, mult_d, j, n)
#elif HAVE_OPENCL
    call opencl_glsc3_many(h, w_d, v_d_d, mult_d, j, n)
#else
    call neko_error('No device backend configured')
#endif

#ifndef HAVE_DEVICE_MPI
    if (pe_size .gt. 1) then
       call MPI_Allreduce(MPI_IN_PLACE, h, j, &
            MPI_REAL_PRECISION, MPI_SUM, NEKO_COMM, ierr)
    end if
#endif
  end subroutine device_glsc3_many

  subroutine device_add2s2_many(y_d, x_d_d, a_d, j, n)
    type(c_ptr), value :: y_d, x_d_d, a_d
    integer(c_int) :: j, n
#if HAVE_HIP
    call hip_add2s2_many(y_d, x_d_d, a_d, j, n)
#elif HAVE_CUDA
    call cuda_add2s2_many(y_d, x_d_d, a_d, j, n)
#elif HAVE_OPENCL
    call opencl_add2s2_many(y_d, x_d_d, a_d, j, n)
#else
    call neko_error('No device backend configured')
#endif
  end subroutine device_add2s2_many

  !> Weighted inner product \f$ a^T b \f$
  function device_glsc2(a_d, b_d, n) result(res)
    type(c_ptr) :: a_d, b_d
    integer :: n, ierr
    real(kind=rp) :: res
#if HAVE_HIP
    res = hip_glsc2(a_d, b_d, n)
#elif HAVE_CUDA
    res = cuda_glsc2(a_d, b_d, n)
#elif HAVE_OPENCL
    res = opencl_glsc2(a_d, b_d, n)
#else
    call neko_error('No device backend configured')
#endif

#ifndef HAVE_DEVICE_MPI
    if (pe_size .gt. 1) then
       call MPI_Allreduce(MPI_IN_PLACE, res, 1, &
            MPI_REAL_PRECISION, MPI_SUM, NEKO_COMM, ierr)
    end if
#endif
  end function device_glsc2

  !> Sum a vector of length n
  function device_glsum(a_d, n) result(res)
    type(c_ptr) :: a_d
    integer :: n, ierr
    real(kind=rp) :: res
#if HAVE_HIP
    res = hip_glsum(a_d, n)
#elif HAVE_CUDA
    res = cuda_glsum(a_d, n)
#elif HAVE_OPENCL
    res = opencl_glsum(a_d, n)
#else
    call neko_error('No device backend configured')
#endif

#ifndef HAVE_DEVICE_MPI
    if (pe_size .gt. 1) then
       call MPI_Allreduce(MPI_IN_PLACE, res, 1, &
            MPI_REAL_PRECISION, MPI_SUM, NEKO_COMM, ierr)
    end if
#endif
  end function device_glsum

  subroutine device_absval(a_d, n)
    integer, intent(in) :: n
    type(c_ptr) :: a_d
#ifdef HAVE_HIP
    call hip_absval(a_d, n)
#elif HAVE_CUDA
    call cuda_absval(a_d, n)
#elif HAVE_OPENCL
    call neko_error('OPENCL is not implemented for device_absval')
#else
    call neko_error('No device backend configured')
#endif

  end subroutine device_absval


end module device_math<|MERGE_RESOLUTION|>--- conflicted
+++ resolved
@@ -31,583 +31,11 @@
 ! POSSIBILITY OF SUCH DAMAGE.
 !
 module device_math
-<<<<<<< HEAD
-  use comm
-  use utils, only : neko_error
-  use num_types, only : rp, c_rp
-  use, intrinsic :: iso_c_binding
-  implicit none
-  private
-
-#ifdef HAVE_HIP
-  interface
-     subroutine hip_copy(a_d, b_d, n) &
-          bind(c, name='hip_copy')
-       use, intrinsic :: iso_c_binding
-       type(c_ptr), value :: a_d, b_d
-       integer(c_int) :: n
-     end subroutine hip_copy
-  end interface
-
-  interface
-     subroutine hip_masked_copy(a_d, b_d, mask_d, n, m) &
-          bind(c, name='hip_masked_copy')
-       use, intrinsic :: iso_c_binding
-       type(c_ptr), value :: a_d, b_d, mask_d
-       integer(c_int) :: n, m
-     end subroutine hip_masked_copy
-  end interface
-   
-  interface
-     subroutine hip_masked_red_copy(a_d, b_d, mask_d, n, m) &
-          bind(c, name='hip_masked_red_copy')
-       use, intrinsic :: iso_c_binding
-       type(c_ptr), value :: a_d, b_d, mask_d
-       integer(c_int) :: n, m
-     end subroutine hip_masked_red_copy
-  end interface
- 
-  interface
-     subroutine hip_cfill_mask(a_d, c, size, mask_d, mask_size) &
-          bind(c, name='hip_cfill_mask')
-       use, intrinsic :: iso_c_binding
-       import c_rp
-       type(c_ptr), value :: a_d
-       real(c_rp) :: c
-       integer(c_int) :: size
-       type(c_ptr), value :: mask_d
-       integer(c_int) :: mask_size
-     end subroutine hip_cfill_mask
-  end interface
-
-  interface
-     subroutine hip_cmult(a_d, c, n) &
-          bind(c, name='hip_cmult')
-       use, intrinsic :: iso_c_binding
-       import c_rp
-       type(c_ptr), value :: a_d
-       real(c_rp) :: c
-       integer(c_int) :: n
-     end subroutine hip_cmult
-  end interface
-
-  interface
-     subroutine hip_cmult2(a_d, b_d, c, n) &
-          bind(c, name='hip_cmult2')
-       use, intrinsic :: iso_c_binding
-       import c_rp
-       type(c_ptr), value :: a_d, b_d
-       real(c_rp) :: c
-       integer(c_int) :: n
-     end subroutine hip_cmult2
-  end interface
-
-  interface
-     subroutine hip_cadd(a_d, c, n) &
-          bind(c, name='hip_cadd')
-       use, intrinsic :: iso_c_binding
-       import c_rp
-       type(c_ptr), value :: a_d
-       real(c_rp) :: c
-       integer(c_int) :: n
-     end subroutine hip_cadd
-  end interface
-
-  interface
-     subroutine hip_cadd2(a_d, b_d, c, n) &
-          bind(c, name='hip_cadd2')
-       use, intrinsic :: iso_c_binding
-       import c_rp
-       type(c_ptr), value :: a_d
-       type(c_ptr), value :: b_d
-       real(c_rp) :: c
-       integer(c_int) :: n
-     end subroutine hip_cadd2
-  end interface
-
-  interface
-     subroutine hip_cfill(a_d, c, n) &
-          bind(c, name='hip_cfill')
-       use, intrinsic :: iso_c_binding
-       import c_rp
-       type(c_ptr), value :: a_d
-       real(c_rp) :: c
-       integer(c_int) :: n
-     end subroutine hip_cfill
-  end interface
-
-  interface
-     subroutine hip_rzero(a_d, n) &
-          bind(c, name='hip_rzero')
-       use, intrinsic :: iso_c_binding
-       type(c_ptr), value :: a_d
-       integer(c_int) :: n
-     end subroutine hip_rzero
-  end interface
-
-  interface
-     subroutine hip_add2(a_d, b_d, n) &
-          bind(c, name='hip_add2')
-       use, intrinsic :: iso_c_binding
-       import c_rp
-       implicit none
-       type(c_ptr), value :: a_d, b_d
-       integer(c_int) :: n
-     end subroutine hip_add2
-  end interface
-
-  interface
-     subroutine hip_add4(a_d, b_d, c_d, d_d, n) &
-          bind(c, name='hip_add4')
-       use, intrinsic :: iso_c_binding
-       import c_rp
-       implicit none
-       type(c_ptr), value :: a_d, b_d, c_d, d_d
-       integer(c_int) :: n
-     end subroutine hip_add4
-  end interface
-
-  interface
-     subroutine hip_add2s1(a_d, b_d, c1, n) &
-          bind(c, name='hip_add2s1')
-       use, intrinsic :: iso_c_binding
-       import c_rp
-       implicit none
-       type(c_ptr), value :: a_d, b_d
-       real(c_rp) :: c1
-       integer(c_int) :: n
-     end subroutine hip_add2s1
-  end interface
-
-  interface
-     subroutine hip_add2s2(a_d, b_d, c1, n) &
-          bind(c, name='hip_add2s2')
-       use, intrinsic :: iso_c_binding
-       import c_rp
-       implicit none
-       type(c_ptr), value :: a_d, b_d
-       real(c_rp) :: c1
-       integer(c_int) :: n
-     end subroutine hip_add2s2
-  end interface
-
-  interface
-     subroutine hip_add2s2_many(y_d,x_d_d,a_d,j,n) &
-          bind(c, name='hip_add2s2_many')
-       use, intrinsic :: iso_c_binding
-       import c_rp
-       implicit none
-       type(c_ptr), value :: y_d, x_d_d, a_d
-       integer(c_int) :: j, n
-     end subroutine hip_add2s2_many
-  end interface
-
-  interface
-     subroutine hip_addsqr2s2(a_d, b_d, c1, n) &
-          bind(c, name='hip_addsqr2s2')
-       use, intrinsic :: iso_c_binding
-       import c_rp
-       implicit none
-       type(c_ptr), value :: a_d, b_d
-       real(c_rp) :: c1
-       integer(c_int) :: n
-     end subroutine hip_addsqr2s2
-  end interface
-
-  interface
-     subroutine hip_add3s2(a_d, b_d, c_d, c1, c2, n) &
-          bind(c, name='hip_add3s2')
-       use, intrinsic :: iso_c_binding
-       import c_rp
-       implicit none
-       type(c_ptr), value :: a_d, b_d, c_d
-       real(c_rp) :: c1, c2
-       integer(c_int) :: n
-     end subroutine hip_add3s2
-  end interface
-
-  interface
-     subroutine hip_invcol1(a_d, n) &
-          bind(c, name='hip_invcol1')
-       use, intrinsic :: iso_c_binding
-       implicit none
-       type(c_ptr), value :: a_d
-       integer(c_int) :: n
-     end subroutine hip_invcol1
-  end interface
-
-  interface
-     subroutine hip_invcol2(a_d, b_d, n) &
-          bind(c, name='hip_invcol2')
-       use, intrinsic :: iso_c_binding
-       implicit none
-       type(c_ptr), value :: a_d, b_d
-       integer(c_int) :: n
-     end subroutine hip_invcol2
-  end interface
-
-  interface
-     subroutine hip_col2(a_d, b_d, n) &
-          bind(c, name='hip_col2')
-       use, intrinsic :: iso_c_binding
-       implicit none
-       type(c_ptr), value :: a_d, b_d
-       integer(c_int) :: n
-     end subroutine hip_col2
-  end interface
-
-  interface
-     subroutine hip_col3(a_d, b_d, c_d, n) &
-          bind(c, name='hip_col3')
-       use, intrinsic :: iso_c_binding
-       implicit none
-       type(c_ptr), value :: a_d, b_d, c_d
-       integer(c_int) :: n
-     end subroutine hip_col3
-  end interface
-
-  interface
-     subroutine hip_subcol3(a_d, b_d, c_d, n) &
-          bind(c, name='hip_subcol3')
-       use, intrinsic :: iso_c_binding
-       implicit none
-       type(c_ptr), value :: a_d, b_d, c_d
-       integer(c_int) :: n
-     end subroutine hip_subcol3
-  end interface
-
-  interface
-     subroutine hip_sub2(a_d, b_d, n) &
-          bind(c, name='hip_sub2')
-       use, intrinsic :: iso_c_binding
-       implicit none
-       type(c_ptr), value :: a_d, b_d
-       integer(c_int) :: n
-     end subroutine hip_sub2
-  end interface
-
-  interface
-     subroutine hip_sub3(a_d, b_d, c_d, n) &
-          bind(c, name='hip_sub3')
-       use, intrinsic :: iso_c_binding
-       implicit none
-       type(c_ptr), value :: a_d, b_d, c_d
-       integer(c_int) :: n
-     end subroutine hip_sub3
-  end interface
-
-  interface
-     subroutine hip_add3(a_d, b_d, c_d, n) &
-          bind(c, name='hip_add3')
-       use, intrinsic :: iso_c_binding
-       implicit none
-       type(c_ptr), value :: a_d, b_d, c_d
-       integer(c_int) :: n
-     end subroutine hip_add3
-  end interface
-
-  interface
-     subroutine hip_addcol3(a_d, b_d, c_d, n) &
-          bind(c, name='hip_addcol3')
-       use, intrinsic :: iso_c_binding
-       implicit none
-       type(c_ptr), value :: a_d, b_d, c_d
-       integer(c_int) :: n
-     end subroutine hip_addcol3
-  end interface
-
-  interface
-     subroutine hip_addcol4(a_d, b_d, c_d, d_d, n) &
-          bind(c, name='hip_addcol4')
-       use, intrinsic :: iso_c_binding
-       implicit none
-       type(c_ptr), value :: a_d, b_d, c_d, d_d
-       integer(c_int) :: n
-     end subroutine hip_addcol4
-  end interface
-
-  interface
-     subroutine hip_vdot3(dot_d, u1_d, u2_d, u3_d, v1_d, v2_d, v3_d, n) &
-          bind(c, name='hip_vdot3')
-       use, intrinsic :: iso_c_binding
-       implicit none
-       type(c_ptr), value :: dot_d, u1_d, u2_d, u3_d, v1_d, v2_d, v3_d
-       integer(c_int) :: n
-     end subroutine hip_vdot3
-  end interface
-
-  interface
-     subroutine hip_vcross(u1_d, u2_d, u3_d, v1_d, v2_d, v3_d, &
-                           w1_d, w2_d, w3_d,  n) &
-          bind(c, name='hip_vcross')
-       use, intrinsic :: iso_c_binding
-       implicit none
-       type(c_ptr), value :: u1_d, u2_d, u3_d
-       type(c_ptr), value :: v1_d, v2_d, v3_d
-       type(c_ptr), value :: w1_d, w2_d, w3_d
-       integer(c_int) :: n
-     end subroutine hip_vcross
-  end interface
-
-  interface
-     real(c_rp) function hip_vlsc3(u_d, v_d, w_d, n) &
-          bind(c, name='hip_vlsc3')
-       use, intrinsic :: iso_c_binding
-       import c_rp
-       implicit none
-       type(c_ptr), value :: u_d, v_d, w_d
-       integer(c_int) :: n
-     end function hip_vlsc3
-  end interface
-
-  interface
-     real(c_rp) function hip_glsc3(a_d, b_d, c_d, n) &
-          bind(c, name='hip_glsc3')
-       use, intrinsic :: iso_c_binding
-       import c_rp
-       implicit none
-       type(c_ptr), value :: a_d, b_d, c_d
-       integer(c_int) :: n
-     end function hip_glsc3
-  end interface
-
-  interface
-     subroutine hip_glsc3_many(h,w_d,v_d_d,mult_d,j,n) &
-          bind(c, name='hip_glsc3_many')
-       use, intrinsic :: iso_c_binding
-       import c_rp
-       implicit none
-       type(c_ptr), value :: w_d, v_d_d, mult_d
-       integer(c_int) :: j, n
-       real(c_rp) :: h(j)
-     end subroutine hip_glsc3_many
-  end interface
-
-  interface
-     real(c_rp) function hip_glsc2(a_d, b_d, n) &
-          bind(c, name='hip_glsc2')
-       use, intrinsic :: iso_c_binding
-       import c_rp
-       implicit none
-       type(c_ptr), value :: a_d, b_d
-       integer(c_int) :: n
-     end function hip_glsc2
-  end interface
-
-  interface
-     real(c_rp) function hip_glsum(a_d, n) &
-          bind(c, name='hip_glsum')
-       use, intrinsic :: iso_c_binding
-       import c_rp
-       implicit none
-       type(c_ptr), value :: a_d
-       integer(c_int) :: n
-     end function hip_glsum
-  end interface
-
-  interface
-     subroutine hip_absval(a_d, n) &
-          bind(c, name = 'hip_absval')
-       use, intrinsic :: iso_c_binding
-       import c_rp
-       implicit none
-       type(c_ptr), value :: a_d
-       integer(c_int) :: n
-     end subroutine hip_absval
-  end interface
-
-#elif HAVE_CUDA
-  interface
-     subroutine cuda_copy(a_d, b_d, n) &
-          bind(c, name='cuda_copy')
-       use, intrinsic :: iso_c_binding
-       type(c_ptr), value :: a_d, b_d
-       integer(c_int) :: n
-     end subroutine cuda_copy
-  end interface
-
-  interface
-     subroutine cuda_masked_copy(a_d, b_d, mask_d, n, m) &
-          bind(c, name='cuda_masked_copy')
-       use, intrinsic :: iso_c_binding
-       type(c_ptr), value :: a_d, b_d, mask_d
-       integer(c_int) :: n, m
-     end subroutine cuda_masked_copy
-  end interface
-
-  interface
-     subroutine cuda_masked_red_copy(a_d, b_d, mask_d, n, m) &
-          bind(c, name='cuda_masked_red_copy')
-       use, intrinsic :: iso_c_binding
-       type(c_ptr), value :: a_d, b_d, mask_d
-       integer(c_int) :: n, m
-     end subroutine cuda_masked_red_copy
-  end interface
-
-  interface
-     subroutine cuda_cfill_mask(a_d, c, size, mask_d, mask_size) &
-          bind(c, name='cuda_cfill_mask')
-       use, intrinsic :: iso_c_binding
-       import c_rp
-       type(c_ptr), value :: a_d
-       real(c_rp) :: c
-       integer(c_int) :: size
-       type(c_ptr), value :: mask_d
-       integer(c_int) :: mask_size
-     end subroutine cuda_cfill_mask
-  end interface
-
-  interface
-     subroutine cuda_cmult(a_d, c, n) &
-          bind(c, name='cuda_cmult')
-       use, intrinsic :: iso_c_binding
-       import c_rp
-       type(c_ptr), value :: a_d
-       real(c_rp) :: c
-       integer(c_int) :: n
-     end subroutine cuda_cmult
-  end interface
-
-  interface
-     subroutine cuda_cmult2(a_d, b_d, c, n) &
-          bind(c, name='cuda_cmult2')
-       use, intrinsic :: iso_c_binding
-       import c_rp
-       type(c_ptr), value :: a_d, b_d
-       real(c_rp) :: c
-       integer(c_int) :: n
-     end subroutine cuda_cmult2
-  end interface
-
-  interface
-     subroutine cuda_cadd(a_d, c, n) &
-          bind(c, name='cuda_cadd')
-       use, intrinsic :: iso_c_binding
-       import c_rp
-       type(c_ptr), value :: a_d
-       real(c_rp) :: c
-       integer(c_int) :: n
-     end subroutine cuda_cadd
-  end interface
-
-  interface
-     subroutine cuda_cadd2(a_d, b_d, c, n) &
-          bind(c, name='cuda_cadd2')
-       use, intrinsic :: iso_c_binding
-       import c_rp
-       type(c_ptr), value :: a_d
-       type(c_ptr), value :: b_d
-       real(c_rp) :: c
-       integer(c_int) :: n
-     end subroutine cuda_cadd2
-  end interface
-
-  interface
-     subroutine cuda_cfill(a_d, c, n) &
-          bind(c, name='cuda_cfill')
-       use, intrinsic :: iso_c_binding
-       import c_rp
-       type(c_ptr), value :: a_d
-       real(c_rp) :: c
-       integer(c_int) :: n
-     end subroutine cuda_cfill
-  end interface
-
-  interface
-     subroutine cuda_rzero(a_d, n) &
-          bind(c, name='cuda_rzero')
-       use, intrinsic :: iso_c_binding
-       type(c_ptr), value :: a_d
-       integer(c_int) :: n
-     end subroutine cuda_rzero
-  end interface
-
-  interface
-     subroutine cuda_add2(a_d, b_d, n) &
-          bind(c, name='cuda_add2')
-       use, intrinsic :: iso_c_binding
-       import c_rp
-       implicit none
-       type(c_ptr), value :: a_d, b_d
-       integer(c_int) :: n
-     end subroutine cuda_add2
-  end interface
-
-  interface
-     subroutine cuda_add4(a_d, b_d, c_d, d_d, n) &
-          bind(c, name='cuda_add4')
-       use, intrinsic :: iso_c_binding
-       import c_rp
-       implicit none
-       type(c_ptr), value :: a_d, b_d, c_d, d_d
-       integer(c_int) :: n
-     end subroutine cuda_add4
-  end interface
-
-  interface
-     subroutine cuda_add2s1(a_d, b_d, c1, n) &
-          bind(c, name='cuda_add2s1')
-       use, intrinsic :: iso_c_binding
-       import c_rp
-       implicit none
-       type(c_ptr), value :: a_d, b_d
-       real(c_rp) :: c1
-       integer(c_int) :: n
-     end subroutine cuda_add2s1
-  end interface
-
-  interface
-     subroutine cuda_add2s2(a_d, b_d, c1, n) &
-          bind(c, name='cuda_add2s2')
-       use, intrinsic :: iso_c_binding
-       import c_rp
-       implicit none
-       type(c_ptr), value :: a_d, b_d
-       real(c_rp) :: c1
-       integer(c_int) :: n
-     end subroutine cuda_add2s2
-  end interface
-
-  interface
-     subroutine cuda_addsqr2s2(a_d, b_d, c1, n) &
-          bind(c, name='cuda_addsqr2s2')
-       use, intrinsic :: iso_c_binding
-       import c_rp
-       implicit none
-       type(c_ptr), value :: a_d, b_d
-       real(c_rp) :: c1
-       integer(c_int) :: n
-     end subroutine cuda_addsqr2s2
-  end interface
-
-  interface
-     subroutine cuda_add3s2(a_d, b_d, c_d, c1, c2, n) &
-          bind(c, name='cuda_add3s2')
-       use, intrinsic :: iso_c_binding
-       import c_rp
-       implicit none
-       type(c_ptr), value :: a_d, b_d, c_d
-       real(c_rp) :: c1, c2
-       integer(c_int) :: n
-     end subroutine cuda_add3s2
-  end interface
-
-  interface
-     subroutine cuda_invcol1(a_d, n) &
-          bind(c, name='cuda_invcol1')
-       use, intrinsic :: iso_c_binding
-       implicit none
-       type(c_ptr), value :: a_d
-       integer(c_int) :: n
-     end subroutine cuda_invcol1
-  end interface
-=======
   use, intrinsic :: iso_c_binding, only: c_ptr, c_int
   use num_types, only: rp, c_rp
   use utils, only: neko_error
   use comm, only: NEKO_COMM, pe_size, MPI_REAL_PRECISION
   use mpi_f08, only: MPI_SUM, MPI_IN_PLACE, MPI_Allreduce
->>>>>>> 79813cf7
 
   ! ========================================================================== !
   ! Device math interfaces
@@ -616,529 +44,6 @@
   use cuda_math
   use opencl_math
 
-<<<<<<< HEAD
-  interface
-     subroutine cuda_col3(a_d, b_d, c_d, n) &
-          bind(c, name='cuda_col3')
-       use, intrinsic :: iso_c_binding
-       implicit none
-       type(c_ptr), value :: a_d, b_d, c_d
-       integer(c_int) :: n
-     end subroutine cuda_col3
-  end interface
-
-  interface
-     subroutine cuda_subcol3(a_d, b_d, c_d, n) &
-          bind(c, name='cuda_subcol3')
-       use, intrinsic :: iso_c_binding
-       implicit none
-       type(c_ptr), value :: a_d, b_d, c_d
-       integer(c_int) :: n
-     end subroutine cuda_subcol3
-  end interface
-
-  interface
-     subroutine cuda_sub2(a_d, b_d, n) &
-          bind(c, name='cuda_sub2')
-       use, intrinsic :: iso_c_binding
-       implicit none
-       type(c_ptr), value :: a_d, b_d
-       integer(c_int) :: n
-     end subroutine cuda_sub2
-  end interface
-
-  interface
-     subroutine cuda_sub3(a_d, b_d, c_d, n) &
-          bind(c, name='cuda_sub3')
-       use, intrinsic :: iso_c_binding
-       implicit none
-       type(c_ptr), value :: a_d, b_d, c_d
-       integer(c_int) :: n
-     end subroutine cuda_sub3
-  end interface
-
-  interface
-     subroutine cuda_add3(a_d, b_d, c_d, n) &
-          bind(c, name='cuda_add3')
-       use, intrinsic :: iso_c_binding
-       implicit none
-       type(c_ptr), value :: a_d, b_d, c_d
-       integer(c_int) :: n
-     end subroutine cuda_add3
-  end interface
-
-  interface
-     subroutine cuda_addcol3(a_d, b_d, c_d, n) &
-          bind(c, name='cuda_addcol3')
-       use, intrinsic :: iso_c_binding
-       implicit none
-       type(c_ptr), value :: a_d, b_d, c_d
-       integer(c_int) :: n
-     end subroutine cuda_addcol3
-  end interface
-
-  interface
-     subroutine cuda_addcol4(a_d, b_d, c_d, d_d, n) &
-          bind(c, name='cuda_addcol4')
-       use, intrinsic :: iso_c_binding
-       implicit none
-       type(c_ptr), value :: a_d, b_d, c_d, d_d
-       integer(c_int) :: n
-     end subroutine cuda_addcol4
-  end interface
-
-  interface
-     subroutine cuda_vdot3(dot_d, u1_d, u2_d, u3_d, v1_d, v2_d, v3_d, n) &
-          bind(c, name='cuda_vdot3')
-       use, intrinsic :: iso_c_binding
-       implicit none
-       type(c_ptr), value :: dot_d, u1_d, u2_d, u3_d, v1_d, v2_d, v3_d
-       integer(c_int) :: n
-     end subroutine cuda_vdot3
-  end interface
-
-  interface
-     subroutine cuda_vcross(u1_d, u2_d, u3_d, v1_d, v2_d, v3_d, &
-                           w1_d, w2_d, w3_d,  n) &
-          bind(c, name='cuda_vcross')
-       use, intrinsic :: iso_c_binding
-       implicit none
-       type(c_ptr), value :: u1_d, u2_d, u3_d
-       type(c_ptr), value :: v1_d, v2_d, v3_d
-       type(c_ptr), value :: w1_d, w2_d, w3_d
-       integer(c_int) :: n
-     end subroutine cuda_vcross
-  end interface
-
-  interface
-     real(c_rp) function cuda_vlsc3(u_d, v_d, w_d, n) &
-          bind(c, name='cuda_vlsc3')
-       use, intrinsic :: iso_c_binding
-       import c_rp
-       implicit none
-       type(c_ptr), value :: u_d, v_d, w_d
-       integer(c_int) :: n
-     end function cuda_vlsc3
-  end interface
-
-  interface
-     subroutine cuda_add2s2_many(y_d,x_d_d,a_d,j,n) &
-          bind(c, name='cuda_add2s2_many')
-       use, intrinsic :: iso_c_binding
-       import c_rp
-       implicit none
-       type(c_ptr), value :: y_d, x_d_d, a_d
-       integer(c_int) :: j, n
-     end subroutine cuda_add2s2_many
-  end interface
-
-  interface
-     real(c_rp) function cuda_glsc3(a_d, b_d, c_d, n) &
-          bind(c, name='cuda_glsc3')
-       use, intrinsic :: iso_c_binding
-       import c_rp
-       implicit none
-       type(c_ptr), value :: a_d, b_d, c_d
-       integer(c_int) :: n
-     end function cuda_glsc3
-  end interface
-
-  interface
-     subroutine cuda_glsc3_many(h,w_d,v_d_d,mult_d,j,n) &
-          bind(c, name='cuda_glsc3_many')
-       use, intrinsic :: iso_c_binding
-       import c_rp
-       implicit none
-       type(c_ptr), value :: w_d, v_d_d, mult_d
-       integer(c_int) :: j, n
-       real(c_rp) :: h(j)
-     end subroutine cuda_glsc3_many
-  end interface
-
-  interface
-     real(c_rp) function cuda_glsc2(a_d, b_d, n) &
-          bind(c, name='cuda_glsc2')
-       use, intrinsic :: iso_c_binding
-       import c_rp
-       implicit none
-       type(c_ptr), value :: a_d, b_d
-       integer(c_int) :: n
-     end function cuda_glsc2
-  end interface
-
-  interface
-     real(c_rp) function cuda_glsum(a_d, n) &
-          bind(c, name='cuda_glsum')
-       use, intrinsic :: iso_c_binding
-       import c_rp
-       implicit none
-       type(c_ptr), value :: a_d
-       integer(c_int) :: n
-     end function cuda_glsum
-  end interface
-
-  interface
-     subroutine cuda_absval(a_d, n) &
-          bind(c, name = 'cuda_absval')
-       use, intrinsic :: iso_c_binding
-       import c_rp
-       implicit none
-       type(c_ptr), value :: a_d
-       integer(c_int) :: n
-     end subroutine cuda_absval
-  end interface
-#elif HAVE_OPENCL
-  interface
-     subroutine opencl_copy(a_d, b_d, n) &
-          bind(c, name='opencl_copy')
-       use, intrinsic :: iso_c_binding
-       type(c_ptr), value :: a_d, b_d
-       integer(c_int) :: n
-     end subroutine opencl_copy
-  end interface
-
-  interface
-     subroutine opencl_masked_copy(a_d, b_d, mask_d, n, m) &
-          bind(c, name='opencl_masked_copy')
-       use, intrinsic :: iso_c_binding
-       type(c_ptr), value :: a_d, b_d, mask_d
-       integer(c_int) :: n, m
-     end subroutine opencl_masked_copy
-  end interface
-
-  interface
-     subroutine opencl_cfill_mask(a_d, c, size, mask_d, mask_size) &
-          bind(c, name='opencl_cfill_mask')
-       use, intrinsic :: iso_c_binding
-       import c_rp
-       type(c_ptr), value :: a_d
-       real(c_rp) :: c
-       integer(c_int) :: size
-       type(c_ptr), value :: mask_d
-       integer(c_int) :: mask_size
-     end subroutine opencl_cfill_mask
-  end interface
-
-  interface
-     subroutine opencl_cmult(a_d, c, n) &
-          bind(c, name='opencl_cmult')
-       use, intrinsic :: iso_c_binding
-       import c_rp
-       type(c_ptr), value :: a_d
-       real(c_rp) :: c
-       integer(c_int) :: n
-     end subroutine opencl_cmult
-  end interface
-
-  interface
-     subroutine opencl_cmult2(a_d, b_d, c, n) &
-          bind(c, name='opencl_cmult2')
-       use, intrinsic :: iso_c_binding
-       import c_rp
-       type(c_ptr), value :: a_d, b_d
-       real(c_rp) :: c
-       integer(c_int) :: n
-     end subroutine opencl_cmult2
-  end interface
-
-  interface
-     subroutine opencl_cadd(a_d, c, n) &
-          bind(c, name='opencl_cadd')
-       use, intrinsic :: iso_c_binding
-       import c_rp
-       type(c_ptr), value :: a_d
-       real(c_rp) :: c
-       integer(c_int) :: n
-     end subroutine opencl_cadd
-  end interface
-
-  interface
-     subroutine opencl_cadd2(a_d, b_d, c, n) &
-          bind(c, name='opencl_cadd2')
-       use, intrinsic :: iso_c_binding
-       import c_rp
-       type(c_ptr), value :: a_d
-       type(c_ptr), value :: b_d
-       real(c_rp) :: c
-       integer(c_int) :: n
-     end subroutine opencl_cadd2
-  end interface
-
-  interface
-     subroutine opencl_cfill(a_d, c, n) &
-          bind(c, name='opencl_cfill')
-       use, intrinsic :: iso_c_binding
-       import c_rp
-       type(c_ptr), value :: a_d
-       real(c_rp) :: c
-       integer(c_int) :: n
-     end subroutine opencl_cfill
-  end interface
-
-  interface
-     subroutine opencl_rzero(a_d, n) &
-          bind(c, name='opencl_rzero')
-       use, intrinsic :: iso_c_binding
-       type(c_ptr), value :: a_d
-       integer(c_int) :: n
-     end subroutine opencl_rzero
-  end interface
-
-  interface
-     subroutine opencl_rone(a_d, n) &
-          bind(c, name='opencl_rone')
-       use, intrinsic :: iso_c_binding
-       type(c_ptr), value :: a_d
-       integer(c_int) :: n
-     end subroutine opencl_rone
-  end interface
-
-  interface
-     subroutine opencl_add2(a_d, b_d, n) &
-          bind(c, name='opencl_add2')
-       use, intrinsic :: iso_c_binding
-       implicit none
-       type(c_ptr), value :: a_d, b_d
-       integer(c_int) :: n
-     end subroutine opencl_add2
-  end interface
-
-  interface
-     subroutine opencl_add4(a_d, b_d, c_d, d_d, n) &
-          bind(c, name='opencl_add4')
-       use, intrinsic :: iso_c_binding
-       implicit none
-       type(c_ptr), value :: a_d, b_d, c_d, d_d
-       integer(c_int) :: n
-     end subroutine opencl_add4
-  end interface
-
-  interface
-     subroutine opencl_add2s1(a_d, b_d, c1, n) &
-          bind(c, name='opencl_add2s1')
-       use, intrinsic :: iso_c_binding
-       import c_rp
-       implicit none
-       type(c_ptr), value :: a_d, b_d
-       real(c_rp) :: c1
-       integer(c_int) :: n
-     end subroutine opencl_add2s1
-  end interface
-
-  interface
-     subroutine opencl_add2s2(a_d, b_d, c1, n) &
-          bind(c, name='opencl_add2s2')
-       use, intrinsic :: iso_c_binding
-       import c_rp
-       implicit none
-       type(c_ptr), value :: a_d, b_d
-       real(c_rp) :: c1
-       integer(c_int) :: n
-     end subroutine opencl_add2s2
-  end interface
-
-  interface
-     subroutine opencl_add2s2_many(y_d,x_d_d,a_d,j,n) &
-          bind(c, name='opencl_add2s2_many')
-       use, intrinsic :: iso_c_binding
-       import c_rp
-       implicit none
-       type(c_ptr), value :: y_d, x_d_d, a_d
-       integer(c_int) :: j, n
-     end subroutine opencl_add2s2_many
-  end interface
-
-  interface
-     subroutine opencl_addsqr2s2(a_d, b_d, c1, n) &
-          bind(c, name='opencl_addsqr2s2')
-       use, intrinsic :: iso_c_binding
-       import c_rp
-       implicit none
-       type(c_ptr), value :: a_d, b_d
-       real(c_rp) :: c1
-       integer(c_int) :: n
-     end subroutine opencl_addsqr2s2
-  end interface
-
-  interface
-     subroutine opencl_add3s2(a_d, b_d, c_d, c1, c2, n) &
-          bind(c, name='opencl_add3s2')
-       use, intrinsic :: iso_c_binding
-       import c_rp
-       implicit none
-       type(c_ptr), value :: a_d, b_d, c_d
-       real(c_rp) :: c1, c2
-       integer(c_int) :: n
-     end subroutine opencl_add3s2
-  end interface
-
-  interface
-     subroutine opencl_invcol1(a_d, n) &
-          bind(c, name='opencl_invcol1')
-       use, intrinsic :: iso_c_binding
-       implicit none
-       type(c_ptr), value :: a_d
-       integer(c_int) :: n
-     end subroutine opencl_invcol1
-  end interface
-
-  interface
-     subroutine opencl_invcol2(a_d, b_d, n) &
-          bind(c, name='opencl_invcol2')
-       use, intrinsic :: iso_c_binding
-       implicit none
-       type(c_ptr), value :: a_d, b_d
-       integer(c_int) :: n
-     end subroutine opencl_invcol2
-  end interface
-
-  interface
-     subroutine opencl_col2(a_d, b_d, n) &
-          bind(c, name='opencl_col2')
-       use, intrinsic :: iso_c_binding
-       implicit none
-       type(c_ptr), value :: a_d, b_d
-       integer(c_int) :: n
-     end subroutine opencl_col2
-  end interface
-
-  interface
-     subroutine opencl_col3(a_d, b_d, c_d, n) &
-          bind(c, name='opencl_col3')
-       use, intrinsic :: iso_c_binding
-       implicit none
-       type(c_ptr), value :: a_d, b_d, c_d
-       integer(c_int) :: n
-     end subroutine opencl_col3
-  end interface
-
-  interface
-     subroutine opencl_subcol3(a_d, b_d, c_d, n) &
-          bind(c, name='opencl_subcol3')
-       use, intrinsic :: iso_c_binding
-       implicit none
-       type(c_ptr), value :: a_d, b_d, c_d
-       integer(c_int) :: n
-     end subroutine opencl_subcol3
-  end interface
-
-  interface
-     subroutine opencl_sub2(a_d, b_d, n) &
-          bind(c, name='opencl_sub2')
-       use, intrinsic :: iso_c_binding
-       implicit none
-       type(c_ptr), value :: a_d, b_d
-       integer(c_int) :: n
-     end subroutine opencl_sub2
-  end interface
-
-  interface
-     subroutine opencl_sub3(a_d, b_d, c_d, n) &
-          bind(c, name='opencl_sub3')
-       use, intrinsic :: iso_c_binding
-       implicit none
-       type(c_ptr), value :: a_d, b_d, c_d
-       integer(c_int) :: n
-     end subroutine opencl_sub3
-  end interface
-
-  interface
-     subroutine opencl_add3(a_d, b_d, c_d, n) &
-          bind(c, name='opencl_add3')
-       use, intrinsic :: iso_c_binding
-       implicit none
-       type(c_ptr), value :: a_d, b_d, c_d
-       integer(c_int) :: n
-     end subroutine opencl_add3
-  end interface
-
-  interface
-     subroutine opencl_addcol3(a_d, b_d, c_d, n) &
-          bind(c, name='opencl_addcol3')
-       use, intrinsic :: iso_c_binding
-       implicit none
-       type(c_ptr), value :: a_d, b_d, c_d
-       integer(c_int) :: n
-     end subroutine opencl_addcol3
-  end interface
-
-  interface
-     subroutine opencl_addcol4(a_d, b_d, c_d, d_d, n) &
-          bind(c, name='opencl_addcol4')
-       use, intrinsic :: iso_c_binding
-       implicit none
-       type(c_ptr), value :: a_d, b_d, c_d, d_d
-       integer(c_int) :: n
-     end subroutine opencl_addcol4
-  end interface
-
-  interface
-     subroutine opencl_vdot3(dot_d, u1_d, u2_d, u3_d, v1_d, v2_d, v3_d, n) &
-          bind(c, name='opencl_vdot3')
-       use, intrinsic :: iso_c_binding
-       implicit none
-       type(c_ptr), value :: dot_d, u1_d, u2_d, u3_d, v1_d, v2_d, v3_d
-       integer(c_int) :: n
-     end subroutine opencl_vdot3
-  end interface
-
-  interface
-     real(c_rp) function opencl_glsc3(a_d, b_d, c_d, n) &
-          bind(c, name='opencl_glsc3')
-       use, intrinsic :: iso_c_binding
-       import c_rp
-       implicit none
-       type(c_ptr), value :: a_d, b_d, c_d
-       integer(c_int) :: n
-     end function opencl_glsc3
-  end interface
-
-  interface
-     subroutine opencl_glsc3_many(h, w_d, v_d_d, mult_d, j, n) &
-          bind(c, name='opencl_glsc3_many')
-       use, intrinsic :: iso_c_binding
-       import c_rp
-       implicit none
-       integer(c_int) :: j, n
-       type(c_ptr), value :: w_d, v_d_d, mult_d
-       real(c_rp) :: h(j)
-     end subroutine opencl_glsc3_many
-  end interface
-
-  interface
-     real(c_rp) function opencl_glsc2(a_d, b_d, n) &
-          bind(c, name='opencl_glsc2')
-       use, intrinsic :: iso_c_binding
-       import c_rp
-       implicit none
-       type(c_ptr), value :: a_d, b_d
-       integer(c_int) :: n
-     end function opencl_glsc2
-  end interface
-
-  interface
-     real(c_rp) function opencl_glsum(a_d, n) &
-          bind(c, name='opencl_glsum')
-       use, intrinsic :: iso_c_binding
-       import c_rp
-       implicit none
-       type(c_ptr), value :: a_d
-       integer(c_int) :: n
-     end function opencl_glsum
-  end interface
-#endif
-
-  public :: device_copy, device_rzero, device_rone, device_cmult, device_cmult2,&
-       device_cadd, device_cadd2, device_cfill, device_add2, device_add3, &
-       device_add4, device_add2s1, device_add2s2, device_addsqr2s2, &
-       device_add3s2, device_invcol1, device_invcol2, device_col2, &
-       device_col3, device_subcol3, device_sub2, device_sub3, device_addcol3, &
-       device_addcol4, device_vdot3, device_vlsc3, device_glsc3, &
-       device_glsc3_many, device_add2s2_many, device_glsc2, device_glsum, &
-       device_masked_copy, device_cfill_mask, &
-       device_masked_red_copy, device_vcross, &
-       device_absval
-=======
   implicit none
   private
 
@@ -1150,8 +55,7 @@
        device_addcol3, device_addcol4, device_vdot3, device_vlsc3, &
        device_glsc3, device_glsc3_many, device_add2s2_many, device_glsc2, &
        device_glsum, device_masked_copy, device_cfill_mask, &
-       device_masked_red_copy, device_vcross
->>>>>>> 79813cf7
+       device_masked_red_copy, device_vcross, device_absval
 
 contains
 
@@ -1697,7 +601,7 @@
 #elif HAVE_OPENCL
     res = opencl_glsc2(a_d, b_d, n)
 #else
-    call neko_error('No device backend configured')
+    call neko_error('No device backend configured') ... 
 #endif
 
 #ifndef HAVE_DEVICE_MPI
