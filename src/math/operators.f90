! Copyright (c) 2020-2023, The Neko Authors
! All rights reserved.
!
! Redistribution and use in source and binary forms, with or without
! modification, are permitted provided that the following conditions
! are met:
!
!   * Redistributions of source code must retain the above copyright
!     notice, this list of conditions and the following disclaimer.
!
!   * Redistributions in binary form must reproduce the above
!     copyright notice, this list of conditions and the following
!     disclaimer in the documentation and/or other materials provided
!     with the distribution.
!
!   * Neither the name of the authors nor the names of its
!     contributors may be used to endorse or promote products derived
!     from this software without specific prior written permission.
!
! THIS SOFTWARE IS PROVIDED BY THE COPYRIGHT HOLDERS AND CONTRIBUTORS
! "AS IS" AND ANY EXPRESS OR IMPLIED WARRANTIES, INCLUDING, BUT NOT
! LIMITED TO, THE IMPLIED WARRANTIES OF MERCHANTABILITY AND FITNESS
! FOR A PARTICULAR PURPOSE ARE DISCLAIMED. IN NO EVENT SHALL THE
! COPYRIGHT OWNER OR CONTRIBUTORS BE LIABLE FOR ANY DIRECT, INDIRECT,
! INCIDENTAL, SPECIAL, EXEMPLARY, OR CONSEQUENTIAL DAMAGES (INCLUDING,
! BUT NOT LIMITED TO, PROCUREMENT OF SUBSTITUTE GOODS OR SERVICES;
! LOSS OF USE, DATA, OR PROFITS; OR BUSINESS INTERRUPTION) HOWEVER
! CAUSED AND ON ANY THEORY OF LIABILITY, WHETHER IN CONTRACT, STRICT
! LIABILITY, OR TORT (INCLUDING NEGLIGENCE OR OTHERWISE) ARISING IN
! ANY WAY OUT OF THE USE OF THIS SOFTWARE, EVEN IF ADVISED OF THE
! POSSIBILITY OF SUCH DAMAGE.
!
!> Operators
module operators
  use neko_config
  use num_types, only : rp
  use opr_cpu
  use opr_sx
  use opr_xsmm
  use opr_device
  use space, only : space_t
  use coefs, only : coef_t
  use field, only: field_t
  use math
  use comm
  use device
  use device_math
  implicit none
  private

<<<<<<< HEAD
  public :: dudxyz, opgrad, ortho, cdtp, conv1, curl, cfl,&
            lambda2op, strain_rate
  
=======
  public :: dudxyz, opgrad, ortho, cdtp, conv1, curl, cfl, lambda2op,&
            strain_rate

>>>>>>> 5fc5217e
contains

  !> Compute dU/dx or dU/dy or dU/dz
  subroutine dudxyz (du,u,dr,ds,dt,coef)
    type(coef_t), intent(in), target :: coef
    real(kind=rp), dimension(coef%Xh%lx,coef%Xh%ly,coef%Xh%lz,coef%msh%nelv), &
         intent(inout) ::  du
    real(kind=rp), dimension(coef%Xh%lx,coef%Xh%ly,coef%Xh%lz,coef%msh%nelv), &
         intent(in) ::  u, dr, ds, dt

    if (NEKO_BCKND_SX .eq. 1) then
       call opr_sx_dudxyz(du, u, dr, ds, dt, coef)
    else if (NEKO_BCKND_XSMM .eq. 1) then
       call opr_xsmm_dudxyz(du, u, dr, ds, dt, coef)
    else if (NEKO_BCKND_DEVICE .eq. 1) then
       call opr_device_dudxyz(du, u, dr, ds, dt, coef)
    else
       call opr_cpu_dudxyz(du, u, dr, ds, dt, coef)
    end if

  end subroutine dudxyz

  !> Equals wgradm1 in nek5000. Gradient of velocity vectors.
  subroutine opgrad(ux,uy,uz,u,coef, es, ee) ! weak form of grad
    type(coef_t), intent(in) :: coef
    real(kind=rp), dimension(coef%Xh%lxyz,coef%msh%nelv), intent(inout) :: ux
    real(kind=rp), dimension(coef%Xh%lxyz,coef%msh%nelv), intent(inout) :: uy
    real(kind=rp), dimension(coef%Xh%lxyz,coef%msh%nelv), intent(inout) :: uz
    real(kind=rp), dimension(coef%Xh%lxyz,coef%msh%nelv), intent(in) :: u
    integer, optional :: es, ee
    integer :: eblk_start, eblk_end

    if (present(es)) then
       eblk_start = es
    else
       eblk_start = 1
    end if

    if (present(ee)) then
       eblk_end = ee
    else
       eblk_end = coef%msh%nelv
    end if

    if (NEKO_BCKND_SX .eq. 1) then
       call opr_sx_opgrad(ux, uy, uz, u, coef)
    else if (NEKO_BCKND_XSMM .eq. 1) then
       call opr_xsmm_opgrad(ux, uy, uz, u, coef)
    else if (NEKO_BCKND_DEVICE .eq. 1) then
       call opr_device_opgrad(ux, uy, uz, u, coef)
    else
       call opr_cpu_opgrad(ux, uy, uz, u, coef, eblk_start, eblk_end)
    end if

  end subroutine opgrad

  !> Othogonalize with regard to vector (1,1,1,1,1,1...,1)^T.
  subroutine ortho(x,n ,glb_n)
    integer, intent(in) :: n
    integer, intent(in) :: glb_n
    real(kind=rp), dimension(n), intent(inout) :: x
    real(kind=rp) :: rlam

    rlam = glsum(x,n)/glb_n
    call cadd(x,-rlam,n)

  end subroutine ortho

  !> Compute DT*X (entire field)
  !> This needs to be revised... the loop over n1,n2 is probably unesccssary
  subroutine cdtp (dtx,x,dr,ds,dt, coef)
    type(coef_t), intent(in) :: coef
    real(kind=rp), dimension(coef%Xh%lxyz,coef%msh%nelv), intent(inout) :: dtx
    real(kind=rp), dimension(coef%Xh%lxyz,coef%msh%nelv), intent(inout) :: x
    real(kind=rp), dimension(coef%Xh%lxyz,coef%msh%nelv), intent(in) :: dr
    real(kind=rp), dimension(coef%Xh%lxyz,coef%msh%nelv), intent(in) :: ds
    real(kind=rp), dimension(coef%Xh%lxyz,coef%msh%nelv), intent(in) :: dt

    if (NEKO_BCKND_SX .eq. 1) then
       call opr_sx_cdtp(dtx, x, dr, ds, dt, coef)
    else if (NEKO_BCKND_XSMM .eq. 1) then
       call opr_xsmm_cdtp(dtx, x, dr, ds, dt, coef)
    else if (NEKO_BCKND_DEVICE .eq. 1) then
       call opr_device_cdtp(dtx, x, dr, ds, dt, coef)
    else
       call opr_cpu_cdtp(dtx, x, dr, ds, dt, coef)
    end if

  end subroutine cdtp

  !> Compute the advection term.
  !! @param du Holds the result.
  !! @param u The advected field.
  !! @param vx The x component of the advecting velocity.
  !! @param vy The y component of the advecting velocity.
  !! @param vz The z component of the advecting velocity.
  !! @param Xh The function space for the fields involved.
  !! @param coeff The coeffients of the (Xh, mesh) pair.
  !! @param es Starting element index, defaults to 1.
  !! @param ee Last element index, defaults to mesh size.
  subroutine conv1(du, u, vx, vy, vz, Xh, coef, es, ee)
    type(space_t), intent(inout) :: Xh
    type(coef_t), intent(inout) :: coef
    real(kind=rp), intent(inout) :: du(Xh%lxyz,coef%msh%nelv)
    real(kind=rp), intent(inout) :: u(Xh%lx,Xh%ly,Xh%lz,coef%msh%nelv)
    real(kind=rp), intent(inout) :: vx(Xh%lx,Xh%ly,Xh%lz,coef%msh%nelv)
    real(kind=rp), intent(inout) :: vy(Xh%lx,Xh%ly,Xh%lz,coef%msh%nelv)
    real(kind=rp), intent(inout) :: vz(Xh%lx,Xh%ly,Xh%lz,coef%msh%nelv)
    integer, optional :: es, ee
    integer :: eblk_end, eblk_start

    associate(nelv => coef%msh%nelv, gdim => coef%msh%gdim)
      if (present(es)) then
         eblk_start = es
      else
         eblk_start = 1
      end if

      if (present(ee)) then
         eblk_end = ee
      else
         eblk_end = coef%msh%nelv
      end if

      if (NEKO_BCKND_SX .eq. 1) then
         call opr_sx_conv1(du, u, vx, vy, vz, Xh, coef, nelv, gdim)
      else if (NEKO_BCKND_XSMM .eq. 1) then
         call opr_xsmm_conv1(du, u, vx, vy, vz, Xh, coef, nelv, gdim)
      else if (NEKO_BCKND_DEVICE .eq. 1) then
         call opr_device_conv1(du, u, vx, vy, vz, Xh, coef, nelv, gdim)
      else
         call opr_cpu_conv1(du, u, vx, vy, vz, Xh, coef, eblk_start, eblk_end)
      end if
    end associate

  end subroutine conv1

  subroutine curl(w1, w2, w3, u1, u2, u3, work1, work2, c_Xh)
    type(field_t), intent(inout) :: w1
    type(field_t), intent(inout) :: w2
    type(field_t), intent(inout) :: w3
    type(field_t), intent(inout) :: u1
    type(field_t), intent(inout) :: u2
    type(field_t), intent(inout) :: u3
    type(field_t), intent(inout) :: work1
    type(field_t), intent(inout) :: work2
    type(coef_t), intent(in)  :: c_Xh

    if (NEKO_BCKND_SX .eq. 1) then
       call opr_sx_curl(w1, w2, w3, u1, u2, u3, work1, work2, c_Xh)
    else if (NEKO_BCKND_XSMM .eq. 1) then
       call opr_xsmm_curl(w1, w2, w3, u1, u2, u3, work1, work2, c_Xh)
    else if (NEKO_BCKND_DEVICE .eq. 1) then
       call opr_device_curl(w1, w2, w3, u1, u2, u3, work1, work2, c_Xh)
    else
       call opr_cpu_curl(w1, w2, w3, u1, u2, u3, work1, work2, c_Xh)
    end if

  end subroutine curl

  function cfl(dt, u, v, w, Xh, coef, nelv, gdim)
    type(space_t) :: Xh
    type(coef_t) :: coef
    integer :: nelv, gdim
    real(kind=rp) :: dt
    real(kind=rp), dimension(Xh%lx,Xh%ly,Xh%lz,nelv) ::  u, v, w
    real(kind=rp) :: cfl
    integer :: ierr

    if (NEKO_BCKND_SX .eq. 1) then
       cfl = opr_sx_cfl(dt, u, v, w, Xh, coef, nelv, gdim)
    else if (NEKO_BCKND_DEVICE .eq. 1) then
       cfl = opr_device_cfl(dt, u, v, w, Xh, coef, nelv, gdim)
    else
       cfl = opr_cpu_cfl(dt, u, v, w, Xh, coef, nelv, gdim)
    end if

    if (.not. NEKO_DEVICE_MPI) then
       call MPI_Allreduce(MPI_IN_PLACE, cfl, 1, &
            MPI_REAL_PRECISION, MPI_MAX, NEKO_COMM, ierr)
    end if

  end function cfl

  !> Compute double the strain rate tensor, i.e du_i/dx_j + du_j/dx_i
  !! Similar to comp_sij in Nek5000.
  subroutine strain_rate(s11, s22, s33, s12, s13, s23, &
                         u, v, w, coef)
    type(field_t), intent(in) :: u, v, w !< velocity components
    type(coef_t), intent(in) :: coef
    real(kind=rp), intent(inout) :: s11(u%Xh%lx, u%Xh%ly, u%Xh%lz, u%msh%nelv)
    real(kind=rp), intent(inout) :: s22(u%Xh%lx, u%Xh%ly, u%Xh%lz, u%msh%nelv)
    real(kind=rp), intent(inout) :: s33(u%Xh%lx, u%Xh%ly, u%Xh%lz, u%msh%nelv)
    real(kind=rp), intent(inout) :: s12(u%Xh%lx, u%Xh%ly, u%Xh%lz, u%msh%nelv)
    real(kind=rp), intent(inout) :: s23(u%Xh%lx, u%Xh%ly, u%Xh%lz, u%msh%nelv)
    real(kind=rp), intent(inout) :: s13(u%Xh%lx, u%Xh%ly, u%Xh%lz, u%msh%nelv)

    type(c_ptr) :: s11_d, s22_d, s33_d, s12_d, s23_d, s13_d

    integer :: nelv, lxyz

    if (NEKO_BCKND_DEVICE .eq. 1) then
       s11_d = device_get_ptr(s11)
       s22_d = device_get_ptr(s22)
       s33_d = device_get_ptr(s33)
       s12_d = device_get_ptr(s12)
       s23_d = device_get_ptr(s23)
       s13_d = device_get_ptr(s13)
    endif

    nelv = u%msh%nelv
    lxyz = u%Xh%lxyz

    ! we use s11 as a work array here
    call dudxyz (s12, u%x, coef%drdy, coef%dsdy, coef%dtdy, coef)
    call dudxyz (s11, v%x, coef%drdx, coef%dsdx, coef%dtdx, coef)
    if (NEKO_BCKND_DEVICE .eq. 1) then
       call device_add2(s12_d, s11_d, nelv*lxyz)
    else
       call add2(s12, s11, nelv*lxyz)
    endif

    call dudxyz (s13, u%x, coef%drdz, coef%dsdz, coef%dtdz, coef)
    call dudxyz (s11, w%x, coef%drdx, coef%dsdx, coef%dtdx, coef)
    if (NEKO_BCKND_DEVICE .eq. 1) then
       call device_add2(s13_d, s11_d, nelv*lxyz)
    else
       call add2(s13, s11, nelv*lxyz)
    endif

    call dudxyz (s23, v%x, coef%drdz, coef%dsdz, coef%dtdz, coef)
    call dudxyz (s11, w%x, coef%drdy, coef%dsdy, coef%dtdy, coef)
    if (NEKO_BCKND_DEVICE .eq. 1) then
       call device_add2(s23_d, s11_d, nelv*lxyz)
    else
       call add2(s23, s11, nelv*lxyz)
    endif

    call dudxyz (s11, u%x, coef%drdx, coef%dsdx, coef%dtdx, coef)
    call dudxyz (s22, v%x, coef%drdy, coef%dsdy, coef%dtdy, coef)
    call dudxyz (s33, w%x, coef%drdz, coef%dsdz, coef%dtdz, coef)

    if (NEKO_BCKND_DEVICE .eq. 1) then
       call device_cmult(s11_d, 2.0_rp, nelv*lxyz)
       call device_cmult(s22_d, 2.0_rp, nelv*lxyz)
       call device_cmult(s33_d, 2.0_rp, nelv*lxyz)
    else
       call cmult(s11, 2.0_rp, nelv*lxyz)
       call cmult(s22, 2.0_rp, nelv*lxyz)
       call cmult(s33, 2.0_rp, nelv*lxyz)
    endif

  end subroutine strain_rate

  !> Lambda2 calcuation.
  !! @param lambda2 holds the second eigen values.
  !! @param u, the x-velocity
  !! @param v, the y-velocity
  !! @param w, the z-velocity
  !! @param coef, the field coefficients
  subroutine lambda2op(lambda2, u, v, w,coef)
    type(coef_t), intent(in) :: coef
    type(field_t), intent(inout) :: lambda2
    type(field_t), intent(in) :: u, v, w
    real(kind=rp) :: grad(coef%Xh%lxyz,3,3)
    integer :: temp_indices(9), e, i, ind_sort(3)
    real(kind=rp) :: eigen(3), B, C, D, q, r, theta, l2
    real(kind=rp) :: s11, s22, s33, s12, s13, s23, o12, o13, o23
    real(kind=rp) :: a11, a22, a33, a12, a13, a23

    if (NEKO_BCKND_DEVICE .eq. 1) then
       call opr_device_lambda2(lambda2, u, v, w, coef)
    else
       do e = 1, coef%msh%nelv
          call opgrad(grad(1,1,1), grad(1,1,2), grad(1,1,3), &
                              u%x(1,1,1,e),coef,e,e)
          call opgrad(grad(1,2,1), grad(1,2,2), grad(1,2,3), &
                              v%x(1,1,1,e),coef,e,e)
          call opgrad(grad(1,3,1), grad(1,3,2), grad(1,3,3), &
                              w%x(1,1,1,e),coef,e,e)

          do i = 1, coef%Xh%lxyz
             s11 = grad(i,1,1)
             s22 = grad(i,2,2)
             s33 = grad(i,3,3)


             s12 = 0.5*(grad(i,1,2) + grad(i,2,1))
             s13 = 0.5*(grad(i,1,3) + grad(i,3,1))
             s23 = 0.5*(grad(i,2,3) + grad(i,3,2))

             o12 = 0.5*(grad(i,1,2) - grad(i,2,1))
             o13 = 0.5*(grad(i,1,3) - grad(i,3,1))
             o23 = 0.5*(grad(i,2,3) - grad(i,3,2))

             a11 = s11*s11 + s12*s12 + s13*s13 - o12*o12 - o13*o13
             a12 = s11 * s12  +  s12 * s22  +  s13 * s23 - o13 * o23
             a13 = s11 * s13  +  s12 * s23  +  s13 * s33 + o12 * o23

             a22 = s12*s12 + s22*s22 + s23*s23 - o12*o12 - o23*o23
             a23 = s12 * s13 + s22 * s23 + s23 * s33 - o12 * o13
             a33 = s13*s13 + s23*s23 + s33*s33 - o13*o13 - o23*o23


             B = -(a11 + a22 + a33)
             C = -(a12*a12 + a13*a13 + a23*a23 &
                  - a11 * a22 - a11 * a33 - a22 * a33)
             D = -(2.0 * a12 * a13 * a23 - a11 * a23*a23 &
                  - a22 * a13*a13 - a33 * a12*a12  +  a11 * a22 * a33)


             q = (3.0 * C - B*B) / 9.0
             r = (9.0 * C * B - 27.0 * D - 2.0 * B*B*B) / 54.0
             theta = acos( r / sqrt(-q*q*q) )

             eigen(1) = 2.0 * sqrt(-q) * cos(theta / 3.0) - B / 3.0
             eigen(2) = 2.0 * sqrt(-q) * cos((theta + 2.0 * pi) / 3.0) - B / 3.0
             eigen(3) = 2.0 * sqrt(-q) * cos((theta + 4.0 * pi) / 3.0) - B / 3.0

             if (eigen(1) .le. eigen(2) .and. eigen(2) .le. eigen(3)) then
                l2 = eigen(2)
             else if (eigen(3) .le. eigen(2) .and. eigen(2) .le. eigen(1)) then
                l2 = eigen(2)
             else if (eigen(1) .le. eigen(3) .and. eigen(3) .le. eigen(2)) then
                l2 = eigen(3)
             else if (eigen(2) .le. eigen(3) .and. eigen(3) .le. eigen(1)) then
                l2 = eigen(3)
             else if (eigen(2) .le. eigen(1) .and. eigen(1) .le. eigen(3)) then
                l2 = eigen(1)
             else if (eigen(3) .le. eigen(1) .and. eigen(1) .le. eigen(2)) then
                l2 = eigen(1)
             else
                l2 = 0.0
             end if
             lambda2%x(i,1,1,e) = l2/(coef%B(i,1,1,e)**2)
          end do
       end do
    end if

  end subroutine lambda2op

end module operators<|MERGE_RESOLUTION|>--- conflicted
+++ resolved
@@ -48,15 +48,9 @@
   implicit none
   private
 
-<<<<<<< HEAD
   public :: dudxyz, opgrad, ortho, cdtp, conv1, curl, cfl,&
             lambda2op, strain_rate
   
-=======
-  public :: dudxyz, opgrad, ortho, cdtp, conv1, curl, cfl, lambda2op,&
-            strain_rate
-
->>>>>>> 5fc5217e
 contains
 
   !> Compute dU/dx or dU/dy or dU/dz
