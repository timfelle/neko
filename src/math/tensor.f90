! Copyright (c) 2008-2020, UCHICAGO ARGONNE, LLC. 
!
! The UChicago Argonne, LLC as Operator of Argonne National
! Laboratory holds copyright in the Software. The copyright holder
! reserves all rights except those expressly granted to licensees,
! and U.S. Government license rights.
!
! Redistribution and use in source and binary forms, with or without
! modification, are permitted provided that the following conditions
! are met:
!
! 1. Redistributions of source code must retain the above copyright
! notice, this list of conditions and the disclaimer below.
!
! 2. Redistributions in binary form must reproduce the above copyright
! notice, this list of conditions and the disclaimer (as noted below)
! in the documentation and/or other materials provided with the
! distribution.
!
! 3. Neither the name of ANL nor the names of its contributors
! may be used to endorse or promote products derived from this software
! without specific prior written permission.
!
! THIS SOFTWARE IS PROVIDED BY THE COPYRIGHT HOLDERS AND CONTRIBUTORS 
! "AS IS" AND ANY EXPRESS OR IMPLIED WARRANTIES, INCLUDING, BUT NOT 
! LIMITED TO, THE IMPLIED WARRANTIES OF MERCHANTABILITY AND FITNESS 
! FOR A PARTICULAR PURPOSE ARE DISCLAIMED. IN NO EVENT SHALL 
! UCHICAGO ARGONNE, LLC, THE U.S. DEPARTMENT OF 
! ENERGY OR CONTRIBUTORS BE LIABLE FOR ANY DIRECT, INDIRECT, INCIDENTAL, 
! SPECIAL, EXEMPLARY, OR CONSEQUENTIAL DAMAGES (INCLUDING, BUT NOT LIMITED 
! TO, PROCUREMENT OF SUBSTITUTE GOODS OR SERVICES; LOSS OF USE, 
! DATA, OR PROFITS; OR BUSINESS INTERRUPTION) HOWEVER CAUSED AND ON ANY 
! THEORY OF LIABILITY, WHETHER IN CONTRACT, STRICT LIABILITY, OR TORT 
! (INCLUDING NEGLIGENCE OR OTHERWISE) ARISING IN ANY WAY OUT OF THE USE 
! OF THIS SOFTWARE, EVEN IF ADVISED OF THE POSSIBILITY OF SUCH DAMAGE.
!
! Additional BSD Notice
! ---------------------
! 1. This notice is required to be provided under our contract with
! the U.S. Department of Energy (DOE). This work was produced at
! Argonne National Laboratory under Contract 
! No. DE-AC02-06CH11357 with the DOE.
!
! 2. Neither the United States Government nor UCHICAGO ARGONNE, 
! LLC nor any of their employees, makes any warranty, 
! express or implied, or assumes any liability or responsibility for the
! accuracy, completeness, or usefulness of any information, apparatus,
! product, or process disclosed, or represents that its use would not
! infringe privately-owned rights.
!
! 3. Also, reference herein to any specific commercial products, process, 
! or services by trade name, trademark, manufacturer or otherwise does 
! not necessarily constitute or imply its endorsement, recommendation, 
! or favoring by the United States Government or UCHICAGO ARGONNE LLC. 
! The views and opinions of authors expressed 
! herein do not necessarily state or reflect those of the United States 
! Government or UCHICAGO ARGONNE, LLC, and shall 
! not be used for advertising or product endorsement purposes.
!
!> Tensor operations.
module tensor
  use tensor_xsmm
  use tensor_cpu
  use tensor_sx
  use tensor_device
  use num_types
  use mxm_wrapper
  use neko_config
  use device
  implicit none
  private

  interface transpose
     module procedure trsp, trsp1
  end interface transpose

  interface triple_tensor_product
     module procedure triple_tensor_product_scalar, triple_tensor_product_vector
  end interface triple_tensor_product

public tensr3, transpose, trsp, trsp1, &
     tnsr2d_el, tnsr3d_el, tnsr3d, tnsr1_3d, addtnsr, &
     triple_tensor_product, tnsr3d_el_list


contains

  !> Tensor product \f$ v =(C \otimes B \otimes A) u \f$.
  subroutine tensr3(v, nv, u, nu, A, Bt, Ct, w)
    integer :: nv
    integer :: nu
    real(kind=rp), intent(inout) :: v(nv, nv, nv)
    real(kind=rp), intent(inout) :: u(nu, nu, nu)
    real(kind=rp), intent(inout) :: w(nu*nu*nv)
    real(kind=rp), intent(inout) :: A(nv, nu)
    real(kind=rp), intent(inout) :: Bt(nu, nv)
    real(kind=rp), intent(inout) :: Ct(nu, nv)
    integer :: j, k, l, nunu, nvnv, nunv
    
    nunu = nu**2
    nvnv = nv**2
    nunv = nu*nv

    !>@todo Add 2d case

    call mxm(A, nv, u, nu, v, nunu)
    k = 1
    l = 1
    do j = 1, nu
       call mxm(v(k, 1, 1), nv, Bt, nu, w(l), nv)
       k = k + nunv
       l = l + nvnv
    end do
    call mxm(w, nvnv, Ct, nu, v, nv)
    
  end subroutine tensr3

  !> Transpose of a rectangular tensor \f$ A = B^T \f$.
  subroutine trsp(a, lda, b, ldb)
    integer, intent(in) :: lda
    integer, intent(in) :: ldb
    real(kind=rp), intent(inout) :: a(lda, ldb)
    real(kind=rp), intent(in) :: b(ldb, lda)
    integer :: i, j

    do j = 1, ldb
       do i = 1, lda
          a(i, j) = b(j, i)
       end do
    end do
    
  end subroutine trsp

  !> In-place transpose of a square tensor.
  subroutine trsp1(a, n)
    integer, intent(in) :: n
    real(kind=rp), intent(inout) :: a(n, n)
    real(kind=rp) :: tmp
    integer :: i, j

    do j = 1, n
       do i = j + 1, n
          tmp = a(i, j)
          a(i, j) = a(j, i)
          a(j, i) = tmp
       end do
    end do
    
  end subroutine trsp1

  !> Computes \f$ v = A u B^T \f$.
  subroutine tnsr2d_el(v, nv, u, nu, A, Bt)
    integer, intent(in) :: nv, nu
    real(kind=rp), intent(inout) :: v(nv*nv), u(nu*nu)
    real(kind=rp), intent(inout) :: A(nv,nu), Bt(nu,nv)

    if (NEKO_BCKND_SX .eq. 1) then
       call tnsr2d_el_sx(v, nv, u, nu, A, Bt)
    else if (NEKO_BCKND_XSMM .eq. 1) then
       call tnsr2d_el_xsmm(v, nv, u, nu, A, Bt)
    else
       call tnsr2d_el_cpu(v, nv, u, nu, A, Bt)
    end if
    
  end subroutine tnsr2d_el

  !> Tensor product \f$ v =(C \otimes B \otimes A) u \f$
  !! performed on a single element.
  subroutine tnsr3d_el(v, nv, u, nu, A, Bt, Ct)
    integer, intent(in) :: nv, nu
    real(kind=rp), intent(inout) :: v(nv*nv*nv), u(nu*nu*nu)
    real(kind=rp), intent(inout) :: A(nv,nu),Bt(nu, nv),Ct(nu,nv)

    if (NEKO_BCKND_SX .eq. 1) then
       call tnsr3d_el_sx(v, nv, u, nu, A, Bt, Ct)
    else if (NEKO_BCKND_XSMM .eq. 1) then
       call tnsr3d_el_xsmm(v, nv, u, nu, A, Bt, Ct)
    else
       call tnsr3d_el_cpu(v, nv, u, nu, A, Bt, Ct)
    end if
    
  end subroutine tnsr3d_el

  !> Tensor product \f$ v =(C \otimes B \otimes A) u \f$
  !! performed on a subset of the  elements.
  subroutine tnsr3d_el_list(v, nv, u, nu, A, Bt, Ct, el_list, n_pt)
    integer, intent(in) :: nv, nu, n_pt, el_list(n_pt)
    real(kind=rp), intent(inout) :: v(nv*nv*nv, n_pt), u(nu*nu*nu,1)
    real(kind=rp), intent(inout) :: A(nv,nu,n_pt),Bt(nu, nv,n_pt),Ct(nu,nv,n_pt)
    type(c_ptr) :: v_d, u_d, A_d, Bt_d, Ct_d, el_list_d
    integer :: i

    if (NEKO_BCKND_SX .eq. 1) then
       do i = 1, n_pt
          call tnsr3d_el_sx(v(1,i), nv, u(1,el_list(i)), nu, A(1,1,i), Bt(1,1,i), Ct(1,1,i))
       end do
    else if (NEKO_BCKND_XSMM .eq. 1) then
       do i = 1, n_pt
          call tnsr3d_el_xsmm(v(1,i), nv, u(1,el_list(i)), nu, A(1,1,i), Bt(1,1,i), Ct(1,1,i))
       end do
    else if (NEKO_BCKND_DEVICE .eq. 1) then
<<<<<<< HEAD
       call tnsr3d_el_list_device(1,i), nv, u(1,i), nu, A(1,1,i), Bt(1,1,i), Ct(1,1,i))
=======
       v_d = device_get_ptr(v)
       u_d = device_get_ptr(u)
       A_d = device_get_ptr(A)
       Bt_d = device_get_ptr(Bt)
       Ct_d = device_get_ptr(Ct)
       el_list_d = device_get_ptr(el_list)
       call tnsr3d_el_list_device(v_d, nv, u_d, nu, A_d, Bt_d, Ct_d, el_list_d, n_pt)
>>>>>>> 099ad770
    else
       do i = 1, n_pt
          !       Note the use of el_list(i) + 1, because of the gslib C interface
          call tnsr3d_el_cpu(v(1,i), nv, u(1,el_list(i)+1), nu, A(1,1,i), Bt(1,1,i), Ct(1,1,i))
       end do
    end if
    
  end subroutine tnsr3d_el_list


  !> Tensor product \f$ v =(C \otimes B \otimes A) u \f$ performed on
  !!`nelv` elements.
  subroutine tnsr3d(v, nv, u, nu, A, Bt, Ct, nelv)
    integer, intent(inout) :: nv, nu, nelv
    real(kind=rp), intent(inout) :: v(nv*nv*nv,nelv), u(nu*nu*nu,nelv)
    real(kind=rp), intent(inout) :: A(nv,nu), Bt(nu, nv), Ct(nu,nv)
    type(c_ptr) :: v_d, u_d, A_d, Bt_d, Ct_d
   

    if (NEKO_BCKND_SX .eq. 1) then
       call tnsr3d_sx(v, nv, u, nu, A, Bt, Ct, nelv)
    else if (NEKO_BCKND_XSMM .eq. 1) then
       call tnsr3d_xsmm(v, nv, u, nu, A, Bt, Ct, nelv)
    else if (NEKO_BCKND_DEVICE .eq. 1) then
       v_d = device_get_ptr(v)
       u_d = device_get_ptr(u)
       A_d = device_get_ptr(A)
       Bt_d = device_get_ptr(Bt)
       Ct_d = device_get_ptr(Ct)
       call tnsr3d_device(v_d, nv, u_d, nu, A_d, Bt_d, Ct_d, nelv)
    else
       call tnsr3d_cpu(v, nv, u, nu, A, Bt, Ct, nelv)
    end if
    
  end subroutine tnsr3d

  !> In place tensor product \f$ v =(C \otimes B \otimes A) v \f$.
  subroutine tnsr1_3d(v, nv, nu, A, Bt, Ct, nelv)
    integer, intent(inout) :: nv, nu, nelv
    real(kind=rp), intent(inout) :: v(nv*nv*nv*nelv)
    real(kind=rp), intent(inout) :: A(nv,nu), Bt(nu, nv), Ct(nu,nv)

    if (NEKO_BCKND_SX .eq. 1) then
       call tnsr1_3d_sx(v, nv, nu, A, Bt, Ct, nelv)
    else if (NEKO_BCKND_XSMM .eq. 1) then
       call tnsr1_3d_xsmm(v, nv, nu, A, Bt, Ct, nelv)
    else
       call tnsr1_3d_cpu(v, nv, nu, A, Bt, Ct, nelv)
    end if

  end subroutine tnsr1_3d

  !> Maps and adds to S a tensor product form of the three functions H1,H2,H3.
  !! This is a single element routine used for deforming geometry.
  subroutine addtnsr(s, h1, h2, h3, nx, ny, nz)

    integer, intent(in) :: nx, ny, nz
    real(kind=rp), intent(in) :: h1(nx), h2(ny), h3(nz) 
    real(kind=rp), intent(inout) ::  s(nx, ny, nz)
    real(kind=rp) :: hh
    integer :: ix, iy, iz
  
    do iz = 1,nz
       do iy = 1,ny
          hh = h2(iy)*h3(iz)
          do ix = 1,nx
             s(ix,iy,iz) = s(ix,iy,iz)+hh*h1(ix)
          end do
       end do
    end do
    
  end subroutine addtnsr

  !> Computes the tensor product \f$ v =(H_t \otimes H_s \otimes H_r) u \f$.
  !! This operation is usually performed for spectral interpolation of a
  !! scalar field as defined by
  !! \f{eqnarray*}{
  !!    v(r,s,t) = \sum_{i=0}^{N}{\sum_{j=0}^{N}{
  !!      \sum_{k=0}^{N}{u_{ijk}h_i(r)h_j(s)h_k(t)}}}
  !! \f}
  !!
  !! @param v Interpolated value (scalar).
  !! @param u Field values at the GLL points (e.g. velocity in x-direction).
  !! @param nu Size of the interpolation weights (usually `lx`).
  !! @param Hr Interpolation weights in the r-direction.
  !! @param Hs Interpolation weights in the s-direction.
  !! @param Ht Interpolation weights in the t-direction.
  subroutine triple_tensor_product_scalar(v, u, nu, Hr, Hs, Ht)
    real(kind=rp), intent(inout) :: v
    integer, intent(in) :: nu
    real(kind=rp), intent(inout) :: u(nu,nu,nu)
    real(kind=rp), intent(inout) :: Hr(nu)
    real(kind=rp), intent(inout) :: Hs(nu)
    real(kind=rp), intent(inout) :: Ht(nu)

    ! Artificially reshape v into a 1-dimensional array
    ! since this is what tnsr3d_el needs as input argument
    real(kind=rp) :: vv(1)
    ! vv(1) = v

    call tnsr3d_el(vv,1,u,nu,Hr,Hs,Ht)

    v = vv(1)

  end subroutine triple_tensor_product_scalar

  !> Computes the tensor product on a vector field
  !! \f$ \mathbf{v} =(H_t \otimes H_s \otimes H_r) \mathbf{u} \f$.
  !! This operation is usually performed for spectral interpolation on
  !! a 3D vector field \f$ \mathbf{u} = (u_1,u_2,u_3) \f$ as defined by
  !! \f{eqnarray*}{
  !!    \mathbf{v}(r,s,t) = \sum_{i=0}^{N}{\sum_{j=0}^{N}{
  !!      \sum_{k=0}^{N}{\mathbf{u}_{ijk}h_i(r)h_j(s)h_k(t)}}}
  !! \f}
  !!
  !! @param v Interpolated value (scalar).
  !! @param u1 3D-array containing values at the GLL points (e.g. velocity).
  !! @param u2 3D-array containing values at the GLL points (e.g. velocity).
  !! @param u3 3D-array containing values at the GLL points (e.g. velocity).
  !! @param nu Size of the interpolation weights (usually `lx`).
  !! @param Hr Interpolation weights in the r-direction.
  !! @param Hs Interpolation weights in the s-direction.
  !! @param Ht Interpolation weights in the t-direction.
  subroutine triple_tensor_product_vector(v, u1, u2, u3, nu, Hr, Hs, Ht)
    real(kind=rp), intent(inout) :: v(3)
    integer, intent(in) :: nu
    real(kind=rp), intent(inout) :: u1(nu,nu,nu)
    real(kind=rp), intent(inout) :: u2(nu,nu,nu)
    real(kind=rp), intent(inout) :: u3(nu,nu,nu)
    real(kind=rp), intent(inout) :: Hr(nu)
    real(kind=rp), intent(inout) :: Hs(nu)
    real(kind=rp), intent(inout) :: Ht(nu)

    call triple_tensor_product_scalar(v(1), u1, nu, Hr, Hs, Ht)
    call triple_tensor_product_scalar(v(2), u2, nu, Hr, Hs, Ht)
    call triple_tensor_product_scalar(v(3), u3, nu, Hr, Hs, Ht)

  end subroutine triple_tensor_product_vector

end module tensor<|MERGE_RESOLUTION|>--- conflicted
+++ resolved
@@ -199,9 +199,6 @@
           call tnsr3d_el_xsmm(v(1,i), nv, u(1,el_list(i)), nu, A(1,1,i), Bt(1,1,i), Ct(1,1,i))
        end do
     else if (NEKO_BCKND_DEVICE .eq. 1) then
-<<<<<<< HEAD
-       call tnsr3d_el_list_device(1,i), nv, u(1,i), nu, A(1,1,i), Bt(1,1,i), Ct(1,1,i))
-=======
        v_d = device_get_ptr(v)
        u_d = device_get_ptr(u)
        A_d = device_get_ptr(A)
@@ -209,7 +206,6 @@
        Ct_d = device_get_ptr(Ct)
        el_list_d = device_get_ptr(el_list)
        call tnsr3d_el_list_device(v_d, nv, u_d, nu, A_d, Bt_d, Ct_d, el_list_d, n_pt)
->>>>>>> 099ad770
     else
        do i = 1, n_pt
           !       Note the use of el_list(i) + 1, because of the gslib C interface
