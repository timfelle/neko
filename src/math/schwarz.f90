--- conflicted
+++ resolved
@@ -71,14 +71,10 @@
   use device_schwarz
   use device_math
   use fdm
-<<<<<<< HEAD
   use device_math
   use, intrinsic :: iso_c_binding, only : c_ptr, C_NULL_PTR
   implicit none
   private
-=======
-  implicit none
->>>>>>> 87d1c5a1
   
   type, public :: schwarz_t
     real(kind=rp), allocatable :: work1(:)
