--- conflicted
+++ resolved
@@ -87,12 +87,8 @@
   use probes
   use spectral_error_indicator
   use system
-<<<<<<< HEAD
   use drag_torque
   use field_registry, only : neko_field_registry    
-=======
-  use field_registry, only : neko_field_registry
->>>>>>> 5fc5217e
   use scratch_registry, only : neko_scratch_registry
   use simcomp_executor, only : neko_simcomps
   use data_streamer
