--- conflicted
+++ resolved
@@ -252,49 +252,73 @@
           global_id = msh%get_global(edge)
           edge_id = edge_offset + int((global_id - 1), i8) * num_dofs_edges(1)
           !Reverse order of tranversal if edge is reversed
-          do j = 2, Xh%lx - 1
-             k = j
-             if(int(edge%x(1), i8) .ne. this%dof(1,1,1,i)) k = Xh%lx+1-j
-             this%dof(k, 1, 1, i) = edge_id
-             this%shared_dof(k, 1, 1, i) = shared_dof
-             edge_id = edge_id + 1
-          end do
-
+          if(int(edge%x(1), i8) .ne. this%dof(1,1,1,i)) then
+             do concurrent (j = 2:Xh%lx - 1)
+                k = Xh%lx+1-j
+                this%dof(k, 1, 1, i) = edge_id + (j-2)
+                this%shared_dof(k, 1, 1, i) = shared_dof
+             end do
+          else
+             do concurrent (j = 2:Xh%lx - 1)
+                k = j
+                this%dof(k, 1, 1, i) = edge_id + (j-2)
+                this%shared_dof(k, 1, 1, i) = shared_dof
+             end do
+          end if
+          
           call ep%edge_id(edge, 3)
           shared_dof = msh%is_shared(edge)
           global_id = msh%get_global(edge)
           edge_id = edge_offset + int((global_id - 1), i8) * num_dofs_edges(1)
-          do j = 2, Xh%lx - 1
-             k = j
-             if(int(edge%x(1), i8) .ne. this%dof(1,1,Xh%lz,i)) k = Xh%lx+1-j
-             this%dof(k, 1, Xh%lz, i) = edge_id
-             this%shared_dof(k, 1, Xh%lz, i) = shared_dof
-             edge_id = edge_id + 1
-          end do
-
+          if(int(edge%x(1), i8) .ne. this%dof(1,1,Xh%lz,i)) then
+             do concurrent (j = 2:Xh%lx - 1)
+                k = Xh%lx+1-j
+                this%dof(k, 1, Xh%lz, i) = edge_id + (j-2)
+                this%shared_dof(k, 1, Xh%lz, i) = shared_dof
+             end do
+          else
+             do concurrent (j = 2:Xh%lx - 1)
+                k = j
+                this%dof(k, 1, Xh%lz, i) = edge_id + (j-2)
+                this%shared_dof(k, 1, Xh%lz, i) = shared_dof
+             end do
+          end if
+             
           call ep%edge_id(edge, 2)
           shared_dof = msh%is_shared(edge)
           global_id = msh%get_global(edge)
           edge_id = edge_offset + int((global_id - 1), i8) * num_dofs_edges(1)
-          do j = 2, Xh%lx - 1
-             k = j
-             if(int(edge%x(1), i8) .ne. this%dof(1,Xh%ly,1,i)) k = Xh%lx+1-j
-             this%dof(k, Xh%ly, 1, i) = edge_id
-             this%shared_dof(k, Xh%ly, 1, i) = shared_dof
-             edge_id = edge_id + 1
-          end do
-
+          if(int(edge%x(1), i8) .ne. this%dof(1,Xh%ly,1,i)) then
+             do concurrent (j = 2:Xh%lx - 1)
+                k = Xh%lx+1-j
+                this%dof(k, Xh%ly, 1, i) = edge_id + (j-2)
+                this%shared_dof(k, Xh%ly, 1, i) = shared_dof
+             end do
+          else
+             do concurrent (j = 2:Xh%lx - 1)
+                k = j
+                this%dof(k, Xh%ly, 1, i) = edge_id + (j-2)
+                this%shared_dof(k, Xh%ly, 1, i) = shared_dof
+             end do
+          end if
+          
           call ep%edge_id(edge, 4)
           shared_dof = msh%is_shared(edge)
           global_id = msh%get_global(edge)
           edge_id = edge_offset + int((global_id - 1), i8) * num_dofs_edges(1)
-          do j = 2, Xh%lx - 1
-             k = j
-             if(int(edge%x(1), i8) .ne. this%dof(1,Xh%ly,Xh%lz,i)) k = Xh%lx+1-j
-             this%dof(k, Xh%ly, Xh%lz, i) = edge_id
-             this%shared_dof(k, Xh%ly, Xh%lz, i) = shared_dof
-             edge_id = edge_id + 1
-          end do
+          if(int(edge%x(1), i8) .ne. this%dof(1,Xh%ly,Xh%lz,i)) then
+             do concurrent (j = 2:Xh%lx - 1)
+                k = Xh%lx+1-j
+                this%dof(k, Xh%ly, Xh%lz, i) = edge_id + (j-2)
+                this%shared_dof(k, Xh%ly, Xh%lz, i) = shared_dof
+             end do
+          else
+             do concurrent (j = 2:Xh%lx - 1)
+                k = j
+                this%dof(k, Xh%ly, Xh%lz, i) = edge_id + (j-2)
+                this%shared_dof(k, Xh%ly, Xh%lz, i) = shared_dof
+             end do
+          end if
 
 
           !
@@ -304,49 +328,73 @@
           shared_dof = msh%is_shared(edge)
           global_id = msh%get_global(edge)
           edge_id = edge_offset + int((global_id - 1), i8) * num_dofs_edges(2)
-          do j = 2, Xh%ly - 1
-             k = j
-             if(int(edge%x(1), i8) .ne. this%dof(1,1,1,i)) k = Xh%ly+1-j
-             this%dof(1, k, 1, i) = edge_id
-             this%shared_dof(1, k, 1, i) = shared_dof
-             edge_id = edge_id + 1
-          end do
-
+          if(int(edge%x(1), i8) .ne. this%dof(1,1,1,i)) then
+             do concurrent (j = 2:Xh%ly - 1)
+                k = Xh%ly+1-j
+                this%dof(1, k, 1, i) = edge_id + (j-2)
+                this%shared_dof(1, k, 1, i) = shared_dof
+             end do
+          else
+             do concurrent (j = 2:Xh%ly - 1)
+                k = j
+                this%dof(1, k, 1, i) = edge_id + (j-2)
+                this%shared_dof(1, k, 1, i) = shared_dof
+             end do
+          end if
+          
           call ep%edge_id(edge, 7)
           shared_dof = msh%is_shared(edge)
           global_id = msh%get_global(edge)
           edge_id = edge_offset + int((global_id - 1), i8) * num_dofs_edges(2)
-          do j = 2, Xh%ly - 1
-             k = j
-             if(int(edge%x(1), i8) .ne. this%dof(1,1,Xh%lz,i)) k = Xh%ly+1-j
-             this%dof(1, k, Xh%lz, i) = edge_id
-             this%shared_dof(1, k, Xh%lz, i) = shared_dof
-             edge_id = edge_id + 1
-          end do
+          if(int(edge%x(1), i8) .ne. this%dof(1,1,Xh%lz,i)) then
+             do concurrent (j = 2:Xh%ly - 1)
+                k = Xh%ly+1-j
+                this%dof(1, k, Xh%lz, i) = edge_id + (j-2)
+                this%shared_dof(1, k, Xh%lz, i) = shared_dof
+             end do
+          else
+             do concurrent (j = 2:Xh%ly - 1)
+                k = j
+                this%dof(1, k, Xh%lz, i) = edge_id + (j-2)
+                this%shared_dof(1, k, Xh%lz, i) = shared_dof
+             end do
+          end if
 
           call ep%edge_id(edge, 6)
           shared_dof = msh%is_shared(edge)
           global_id = msh%get_global(edge)
           edge_id = edge_offset + int((global_id - 1), i8) * num_dofs_edges(2)
-          do j = 2, Xh%ly - 1
-             k = j
-             if(int(edge%x(1), i8) .ne. this%dof(Xh%lx,1,1,i)) k = Xh%ly+1-j
-             this%dof(Xh%lx, k, 1, i) = edge_id
-             this%shared_dof(Xh%lx, k, 1, i) = shared_dof
-             edge_id = edge_id + 1
-          end do
+          if(int(edge%x(1), i8) .ne. this%dof(Xh%lx,1,1,i)) then
+             do concurrent (j = 2:Xh%ly - 1)
+                k = Xh%ly+1-j
+                this%dof(Xh%lx, k, 1, i) = edge_id + (j-2)
+                this%shared_dof(Xh%lx, k, 1, i) = shared_dof
+             end do
+          else
+             do concurrent (j = 2:Xh%ly - 1)
+                k = j
+                this%dof(Xh%lx, k, 1, i) = edge_id + (j-2)
+                this%shared_dof(Xh%lx, k, 1, i) = shared_dof
+             end do
+          end if
 
           call ep%edge_id(edge, i8)
           shared_dof = msh%is_shared(edge)
           global_id = msh%get_global(edge)
           edge_id = edge_offset + int((global_id - 1), i8) * num_dofs_edges(2)
-          do j = 2, Xh%ly - 1
-             k = j
-             if(int(edge%x(1), i8) .ne. this%dof(Xh%lx,1,Xh%lz,i)) k = Xh%lz+1-j
-             this%dof(Xh%lx, k, Xh%lz, i) = edge_id
-             this%shared_dof(Xh%lx, k, Xh%lz, i) = shared_dof
-             edge_id = edge_id + 1
-          end do
+          if(int(edge%x(1), i8) .ne. this%dof(Xh%lx,1,Xh%lz,i)) then
+             do concurrent (j = 2:Xh%ly - 1)
+                k = Xh%lz+1-j
+                this%dof(Xh%lx, k, Xh%lz, i) = edge_id + (j-2)
+                this%shared_dof(Xh%lx, k, Xh%lz, i) = shared_dof
+             end do
+          else
+             do concurrent (j = 2:Xh%ly - 1)
+                k = j
+                this%dof(Xh%lx, k, Xh%lz, i) = edge_id + (j-2)
+                this%shared_dof(Xh%lx, k, Xh%lz, i) = shared_dof
+             end do
+          end if
 
           !
           ! Number edges in t-direction
@@ -355,49 +403,73 @@
           shared_dof = msh%is_shared(edge)
           global_id = msh%get_global(edge)
           edge_id = edge_offset + int((global_id - 1), i8) * num_dofs_edges(3)
-          do j = 2, Xh%lz - 1
-             k = j
-             if(int(edge%x(1), i8) .ne. this%dof(1,1,1,i)) k = Xh%lz+1-j
-             this%dof(1, 1, k, i) = edge_id
-             this%shared_dof(1, 1, k, i) = shared_dof
-             edge_id = edge_id + 1
-          end do
+          if(int(edge%x(1), i8) .ne. this%dof(1,1,1,i)) then
+             do concurrent (j = 2:Xh%lz - 1)
+                k = Xh%lz+1-j
+                this%dof(1, 1, k, i) = edge_id + (j-2)
+                this%shared_dof(1, 1, k, i) = shared_dof
+             end do
+          else
+             do concurrent (j = 2:Xh%lz - 1)
+                k = j
+                this%dof(1, 1, k, i) = edge_id + (j-2)
+                this%shared_dof(1, 1, k, i) = shared_dof
+             end do
+          end if
 
           call ep%edge_id(edge, 10)
           shared_dof = msh%is_shared(edge)
           global_id = msh%get_global(edge)
           edge_id = edge_offset + int((global_id - 1), i8) * num_dofs_edges(3)
-          do j = 2, Xh%lz - 1
-             k = j
-             if(int(edge%x(1), i8) .ne. this%dof(Xh%lx,1,1,i)) k = Xh%lz+1-j
-             this%dof(Xh%lx, 1, k, i) = edge_id
-             this%shared_dof(Xh%lx, 1, k, i) = shared_dof
-             edge_id = edge_id + 1
-          end do
+          if(int(edge%x(1), i8) .ne. this%dof(Xh%lx,1,1,i))  then
+             do concurrent (j = 2:Xh%lz - 1)
+                k = Xh%lz+1-j
+                this%dof(Xh%lx, 1, k, i) = edge_id + (j-2)
+                this%shared_dof(Xh%lx, 1, k, i) = shared_dof
+             end do
+          else
+             do concurrent (j = 2:Xh%lz - 1)
+                k = j
+                this%dof(Xh%lx, 1, k, i) = edge_id + (j-2)
+                this%shared_dof(Xh%lx, 1, k, i) = shared_dof
+             end do
+          end if
 
           call ep%edge_id(edge, 11)
           shared_dof = msh%is_shared(edge)
           global_id = msh%get_global(edge)
           edge_id = edge_offset + int((global_id - 1), i8) * num_dofs_edges(3)
-          do j = 2, Xh%lz - 1
-             k = j
-             if(int(edge%x(1), i8) .ne. this%dof(1,Xh%ly,1,i)) k = Xh%lz+1-j
-             this%dof(1, Xh%ly, k, i) = edge_id
-             this%shared_dof(1, Xh%ly, k, i) = shared_dof
-             edge_id = edge_id + 1
-          end do
-
+          if(int(edge%x(1), i8) .ne. this%dof(1,Xh%ly,1,i)) then
+             do concurrent (j = 2:Xh%lz - 1)
+                k = Xh%lz+1-j
+                this%dof(1, Xh%ly, k, i) = edge_id + (j-2)
+                this%shared_dof(1, Xh%ly, k, i) = shared_dof
+             end do
+          else
+             do concurrent (j = 2:Xh%lz - 1)
+                k = j
+                this%dof(1, Xh%ly, k, i) = edge_id + (j-2)
+                this%shared_dof(1, Xh%ly, k, i) = shared_dof
+             end do
+          end if
+          
           call ep%edge_id(edge, 12)
           shared_dof = msh%is_shared(edge)
           global_id = msh%get_global(edge)
           edge_id = edge_offset + int((global_id - 1), i8) * num_dofs_edges(3)
-          do j = 2, Xh%lz - 1
-             k = j
-             if(int(edge%x(1), i8) .ne. this%dof(Xh%lx,Xh%ly,1,i)) k = Xh%lz+1-j
-             this%dof(Xh%lx, Xh%ly, k, i) = edge_id
-             this%shared_dof(Xh%lx, Xh%ly, k, i) = shared_dof
-             edge_id = edge_id + 1
-          end do
+          if(int(edge%x(1), i8) .ne. this%dof(Xh%lx,Xh%ly,1,i)) then
+             do concurrent (j = 2:Xh%lz - 1)
+                k = Xh%lz+1-j
+                this%dof(Xh%lx, Xh%ly, k, i) = edge_id + (j-2)
+                this%shared_dof(Xh%lx, Xh%ly, k, i) = shared_dof
+             end do
+          else
+             do concurrent (j = 2:Xh%lz - 1)
+                k = j
+                this%dof(Xh%lx, Xh%ly, k, i) = edge_id + (j-2)
+                this%shared_dof(Xh%lx, Xh%ly, k, i) = shared_dof
+             end do
+          end if
        type is (quad_t)
           !
           ! Number edges in r-direction
@@ -407,25 +479,37 @@
           global_id = msh%get_global(edge)
           edge_id = edge_offset + int((global_id - 1), i8) * num_dofs_edges(1)
           !Reverse order of tranversal if edge is reversed
-          do j = 2, Xh%lx - 1
-             k = j
-             if(int(edge%x(1), i8) .ne. this%dof(1,1,1,i)) k = Xh%lx+1-j
-             this%dof(k, 1, 1, i) = edge_id
-             this%shared_dof(k, 1, 1, i) = shared_dof
-             edge_id = edge_id + 1
-          end do
+          if(int(edge%x(1), i8) .ne. this%dof(1,1,1,i)) then
+             do concurrent (j = 2:Xh%lx - 1)
+                k = Xh%lx+1-j
+                this%dof(k, 1, 1, i) = edge_id + (j-2)
+                this%shared_dof(k, 1, 1, i) = shared_dof
+             end do
+          else
+             do concurrent (j = 2:Xh%lx - 1)
+                k = j
+                this%dof(k, 1, 1, i) = edge_id + (j-2)
+                this%shared_dof(k, 1, 1, i) = shared_dof
+             end do
+          end if
 
           call ep%facet_id(edge, 4)
           shared_dof = msh%is_shared(edge)
           global_id = msh%get_global(edge)
           edge_id = edge_offset + int((global_id - 1), i8) * num_dofs_edges(1)
-          do j = 2, Xh%lx - 1
-             k = j
-             if(int(edge%x(1), i8) .ne. this%dof(1,Xh%ly,1,i)) k = Xh%lx+1-j
-             this%dof(k, Xh%ly, 1, i) = edge_id
-             this%shared_dof(k, Xh%ly, 1, i) = shared_dof
-             edge_id = edge_id + 1
-          end do
+          if(int(edge%x(1), i8) .ne. this%dof(1,Xh%ly,1,i)) then
+             do concurrent (j = 2:Xh%lx - 1)
+                k = Xh%lx+1-j
+                this%dof(k, Xh%ly, 1, i) = edge_id + (j-2)
+                this%shared_dof(k, Xh%ly, 1, i) = shared_dof
+             end do
+          else
+             do concurrent (j = 2:Xh%lx - 1)
+                k = j
+                this%dof(k, Xh%ly, 1, i) = edge_id + (j-2)
+                this%shared_dof(k, Xh%ly, 1, i) = shared_dof
+             end do
+          end if
 
           !
           ! Number edges in s-direction
@@ -434,26 +518,37 @@
           shared_dof = msh%is_shared(edge)
           global_id = msh%get_global(edge)
           edge_id = edge_offset + int((global_id - 1), i8) * num_dofs_edges(2)
-          do j = 2, Xh%ly - 1
-             k = j
-             if(int(edge%x(1), i8) .ne. this%dof(1,1,1,i)) k = Xh%ly+1-j
-             this%dof(1, k, 1, i) = edge_id
-             this%shared_dof(1, k, 1, i) = shared_dof
-             edge_id = edge_id + 1
-          end do
-
+          if(int(edge%x(1), i8) .ne. this%dof(1,1,1,i)) then
+             do concurrent (j = 2:Xh%ly - 1)
+                k = Xh%ly+1-j 
+                this%dof(1, k, 1, i) = edge_id + (j-2)
+                this%shared_dof(1, k, 1, i) = shared_dof
+             end do
+          else
+             do concurrent (j = 2:Xh%ly - 1)
+                k = j
+                this%dof(1, k, 1, i) = edge_id + (j-2)
+                this%shared_dof(1, k, 1, i) = shared_dof
+             end do
+          end if
+          
           call ep%facet_id(edge, 2)
           shared_dof = msh%is_shared(edge)
           global_id = msh%get_global(edge)
           edge_id = edge_offset + int((global_id - 1), i8) * num_dofs_edges(2)
-          do j = 2, Xh%ly - 1
-             k = j
-             if(int(edge%x(1), i8) .ne. this%dof(Xh%lx,1,1,i)) k = Xh%ly+1-j
-             this%dof(Xh%lx, k, 1, i) = edge_id
-             this%shared_dof(Xh%lx, k, 1, i) = shared_dof
-             edge_id = edge_id + 1
-          end do
-
+          if(int(edge%x(1), i8) .ne. this%dof(Xh%lx,1,1,i)) then
+             do concurrent (j = 2:Xh%ly - 1)
+                k = Xh%ly+1-j
+                this%dof(Xh%lx, k, 1, i) = edge_id + (j-2)
+                this%shared_dof(Xh%lx, k, 1, i) = shared_dof
+             end do
+          else
+             do concurrent (j = 2:Xh%ly - 1)
+                k = j
+                this%dof(Xh%lx, k, 1, i) = edge_id + (j-2)
+                this%shared_dof(Xh%lx, k, 1, i) = shared_dof
+             end do
+          end if
        end select
 
     end do
@@ -493,12 +588,10 @@
        shared_dof = msh%is_shared(face)
        global_id = msh%get_global(face)
        facet_id = facet_offset + int((global_id - 1), i8) * num_dofs_faces(1)
-       do k = 2, Xh%lz -1
-          do j = 2, Xh%ly - 1
-             this%dof(1, j, k, i) = &
-                  dofmap_facetidx(face_order,face,facet_id,j,k,Xh%lz,Xh%ly)
-             this%shared_dof(1, j, k, i) = shared_dof
-          end do
+       do concurrent (j = 2:(Xh%ly - 1), k = 2:(Xh%lz -1))
+          this%dof(1, j, k, i) = &
+               dofmap_facetidx(face_order,face,facet_id,j,k,Xh%lz,Xh%ly)
+          this%shared_dof(1, j, k, i) = shared_dof
        end do
 
        call msh%elements(i)%e%facet_id(face, 2)
@@ -506,12 +599,10 @@
        shared_dof = msh%is_shared(face)
        global_id = msh%get_global(face)
        facet_id = facet_offset + int((global_id - 1), i8) * num_dofs_faces(1)
-       do k = 2, Xh%lz -1
-          do j = 2, Xh%ly - 1
-             this%dof(Xh%lx, j, k, i) = &
+       do concurrent (j = 2:(Xh%ly - 1), k = 2:(Xh%lz -1))
+          this%dof(Xh%lx, j, k, i) = &
                   dofmap_facetidx(face_order,face,facet_id,j,k,Xh%lz,Xh%ly)
-             this%shared_dof(Xh%lx, j, k, i) = shared_dof
-          end do
+          this%shared_dof(Xh%lx, j, k, i) = shared_dof
        end do
 
 
@@ -523,12 +614,10 @@
        shared_dof = msh%is_shared(face)
        global_id = msh%get_global(face)
        facet_id = facet_offset + int((global_id - 1), i8) * num_dofs_faces(2)
-       do k = 2, Xh%lz - 1
-          do j = 2, Xh%lx - 1
-             this%dof(j, 1, k, i) = &
-                  dofmap_facetidx(face_order,face,facet_id,k,j,Xh%lz,Xh%lx)
-             this%shared_dof(j, 1, k, i) = shared_dof
-          end do
+       do concurrent (j = 2:(Xh%lx - 1), k = 2:(Xh%lz - 1))
+          this%dof(j, 1, k, i) = &
+               dofmap_facetidx(face_order,face,facet_id,k,j,Xh%lz,Xh%lx)
+          this%shared_dof(j, 1, k, i) = shared_dof
        end do
 
        call msh%elements(i)%e%facet_id(face, 4)
@@ -536,12 +625,10 @@
        shared_dof = msh%is_shared(face)
        global_id = msh%get_global(face)
        facet_id = facet_offset + int((global_id - 1), i8) * num_dofs_faces(2)
-       do k = 2, Xh%lz - 1
-          do j = 2, Xh%lx - 1
-             this%dof(j, Xh%ly, k, i) = &
-                  dofmap_facetidx(face_order,face,facet_id,k,j,Xh%lz,Xh%lx)
-             this%shared_dof(j, Xh%ly, k, i) = shared_dof
-          end do
+       do concurrent (j = 2:(Xh%lx - 1), k = 2:(Xh%lz - 1))
+          this%dof(j, Xh%ly, k, i) = &
+               dofmap_facetidx(face_order,face,facet_id,k,j,Xh%lz,Xh%lx)
+          this%shared_dof(j, Xh%ly, k, i) = shared_dof
        end do
 
 
@@ -553,12 +640,10 @@
        shared_dof = msh%is_shared(face)
        global_id = msh%get_global(face)
        facet_id = facet_offset + int((global_id - 1), i8) * num_dofs_faces(3)
-       do k = 2, Xh%ly - 1
-          do j = 2, Xh%lx - 1
-             this%dof(j, k, 1, i) = &
-                  dofmap_facetidx(face_order,face,facet_id,k,j,Xh%ly,Xh%lx)
-             this%shared_dof(j, k, 1, i) = shared_dof
-          end do
+       do concurrent (j = 2:(Xh%lx - 1), k = 2:(Xh%ly - 1))
+          this%dof(j, k, 1, i) = &
+               dofmap_facetidx(face_order,face,facet_id,k,j,Xh%ly,Xh%lx)
+          this%shared_dof(j, k, 1, i) = shared_dof
        end do
 
        call msh%elements(i)%e%facet_id(face, 6)
@@ -566,22 +651,21 @@
        shared_dof = msh%is_shared(face)
        global_id = msh%get_global(face)
        facet_id = facet_offset + int((global_id - 1), i8) * num_dofs_faces(3)
-       do k = 2, Xh%ly - 1
-          do j = 2, Xh%lx - 1
-             this%dof(j, k, Xh%lz, i) = &
-                  dofmap_facetidx(face_order,face,facet_id,k,j,Xh%lz,Xh%lx)
-             this%shared_dof(j, k, Xh%lz, i) = shared_dof
-          end do
+       do concurrent (j = 2:(Xh%lx - 1), k = 2:(Xh%ly - 1))
+          this%dof(j, k, Xh%lz, i) = &
+               dofmap_facetidx(face_order,face,facet_id,k,j,Xh%lz,Xh%lx)
+          this%shared_dof(j, k, Xh%lz, i) = shared_dof
        end do
     end do
 
   end subroutine dofmap_number_faces
 
   !> Get idx for GLL point on face depending on face ordering k and j
-  function dofmap_facetidx(face_order, face, facet_id, k1, j1, lk1, lj1) result(facet_idx)
-    type(tuple4_i4_t) :: face_order, face
-    integer(kind=i8) :: facet_idx, facet_id
-    integer :: k1, j1, lk1, lj1
+  pure function dofmap_facetidx(face_order, face, facet_id, k1, j1, lk1, lj1) result(facet_idx)
+    type(tuple4_i4_t), intent(in) :: face_order, face
+    integer(kind=i8), intent(in) :: facet_id
+    integer(kind=i8) :: facet_idx
+    integer, intent(in) :: k1, j1, lk1, lj1
     integer :: k,j,lk,lj
 
     k = k1 - 2
@@ -737,19 +821,26 @@
        jzt = 1d0
     end if
 
-    do j = 1, msh%gdim
-       xyzb(1,1,1,j) = element%pts(1)%p%x(j)
-       xyzb(2,1,1,j) = element%pts(2)%p%x(j)
-       xyzb(1,2,1,j) = element%pts(3)%p%x(j)
-       xyzb(2,2,1,j) = element%pts(4)%p%x(j)
-
-       if (msh%gdim .gt. 2) then
+    if (msh%gdim .gt. 2) then
+       do concurrent (j = 1:msh%gdim)
+          xyzb(1,1,1,j) = element%pts(1)%p%x(j)
+          xyzb(2,1,1,j) = element%pts(2)%p%x(j)
+          xyzb(1,2,1,j) = element%pts(3)%p%x(j)
+          xyzb(2,2,1,j) = element%pts(4)%p%x(j)
+          
           xyzb(1,1,2,j) = element%pts(5)%p%x(j)
           xyzb(2,1,2,j) = element%pts(6)%p%x(j)
           xyzb(1,2,2,j) = element%pts(7)%p%x(j)
           xyzb(2,2,2,j) = element%pts(8)%p%x(j)
-       end if
-    end do
+       end do
+    else
+       do concurrent (j = 1:msh%gdim)
+          xyzb(1,1,1,j) = element%pts(1)%p%x(j)
+          xyzb(2,1,1,j) = element%pts(2)%p%x(j)
+          xyzb(1,2,1,j) = element%pts(3)%p%x(j)
+          xyzb(2,2,1,j) = element%pts(4)%p%x(j)
+       end do
+    end if
     if (msh%gdim .eq. 3) then
        call tensr3(tmp, Xh%lx, xyzb(1,1,1,1), 2, jx, jyt, jzt, w)
        call copy(x, tmp, Xh%lx*Xh%ly*Xh%lz)
@@ -854,28 +945,10 @@
     integer :: gh_type, ntot, kk, jj, ii, k, j, i
     real(kind=rp) :: si, sj, sk, hi, hj, hk
 
-!
-!  Build vertex interpolant
-!
+    !
+    !  Build vertex interpolant
+    !
     ntot = n**3
-<<<<<<< HEAD
-    call rzero(v, ntot)
-    do kk = 1, n, n-1
-       do jj = 1, n, n-1
-          do ii = 1, n, n-1
-             do k = 1, n
-                do j = 1, n
-                   do i = 1, n
-                      si       = 0.5*((n-ii)*(1-zg(i))+(ii-1)*(1+zg(i)))/(n-1)
-                      sj       = 0.5*((n-jj)*(1-zg(j))+(jj-1)*(1+zg(j)))/(n-1)
-                      sk       = 0.5*((n-kk)*(1-zg(k))+(kk-1)*(1+zg(k)))/(n-1)
-                      v(i,j,k) = v(i,j,k) + si*sj*sk*x(ii,jj,kk)
-                   end do
-                end do
-             end do
-          end do
-       end do
-=======
     do concurrent (i = 1:ntot)
        v(i,1,1) = 0.0_rp
     end do
@@ -886,118 +959,89 @@
        sj       = 0.5*((n-jj)*(1-zg(j))+(jj-1)*(1+zg(j)))/(n-1)
        sk       = 0.5*((n-kk)*(1-zg(k))+(kk-1)*(1+zg(k)))/(n-1)
        v(i,j,k) = v(i,j,k) + si*sj*sk*x(ii,jj,kk)
->>>>>>> 327c9e9a
     end do
 
     if (gh_type .eq. 1) then
-       call copy(x, v, ntot)
+       do concurrent (i = 1:ntot)
+          x(i,1,1) = v(i,1,1)
+       end do
        return
     end if
-!
-!
-!  Extend 12 edges
-    call rzero(e, ntot)
-!
-!  x-edges
-!
-    do kk = 1, n, n-1
-       do jj = 1, n, n-1
-          do k = 1, n
-             do j = 1, n
-                do i = 1, n
-                   hj       = 0.5*((n-jj)*(1-zg(j))+(jj-1)*(1+zg(j)))/(n-1)
-                   hk       = 0.5*((n-kk)*(1-zg(k))+(kk-1)*(1+zg(k)))/(n-1)
-                   e(i,j,k) = e(i,j,k) + hj*hk*(x(i,jj,kk)-v(i,jj,kk))
-                end do
-             end do
-          end do
-       end do
-    end do
-!
-!  y-edges
-!
-    do kk = 1, n, n-1
-       do ii = 1, n, n-1
-          do k = 1, n
-             do j = 1, n
-                do i = 1, n
-                   hi       = 0.5*((n-ii)*(1-zg(i))+(ii-1)*(1+zg(i)))/(n-1)
-                   hk       = 0.5*((n-kk)*(1-zg(k))+(kk-1)*(1+zg(k)))/(n-1)
-                   e(i,j,k) = e(i,j,k) + hi*hk*(x(ii,j,kk)-v(ii,j,kk))
-                end do
-             end do
-          end do
-       end do
-    end do
-!
-!  z-edges
-!
-    do jj = 1, n, n-1
-       do ii = 1, n, n-1
-          do k = 1, n
-             do j = 1, n
-                do i = 1, n
-                   hi       = 0.5*((n-ii)*(1-zg(i))+(ii-1)*(1+zg(i)))/(n-1)
-                   hj       = 0.5*((n-jj)*(1-zg(j))+(jj-1)*(1+zg(j)))/(n-1)
-                   e(i,j,k) = e(i,j,k) + hi*hj*(x(ii,jj,k)-v(ii,jj,k))
-                end do
-             end do
-          end do
-       end do
-    end do
-
-    call add2(e, v, ntot)
+    !
+    !
+    !  Extend 12 edges
+    do concurrent (i = 1:ntot)
+       e(i,1,1) = 0.0_rp
+    end do
+    !
+    !  x-edges
+    !
+    do concurrent (i = 1:n, j = 1:n, k = 1:n, jj=1:n:n-1, kk = 1:n:n-1)
+       hj       = 0.5*((n-jj)*(1-zg(j))+(jj-1)*(1+zg(j)))/(n-1)
+       hk       = 0.5*((n-kk)*(1-zg(k))+(kk-1)*(1+zg(k)))/(n-1)
+       e(i,j,k) = e(i,j,k) + hj*hk*(x(i,jj,kk)-v(i,jj,kk))
+    end do
+    !
+    !  y-edges
+    !
+    do concurrent (i = 1:n, j = 1:n, k = 1:n, ii = 1:n:n-1, kk = 1:n:n-1)
+       hi       = 0.5*((n-ii)*(1-zg(i))+(ii-1)*(1+zg(i)))/(n-1)
+       hk       = 0.5*((n-kk)*(1-zg(k))+(kk-1)*(1+zg(k)))/(n-1)
+       e(i,j,k) = e(i,j,k) + hi*hk*(x(ii,j,kk)-v(ii,j,kk))
+    end do
+    !
+    !  z-edges
+    !
+    do concurrent (i = 1:n, j = 1:n, k = 1:n, ii = 1:n:n-1, jj = 1:n:n-1)
+       hi       = 0.5*((n-ii)*(1-zg(i))+(ii-1)*(1+zg(i)))/(n-1)
+       hj       = 0.5*((n-jj)*(1-zg(j))+(jj-1)*(1+zg(j)))/(n-1)
+       e(i,j,k) = e(i,j,k) + hi*hj*(x(ii,jj,k)-v(ii,jj,k))
+    end do
+
+    do concurrent (i = 1:ntot)
+       e(i,1,1) = e(i,1,1) + v(i,1,1)
+    end do
 
     if (gh_type .eq. 2) then
-       call copy(x, e, ntot)
+       do concurrent (i = 1:ntot)
+          x(i,1,1) = e(i,1,1)
+       end do
        return
     end if
-!
-!  Extend faces
-!
-    call rzero(v, ntot)
-!
-!  x-edges
-!
-    do ii = 1, n, n-1
-       do k = 1, n
-          do j = 1, n
-             do i = 1, n
-                hi       = 0.5*((n-ii)*(1-zg(i))+(ii-1)*(1+zg(i)))/(n-1)
-                v(i,j,k) = v(i,j,k) + hi*(x(ii,j,k)-e(ii,j,k))
-             end do
-          end do
-       end do
-    end do
-!
-! y-edges
-!
-    do jj = 1, n, n-1
-       do k = 1, n
-          do j = 1, n
-             do i = 1, n
-                hj       = 0.5*((n-jj)*(1-zg(j))+(jj-1)*(1+zg(j)))/(n-1)
-                v(i,j,k) = v(i,j,k) + hj*(x(i,jj,k)-e(i,jj,k))
-             end do
-          end do
-       end do
-    end do
-!
-!  z-edges
-!
-    do kk= 1 , n, n-1
-       do k = 1, n
-          do j = 1, n
-             do i = 1, n
-                hk       = 0.5*((n-kk)*(1-zg(k))+(kk-1)*(1+zg(k)))/(n-1)
-                v(i,j,k) = v(i,j,k) + hk*(x(i,j,kk)-e(i,j,kk))
-             end do
-          end do
-       end do
-    end do
-
-    call add2(v, e, ntot)
-    call copy(x, v ,ntot)
+    !
+    !  Extend faces
+    !
+    do concurrent (i = 1:ntot)
+       v(i,1,1) = 0.0_rp
+    end do
+    !
+    !  x-edges
+    !
+    do concurrent (i = 1:n, j = 1:n, k = 1:n, ii = 1:n:n-1)
+       hi       = 0.5*((n-ii)*(1-zg(i))+(ii-1)*(1+zg(i)))/(n-1)
+       v(i,j,k) = v(i,j,k) + hi*(x(ii,j,k)-e(ii,j,k))
+    end do
+
+    !
+    ! y-edges
+    !
+    do concurrent (i = 1:n, j = 1:n, k = 1:n, jj = 1:n:n-1)
+       hj       = 0.5*((n-jj)*(1-zg(j))+(jj-1)*(1+zg(j)))/(n-1)
+       v(i,j,k) = v(i,j,k) + hj*(x(i,jj,k)-e(i,jj,k))
+    end do
+
+    !
+    !  z-edges
+    !
+    do concurrent (i = 1:n, j = 1:n, k = 1:n, kk = 1:n:n-1)
+       hk       = 0.5*((n-kk)*(1-zg(k))+(kk-1)*(1+zg(k)))/(n-1)
+       v(i,j,k) = v(i,j,k) + hk*(x(i,j,kk)-e(i,j,kk))
+    end do
+
+    do concurrent (i = 1:ntot)
+       v(i,1,1) = v(i,1,1) + e(i,1,1)
+       x(i,1,1) = v(i,1,1)
+    end do
 
   end subroutine gh_face_extend_3d
 
