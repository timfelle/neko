--- conflicted
+++ resolved
@@ -39,12 +39,8 @@
   use dofmap, only : dofmap_t
   use space, only: space_t
   use math
-<<<<<<< HEAD
-  use mesh
-=======
   use mesh, only : mesh_t
   use device_math
->>>>>>> b5ae32b5
   use device_coef
   use device_math
   use mxm_wrapper
