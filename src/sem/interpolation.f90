--- conflicted
+++ resolved
@@ -183,10 +183,7 @@
   !! @param y Interpolated array.
   !! @param nel Number of elements in the mesh.
   !! @param to_space The space to interpolate to, must be either Xh or Yh.
-<<<<<<< HEAD
-=======
   !! @note Not optimized for performance, should only be used during init.
->>>>>>> 9880b893
   subroutine interpolator_map_host(this, y, x, nel, to_space)
     class(interpolator_t), intent(inout) :: this
     integer :: nel
