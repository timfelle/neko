! Copyright (c) 2021-2023, The Neko Authors
! All rights reserved.
!
! Redistribution and use in source and binary forms, with or without
! modification, are permitted provided that the following conditions
! are met:
!
!   * Redistributions of source code must retain the above copyright
!     notice, this list of conditions and the following disclaimer.
!
!   * Redistributions in binary form must reproduce the above
!     copyright notice, this list of conditions and the following
!     disclaimer in the documentation and/or other materials provided
!     with the distribution.
!
!   * Neither the name of the authors nor the names of its
!     contributors may be used to endorse or promote products derived
!     from this software without specific prior written permission.
!
! THIS SOFTWARE IS PROVIDED BY THE COPYRIGHT HOLDERS AND CONTRIBUTORS
! "AS IS" AND ANY EXPRESS OR IMPLIED WARRANTIES, INCLUDING, BUT NOT
! LIMITED TO, THE IMPLIED WARRANTIES OF MERCHANTABILITY AND FITNESS
! FOR A PARTICULAR PURPOSE ARE DISCLAIMED. IN NO EVENT SHALL THE
! COPYRIGHT OWNER OR CONTRIBUTORS BE LIABLE FOR ANY DIRECT, INDIRECT,
! INCIDENTAL, SPECIAL, EXEMPLARY, OR CONSEQUENTIAL DAMAGES (INCLUDING,
! BUT NOT LIMITED TO, PROCUREMENT OF SUBSTITUTE GOODS OR SERVICES;
! LOSS OF USE, DATA, OR PROFITS; OR BUSINESS INTERRUPTION) HOWEVER
! CAUSED AND ON ANY THEORY OF LIABILITY, WHETHER IN CONTRACT, STRICT
! LIABILITY, OR TORT (INCLUDING NEGLIGENCE OR OTHERWISE) ARISING IN
! ANY WAY OUT OF THE USE OF THIS SOFTWARE, EVEN IF ADVISED OF THE
! POSSIBILITY OF SUCH DAMAGE.
!
!> Routines to obtain interpolated values on a set of points with known 
!! rst coordinates in elements local to this process.
module local_interpolation
  use tensor, only: triple_tensor_product, tnsr3d_el_list
  use space, only: space_t, GL, GLL
  use num_types, only: rp
  use point, only: point_t
  use math, only: abscmp
  use fast3d, only: fd_weights_full, setup_intp
  use utils, only: neko_error
  use field, only: field_t
  use field_list, only: field_list_t
  use device
  use device_math, only: device_rzero
  use neko_config, only: NEKO_BCKND_DEVICE
  implicit none

<<<<<<< HEAD
  !> INterpolation 
  !! on a set of points with known rst coordinates in elements local to this process
  !! Similar to point_interpolator, but prioritizes performance
  !! Only works with arrays of coordinates
  !! Performs interpolation with the configured NEKO_BCKND
=======
  !> Interpolation on a set of points with known rst coordinates in elements local
  !! to this process.
>>>>>>> dedfb187
  type :: local_interpolator_t
     !> First space.
     type(space_t), pointer :: Xh => null()
     !> Number of points to interpolate on
     integer :: n_points
     !> Weights for local interpolation
     real(kind=rp), allocatable :: weights_r(:,:)
     real(kind=rp), allocatable :: weights_s(:,:)
     real(kind=rp), allocatable :: weights_t(:,:)
     type(c_ptr) :: weights_r_d = c_null_ptr
     type(c_ptr) :: weights_s_d = c_null_ptr
     type(c_ptr) :: weights_t_d = c_null_ptr
   contains
     !> Constructor.
     procedure, pass(this) :: init => local_interpolator_init
     !> Destructor.
     procedure, pass(this) :: free => local_interpolator_free
     !> Interpolates the scalar field \f$ X \f$ on the specified coordinates
     procedure, pass(this) :: evaluate => local_interpolator_evaluate_values
     !> COmputes weights based on rst coordinates
     procedure, pass(this) :: compute_weights => local_interpolator_compute_weights

  end type local_interpolator_t

contains

  !> Initialization of point interpolation.
  !! @param xh Function space.
  subroutine local_interpolator_init(this, Xh, r, s, t, n_points)
    class(local_interpolator_t), intent(inout), target :: this
    type(space_t), intent(in), target :: Xh
    integer, intent(in) :: n_points
    real(kind=rp) :: r(n_points), s(n_points), t(n_points) 
    integer :: size_weights
    call this%free()
    if ((Xh%t .eq. GL) .or. (Xh%t .eq. GLL)) then
    else
       call neko_error('Unsupported interpolation')
    end if

    this%Xh => Xh
    this%n_points = n_points
    allocate(this%weights_r(Xh%lx,n_points))
    allocate(this%weights_s(Xh%ly,n_points))
    allocate(this%weights_t(Xh%lz,n_points))
    call this%compute_weights(r, s, t)
    size_weights = Xh%lx * n_points

    if (NEKO_BCKND_DEVICE .eq. 1) then
       call device_map(this%weights_r, this%weights_r_d, size_weights)
       call device_map(this%weights_s, this%weights_s_d, size_weights)
       call device_map(this%weights_t, this%weights_t_d, size_weights)
       call device_memcpy(this%weights_r, this%weights_r_d,&
            size_weights, HOST_TO_DEVICE, sync = .true.)
       call device_memcpy(this%weights_s, this%weights_s_d,&
            size_weights, HOST_TO_DEVICE, sync = .true.)
       call device_memcpy(this%weights_t, this%weights_t_d,&
            size_weights, HOST_TO_DEVICE, sync = .true.)
    end if

  end subroutine local_interpolator_init

  !> Free pointers
  subroutine local_interpolator_free(this)
    class(local_interpolator_t), intent(inout) :: this

    if (associated(this%Xh)) this%Xh => null()

    if(allocated(this%weights_r)) deallocate(this%weights_r)
    if(allocated(this%weights_s)) deallocate(this%weights_s)
    if(allocated(this%weights_t)) deallocate(this%weights_t)
    if (c_associated(this%weights_r_d)) then
       call device_free(this%weights_r_d)
    end if
    if (c_associated(this%weights_s_d)) then
       call device_free(this%weights_s_d)
    end if
    if (c_associated(this%weights_t_d)) then
       call device_free(this%weights_t_d)
    end if
  end subroutine local_interpolator_free

  !> Computes interpolation weights \f$ w_r, w_s, w_t \f$ for a
  !! list of points.
  !! @param r local r-coordinates.
  !! @param s local s-coordinates.
  !! @param t local t-coordinates.
  !! @param wr Weights in the r-direction.
  !! @param ws Weights in the s-direction.
  !! @param wt Weights in the t-direction.
  !! @note `wr`, `ws` and `wt` must be arrays of dimensions `(lx, N)` where `N`
  !! is the number of points (size of the `r`,`s`,`t` arrays).
  subroutine local_interpolator_compute_weights(this, r, s, t)
    class(local_interpolator_t), intent(inout) :: this
    real(kind=rp), intent(in) :: r(:), s(:), t(:)

    integer :: N, i, lx
    lx = this%Xh%lx
    N = size(r)

    do i = 1, N
       call fd_weights_full(r(i), this%Xh%zg(:,1), lx-1, 0, this%weights_r(:,i))
       call fd_weights_full(s(i), this%Xh%zg(:,2), lx-1, 0, this%weights_s(:,i))
       call fd_weights_full(t(i), this%Xh%zg(:,3), lx-1, 0, this%weights_t(:,i))
    end do

  end subroutine local_interpolator_compute_weights

  !> Interpolates a list of fields based on a set of element ids.
  !! @param rst r,s,t coordinates.
  !! @param el_owners Array of element ids that "own" a given point `i`.
  !! @param sampled_fields_list A list of fields to interpolate.
  !! @param wr Weights in the r-direction of shape `(lx, N)` where `N` is the
  !! number of points to interpolate.
  !! @param ws Weights in the s-direction of shape `(lx, N)` where `N` is the
  !! number of points to interpolate.
  !! @param wt Weights in the t-direction of shape `(lx, N)` where `N` is the
  !! number of points to interpolate.
  !! @note The weights can be generated with the subroutine `compute_weights`.
  !! Assumes weights have been computed for these points.
  subroutine local_interpolator_evaluate_values(this, interp_values, el_list, field,nel)
    class(local_interpolator_t), intent(inout) :: this
    integer, intent(in) :: el_list(this%n_points)
    integer, intent(in) :: nel
    real(kind=rp), intent(inout) :: interp_values(this%n_points)
    real(kind=rp), intent(inout) :: field(this%Xh%lxyz, nel)


    call tnsr3d_el_list(interp_values, 1, field, this%Xh%lx, &
         this%weights_r, this%weights_s, this%weights_t, el_list, this%n_points)

  end subroutine local_interpolator_evaluate_values


end module local_interpolation<|MERGE_RESOLUTION|>--- conflicted
+++ resolved
@@ -47,16 +47,11 @@
   use neko_config, only: NEKO_BCKND_DEVICE
   implicit none
 
-<<<<<<< HEAD
-  !> INterpolation 
-  !! on a set of points with known rst coordinates in elements local to this process
+  !> Interpolation on a set of points with known rst coordinates in elements local
+  !! to this process.
   !! Similar to point_interpolator, but prioritizes performance
   !! Only works with arrays of coordinates
   !! Performs interpolation with the configured NEKO_BCKND
-=======
-  !> Interpolation on a set of points with known rst coordinates in elements local
-  !! to this process.
->>>>>>> dedfb187
   type :: local_interpolator_t
      !> First space.
      type(space_t), pointer :: Xh => null()
