! Copyright (c) 2022, The Neko Authors
! All rights reserved.
!
! Redistribution and use in source and binary forms, with or without
! modification, are permitted provided that the following conditions
! are met:
!
!   * Redistributions of source code must retain the above copyright
!     notice, this list of conditions and the following disclaimer.
!
!   * Redistributions in binary form must reproduce the above
!     copyright notice, this list of conditions and the following
!     disclaimer in the documentation and/or other materials provided
!     with the distribution.
!
!   * Neither the name of the authors nor the names of its
!     contributors may be used to endorse or promote products derived
!     from this software without specific prior written permission.
!
! THIS SOFTWARE IS PROVIDED BY THE COPYRIGHT HOLDERS AND CONTRIBUTORS
! "AS IS" AND ANY EXPRESS OR IMPLIED WARRANTIES, INCLUDING, BUT NOT
! LIMITED TO, THE IMPLIED WARRANTIES OF MERCHANTABILITY AND FITNESS
! FOR A PARTICULAR PURPOSE ARE DISCLAIMED. IN NO EVENT SHALL THE
! COPYRIGHT OWNER OR CONTRIBUTORS BE LIABLE FOR ANY DIRECT, INDIRECT,
! INCIDENTAL, SPECIAL, EXEMPLARY, OR CONSEQUENTIAL DAMAGES (INCLUDING,
! BUT NOT LIMITED TO, PROCUREMENT OF SUBSTITUTE GOODS OR SERVICES;
! LOSS OF USE, DATA, OR PROFITS; OR BUSINESS INTERRUPTION) HOWEVER
! CAUSED AND ON ANY THEORY OF LIABILITY, WHETHER IN CONTRACT, STRICT
! LIABILITY, OR TORT (INCLUDING NEGLIGENCE OR OTHERWISE) ARISING IN
! ANY WAY OUT OF THE USE OF THIS SOFTWARE, EVEN IF ADVISED OF THE
! POSSIBILITY OF SUCH DAMAGE.
!
!> Compression
module cpr
  use gather_scatter
  use neko_config
  use num_types
  use field, only : field_t
  use space, only : space_t
  use math
  use mesh, only : mesh_t
  use coefs, only : coef_t
  use tensor
  use mxm_wrapper
  use logger
  use dofmap, only : dofmap_t
  implicit none
  private

  !> include information needed for compressing fields
  type, public  :: cpr_t
     real(kind=rp), allocatable :: v(:,:) !< Transformation matrix

     real(kind=rp), allocatable :: vt(:,:) !< Transformation matrix transposed
     real(kind=rp), allocatable :: vinv(:,:) !< Transformation matrix inversed
     real(kind=rp), allocatable :: vinvt(:,:) !< Transformation matrix
     !! inversed and transposed
     real(kind=rp), allocatable :: w(:,:) !< Diagonal matrix with weights

     real(kind=rp), allocatable :: fldhat(:,:,:,:) !< transformed Field data

     type(field_t), pointer :: fld  => null()
     type(space_t), pointer :: Xh => null()
     type(mesh_t), pointer :: msh => null()
     type(dofmap_t), pointer :: dof => null()

  end type cpr_t

  interface cpr_init
     module procedure cpr_init_all
  end interface cpr_init

  public :: cpr_init, cpr_free

contains

  !> Initialize cpr
  subroutine cpr_init_all(cpr, u)
    type(cpr_t), intent(inout) :: cpr
    type(field_t), intent(in), target :: u

    call cpr_free(cpr)

    cpr%fld => u
    cpr%msh => u%msh
    cpr%Xh => u%Xh
    cpr%dof => u%dof


    ! Allocate arrays
    allocate(cpr%v(cpr%Xh%lx, cpr%Xh%lx))
    allocate(cpr%vt(cpr%Xh%lx, cpr%Xh%lx))
    allocate(cpr%vinv(cpr%Xh%lx, cpr%Xh%lx))
    allocate(cpr%vinvt(cpr%Xh%lx, cpr%Xh%lx))
    allocate(cpr%w(cpr%Xh%lx, cpr%Xh%lx))
    allocate(cpr%fldhat(cpr%Xh%lx, cpr%Xh%ly, cpr%Xh%lz, cpr%msh%nelv))

    ! Initialize all the matrices
    call cpr_generate_specmat(cpr)

    ! Generate the uhat field (legendre coeff)
    call cpr_goto_space(cpr,'spec') !< 'spec' / 'phys'

  end subroutine cpr_init_all


  !> Deallocate coefficients
  subroutine cpr_free(cpr)
    type(cpr_t), intent(inout) :: cpr

    if(allocated(cpr%v)) then
       deallocate(cpr%v)
    end if

    if(allocated(cpr%vt)) then
       deallocate(cpr%vt)
    end if

    if(allocated(cpr%vinv)) then
       deallocate(cpr%vinv)
    end if

    if(allocated(cpr%vinvt)) then
       deallocate(cpr%vinvt)
    end if

    if(allocated(cpr%w)) then
       deallocate(cpr%w)
    end if

    if(allocated(cpr%fldhat)) then
       deallocate(cpr%fldhat)
    end if

    nullify(cpr%fld)
    nullify(cpr%msh)
    nullify(cpr%Xh)
    nullify(cpr%dof)


  end subroutine cpr_free


  !> Generate spectral tranform matrices
  subroutine cpr_generate_specmat(cpr)
    type(cpr_t), intent(inout) :: cpr
    real(kind=rp) :: L(0:cpr%Xh%lx-1)
    real(kind=rp) :: delta(cpr%Xh%lx)
    integer :: i, kj, j, j2, kk

    associate(Xh => cpr%Xh, v=> cpr%v, vt => cpr%vt, &
         vinv => cpr%vinv, vinvt => cpr%vinvt, w => cpr%w)
      ! Get the Legendre polynomials for each point
      ! Then proceed to compose the transform matrix
      kj = 0
      do j = 1, Xh%lx
         L(0) = 1.
         L(1) = Xh%zg(j,1)
         do j2 = 2, Xh%lx-1
            L(j2) = ( (2*j2-1) * Xh%zg(j,1) * L(j2-1) &
                 - (j2-1) * L(j2-2) ) / j2
         end do
         do kk = 1, Xh%lx
            kj = kj+1
            v(kj,1) = L(KK-1)
         end do
      end do

      ! transpose the matrix
      call trsp1(v, Xh%lx) !< non orthogonal wrt weights

      ! Calculate the nominal scaling factors
      do i = 1, Xh%lx
         delta(i) = 2.0_rp / (2*(i-1)+1)
      end do
      ! modify last entry
      delta(Xh%lx) = 2.0_rp / (Xh%lx-1)

      ! calculate the inverse to multiply the matrix
      do i = 1, Xh%lx
         delta(i) = sqrt(1.0_rp / delta(i))
      end do
      ! scale the matrix
      do i = 1, Xh%lx
         do j = 1, Xh%lx
            v(i,j) = v(i,j) * delta(j) ! orthogonal wrt weights
         end do
      end do

      ! get the trasposed
      call copy(vt, v, Xh%lx * Xh%lx)
      call trsp1(vt, Xh%lx)

      !populate the mass matrix
      kk = 1
      do i = 1, Xh%lx
         do j = 1, Xh%lx
            if (i .eq. j) then
               w(i,j) = Xh%wx(kk)
               kk = kk+1
            else
               cpr%w(i,j) = 0
            end if
         end do
      end do

      !Get the inverse of the transform matrix
      call mxm(vt, Xh%lx, w, Xh%lx, vinv, Xh%lx)

      !get the transposed of the inverse
      call copy(vinvt, vinv, Xh%lx * Xh%lx)
      call trsp1(vinvt, Xh%lx)
    end associate

  end subroutine cpr_generate_specmat


  !> Tranform to spectral space (using tensor product)
  !the result of the transform is given in fldhat
  subroutine cpr_goto_space(cpr, space)
    type(cpr_t), intent(inout) :: cpr
    real(kind=rp) :: w2(cpr%Xh%lx,cpr%Xh%lx,cpr%Xh%lx)
    real(kind=rp) :: w1(cpr%Xh%lx,cpr%Xh%lx,cpr%Xh%lx)
    real(kind=rp) :: specmat(cpr%Xh%lx,cpr%Xh%lx)
    real(kind=rp) :: specmatt(cpr%Xh%lx,cpr%Xh%lx)
    integer :: k, e, nxyz, nelv
    character(len=4) :: space

    ! define some constants
    nxyz = cpr%Xh%lx*cpr%Xh%lx*cpr%Xh%lx
    nelv = cpr%msh%nelv

    ! Define the matrix according to which transform to do
    if (space .eq. 'spec') then
       call copy(specmat, cpr%vinv, cpr%Xh%lx*cpr%Xh%lx)
       call copy(specmatt, cpr%vinvt, cpr%Xh%lx*cpr%Xh%lx)
    endif
    if (space .eq. 'phys') then
       call copy(specmat, cpr%v, cpr%Xh%lx*cpr%Xh%lx)
       call copy(specmatt, cpr%vt, cpr%Xh%lx*cpr%Xh%lx)
    endif

    ! Apply the operator (transform to given space)
    do e=1,nelv
       if (space .eq. 'spec') then
          call copy(w2, cpr%fld%x(1,1,1,e), nxyz) ! start from phys field
       else
          call copy(w2, cpr%fldhat(1,1,1,e), nxyz) ! start from spec coeff
       endif
       ! apply the operator to the x direction, result in w1
       call mxm(specmat, cpr%Xh%lx, w2, cpr%Xh%lx, w1, cpr%Xh%lx*cpr%Xh%lx)
       ! apply matrix to y direction, result in w2
       do k=1,cpr%Xh%lx
          call mxm(w1(1,1,k),cpr%Xh%lx,specmatt,cpr%Xh%lx,w2(1,1,k),cpr%Xh%lx)
       enddo
       ! apply matrix to z direction, result always in fldhat
       call mxm (w2, cpr%Xh%lx*cpr%Xh%lx, specmatt, cpr%Xh%lx,&
            cpr%fldhat(1,1,1,e), cpr%Xh%lx)
    enddo

  end subroutine cpr_goto_space

  !> Truncate the frequencies
  subroutine cpr_truncate_wn(cpr, coef)
    type(cpr_t), intent(inout) :: cpr
    type(coef_t), intent(inout) :: coef
    real(kind=rp) :: w2(cpr%Xh%lx, cpr%Xh%lx, cpr%Xh%lx)
    real(kind=rp) :: w1(cpr%Xh%lx, cpr%Xh%lx, cpr%Xh%lx)
    real(kind=rp) :: vsort(cpr%Xh%lx * cpr%Xh%lx * cpr%Xh%lx)
    real(kind=rp) :: vtrunc(cpr%Xh%lx, cpr%Xh%lx, cpr%Xh%lx)
<<<<<<< HEAD
    real(kind=rp) :: vtemp(cpr%Xh%lx * cpr%Xh%lx * cpr%Xh%lx)
    real(kind=rp) :: errvec(cpr%Xh%lx, cpr%Xh%lx, cpr%Xh%lx) 
    real(kind=rp) :: fx(cpr%Xh%lx, cpr%Xh%lx) 
    real(kind=rp) :: fy(cpr%Xh%lx, cpr%Xh%lx) 
    real(kind=rp) :: fz(cpr%Xh%lx, cpr%Xh%lx) 
    real(kind=rp) :: l2norm, oldl2norm, targeterr
    integer :: isort(cpr%Xh%lx * cpr%Xh%lx * cpr%Xh%lx)
    integer :: i, j, k, e, nxyz, nelv
    integer :: kut, kutx, kuty, kutz, nx
    character(len=LOG_SIZE) :: log_buf 
=======
    real(kind=rp) :: vtemp(cpr%Xh%lx, cpr%Xh%lx, cpr%Xh%lx)
    real(kind=rp) :: errvec(cpr%Xh%lx, cpr%Xh%lx, cpr%Xh%lx)
    real(kind=rp) :: fx(cpr%Xh%lx, cpr%Xh%lx)
    real(kind=rp) :: fy(cpr%Xh%lx, cpr%Xh%lx)
    real(kind=rp) :: fz(cpr%Xh%lx, cpr%Xh%lx)
    real(kind=rp) :: l2norm, oldl2norm, targeterr
    integer :: isort(cpr%Xh%lx, cpr%Xh%lx, cpr%Xh%lx)
    integer :: i, k, e, nxyz, nelv
    integer :: kut, nx
    character(len=LOG_SIZE) :: log_buf
>>>>>>> 004aaf9d

    ! define some constants
    nx = cpr%Xh%lx
    nxyz = cpr%Xh%lx*cpr%Xh%lx*cpr%Xh%lx
    nelv = cpr%msh%nelv
    targeterr = 1e-3_rp

    !truncate for every element
    do e = 1, nelv
       ! create temp vector where the trunc coeff will be
       call copy(vtemp, cpr%fldhat(1,1,1,e), nxyz)
       call copy(vtrunc, cpr%fldhat(1,1,1,e), nxyz)
       ! sort the coefficients by absolute value
       call sortcoeff(vsort, cpr%fldhat(1,1,1,e), isort, nxyz)
       ! initialize values for iterative procedure
       l2norm = 0.0_rp
       kut = 0

       do while (l2norm .le. targeterr .and. kut .le. (cpr%Xh%lx-1)*3)
          ! save value from prev it since it met requirements to enter
          call copy(vtrunc, vtemp, nxyz)
          oldl2norm = l2norm

          ! advance kut
          kut = kut+1

          ! create filters
          call build_filter_tf(fx, fy, fz, kut, cpr%Xh%lx)

          ! truncate, remember that transposed of diag mat is the same
          call copy(w2, vsort, nxyz)
          ! apply the operator to the x direction, result in w1
          call mxm(fx, nx, w2, nx, w1, nx*nx)
          ! apply matrix to y direction, result in w2
          do k=1,nx
             call mxm(w1(1,1,k), nx, fy, nx, w2(1,1,k), nx)
          enddo
          ! apply matrix to z direction, result in vtemp
          call mxm (w2, nx*nx, fz, nx, vtemp, nx)

          ! vtemp is sorted, so bring it back to real order
          ! by inverting the swap operation in sortcoeff
          call reord(vtemp, isort, nxyz)

          ! calculate the error vector
          call sub3(errvec, cpr%fldhat(1,1,1,e), vtemp, nxyz)

          ! get the norm of the error
          l2norm = get_elem_l2norm(errvec, coef, 'spec' ,e)

       end do

       ! copy the truncated field back to the main object
       call copy(cpr%fldhat(1,1,1,e), vtrunc, nxyz)


       !================debugging info

       !just to check that all is good, resort vsort
       if (e .eq. 50) then
          write(log_buf, '(A)') &
               'Debugging info for e=50. Do not forget to delete'
          call neko_log%message(log_buf)

          call reord(vsort,isort,nxyz)

          write(log_buf, '(A)') &
               'Norm'
          call neko_log%message(log_buf)
          !chech that the copy is fine in one entry
          write(log_buf, '(A,E15.7)') &
               'l2norm:', oldl2norm
          call neko_log%message(log_buf)
          write(log_buf, '(A)') &
               'cut off level'
          call neko_log%message(log_buf)
          !chech that the copy is fine in one entry
          write(log_buf, '(A,I5)') &
               'kut:', kut
          call neko_log%message(log_buf)
          write(log_buf, '(A)') &
               'spectral coefficients'
          call neko_log%message(log_buf)
          do i = 1, 10
             write(log_buf, '(A,E15.7,A,E15.7)') &
                  'org coeff:', vsort(i), ' truncated coeff', &
                  cpr%fldhat(i,1,1,e)
             call neko_log%message(log_buf)
          end do
       end if
    end do

  end subroutine cpr_truncate_wn

  !> Sort the spectral coefficient in descending order
  !! array vsort. The original indices are stored in the isort vector.
  subroutine sortcoeff(vsort, v, isort, nxyz)
    integer, intent(in) :: nxyz
    real(kind=rp), intent(inout) :: vsort(nxyz)
    real(kind=rp), intent(inout) :: v(nxyz)
    integer, intent(inout) :: isort(nxyz)
    integer :: i

    ! copy absolute values to sort by magnitude
    do i =1, nxyz
       vsort(i) = abs(v(i))
       isort(i) = i
    end do

    ! sort the absolute values of the vectors, here the index is the
    ! important part (isort)
    call sort(vsort, isort, nxyz)

    ! Flip the indices so they are in a descending order
    call flipv(vsort, isort, nxyz)

    ! now re order the fields (non abs value) based on the indices
    call copy(vsort, v, nxyz)
    call swap(vsort, isort, nxyz)

  end subroutine sortcoeff

<<<<<<< HEAD
  !> create filter transfer function 
  subroutine build_filter_tf(fx, fy, fz, kut, lx) 
    integer, intent(in) :: lx      
    integer, intent(in) :: kut      
=======
  !> Flip vector b and ind
  subroutine flipv(b, ind, n)
    integer, intent(in) :: n
    real(kind=rp), intent(inout) :: b(n)
    integer, intent(inout) :: ind(n)
    real(kind=rp) :: temp(n)
    integer :: tempind(n)
    integer :: i, jj

    do i = 1, n
       jj = n+1-i
       temp(jj) = b(i)
       tempind(jj) = ind(i)
    end do
    do i = 1,n
       b(i) = temp(i)
       ind(i) = tempind(i)
    end do

  end subroutine flipv

  !> sort the array acording to ind vector
  subroutine swap(b, ind, n)
    integer, intent(in) :: n
    real(kind=rp), intent(inout) :: b(n)
    integer, intent(inout) :: ind(n)
    real(kind=rp) :: temp(n)
    integer :: i, jj

    do i = 1, n
       temp(i)=b(i)
    end do
    do i = 1, n
       jj=ind(i)
       b(i)=temp(jj)
    end do

  end subroutine swap

  !> reorder the array - inverse of swap
  subroutine reord(b, ind, n)
    integer, intent(in) :: n
    real(kind=rp), intent(inout) :: b(n)
    integer, intent(inout) :: ind(n)
    real(kind=rp) :: temp(n)
    integer :: i, jj

    do i = 1, n
       temp(i) = b(i)
    end do
    do i = 1, n
       jj = ind(i)
       b(jj) = temp(i)
    end do

  end subroutine reord

  !> create filter transfer function
  subroutine build_filter_tf(fx, fy, fz, kut, lx)
    integer, intent(in) :: lx
    integer, intent(in) :: kut
>>>>>>> 004aaf9d
    real(kind=rp), intent(inout) :: fx(lx,lx)
    real(kind=rp), intent(inout) :: fy(lx,lx)
    real(kind=rp), intent(inout) :: fz(lx,lx)
    integer :: i, j, k, k0, kk, kutx, kuty, kutz

    ! set the values acording to kut
    if (kut .eq. 0) then
       kutz = 0
       kuty = 0
       kutx = 0
    end if
    if (kut .gt. 0 .and. kut .le. (lx-1)) then
       kutz = kut
       kuty = 0
       kutx = 0
    end if
    if (kut .gt. (lx-1) .and. kut .le. (lx-1)*2) then
       kutz = lx-1
       kuty = kut-(lx-1)
       kutx = 0
    end if
    if (kut .gt. (lx-1)*2 .and. kut .le. (lx-1)*3) then
       kutz = lx-1
       kuty = lx-1
       kutx = kut-(lx-1)*2
    end if

    ! create identity matrices
    do i = 1, lx
       do j = 1, lx
          if (i .eq. j) then
             fx(i,j) = 1
             fy(i,j) = 1
             fz(i,j) = 1
          else
             fx(i,j) = 0
             fy(i,j) = 0
             fz(i,j) = 0
          end if
       end do
    end do

    ! truncate the matrices acording to input kut
    k0 = lx-kutx
    do k = k0+1, lx
       kk = k+lx*(k-1)
       fx(kk,1) = 0
    end do
    k0 = lx-kuty
    do k = k0+1, lx
       kk = k+lx*(k-1)
       fy(kk,1) = 0
    end do
    k0 = lx-kutz
    do k = k0+1, lx
       kk = k+lx*(k-1)
       fz(kk,1) = 0
    end do

  end subroutine build_filter_tf

  !< Get l2 norm of the element
  function get_elem_l2norm(elemdata, coef, space, e) result(l2e)
    type(coef_t), intent(in) :: coef
    real(kind=rp) :: elemdata(coef%Xh%lx, coef%Xh%lx, coef%Xh%lx)
    real(kind=rp) :: vole, suma, l2e
    integer i, e, nxyz
    character(len=4) :: space

    ! Get the volume of the element
    nxyz = coef%Xh%lx*coef%Xh%lx*coef%Xh%lx
    vole=0
    do i = 1, nxyz
       vole = vole+coef%B(i,1,1,e)
    end do

    ! Get the weighted l2 norm of the element
    suma = 0
    if (space .eq. 'spec') then
       do i = 1, nxyz
          suma = suma+elemdata(i,1,1)*elemdata(i,1,1)*coef%jac(i,1,1,e)
       end do
    end if
    if (space .eq. 'phys') then
       do i = 1, nxyz
          suma = suma+elemdata(i,1,1)*elemdata(i,1,1)*coef%B(i,1,1,e)
       end do
    end if

    l2e = sqrt(suma)/sqrt(vole)

  end function get_elem_l2norm


end module cpr<|MERGE_RESOLUTION|>--- conflicted
+++ resolved
@@ -268,7 +268,6 @@
     real(kind=rp) :: w1(cpr%Xh%lx, cpr%Xh%lx, cpr%Xh%lx)
     real(kind=rp) :: vsort(cpr%Xh%lx * cpr%Xh%lx * cpr%Xh%lx)
     real(kind=rp) :: vtrunc(cpr%Xh%lx, cpr%Xh%lx, cpr%Xh%lx)
-<<<<<<< HEAD
     real(kind=rp) :: vtemp(cpr%Xh%lx * cpr%Xh%lx * cpr%Xh%lx)
     real(kind=rp) :: errvec(cpr%Xh%lx, cpr%Xh%lx, cpr%Xh%lx) 
     real(kind=rp) :: fx(cpr%Xh%lx, cpr%Xh%lx) 
@@ -279,18 +278,6 @@
     integer :: i, j, k, e, nxyz, nelv
     integer :: kut, kutx, kuty, kutz, nx
     character(len=LOG_SIZE) :: log_buf 
-=======
-    real(kind=rp) :: vtemp(cpr%Xh%lx, cpr%Xh%lx, cpr%Xh%lx)
-    real(kind=rp) :: errvec(cpr%Xh%lx, cpr%Xh%lx, cpr%Xh%lx)
-    real(kind=rp) :: fx(cpr%Xh%lx, cpr%Xh%lx)
-    real(kind=rp) :: fy(cpr%Xh%lx, cpr%Xh%lx)
-    real(kind=rp) :: fz(cpr%Xh%lx, cpr%Xh%lx)
-    real(kind=rp) :: l2norm, oldl2norm, targeterr
-    integer :: isort(cpr%Xh%lx, cpr%Xh%lx, cpr%Xh%lx)
-    integer :: i, k, e, nxyz, nelv
-    integer :: kut, nx
-    character(len=LOG_SIZE) :: log_buf
->>>>>>> 004aaf9d
 
     ! define some constants
     nx = cpr%Xh%lx
@@ -413,74 +400,10 @@
 
   end subroutine sortcoeff
 
-<<<<<<< HEAD
   !> create filter transfer function 
   subroutine build_filter_tf(fx, fy, fz, kut, lx) 
     integer, intent(in) :: lx      
     integer, intent(in) :: kut      
-=======
-  !> Flip vector b and ind
-  subroutine flipv(b, ind, n)
-    integer, intent(in) :: n
-    real(kind=rp), intent(inout) :: b(n)
-    integer, intent(inout) :: ind(n)
-    real(kind=rp) :: temp(n)
-    integer :: tempind(n)
-    integer :: i, jj
-
-    do i = 1, n
-       jj = n+1-i
-       temp(jj) = b(i)
-       tempind(jj) = ind(i)
-    end do
-    do i = 1,n
-       b(i) = temp(i)
-       ind(i) = tempind(i)
-    end do
-
-  end subroutine flipv
-
-  !> sort the array acording to ind vector
-  subroutine swap(b, ind, n)
-    integer, intent(in) :: n
-    real(kind=rp), intent(inout) :: b(n)
-    integer, intent(inout) :: ind(n)
-    real(kind=rp) :: temp(n)
-    integer :: i, jj
-
-    do i = 1, n
-       temp(i)=b(i)
-    end do
-    do i = 1, n
-       jj=ind(i)
-       b(i)=temp(jj)
-    end do
-
-  end subroutine swap
-
-  !> reorder the array - inverse of swap
-  subroutine reord(b, ind, n)
-    integer, intent(in) :: n
-    real(kind=rp), intent(inout) :: b(n)
-    integer, intent(inout) :: ind(n)
-    real(kind=rp) :: temp(n)
-    integer :: i, jj
-
-    do i = 1, n
-       temp(i) = b(i)
-    end do
-    do i = 1, n
-       jj = ind(i)
-       b(jj) = temp(i)
-    end do
-
-  end subroutine reord
-
-  !> create filter transfer function
-  subroutine build_filter_tf(fx, fy, fz, kut, lx)
-    integer, intent(in) :: lx
-    integer, intent(in) :: kut
->>>>>>> 004aaf9d
     real(kind=rp), intent(inout) :: fx(lx,lx)
     real(kind=rp), intent(inout) :: fy(lx,lx)
     real(kind=rp), intent(inout) :: fz(lx,lx)
