
!> Creates a 1d GLL point map along a specified direction based on the connectivity in the mesh.
module map_1d
  use num_types, only: rp
  use space, only: space_t
  use dofmap, only: dofmap_t
  use gather_scatter
  use mesh, only: mesh_t
  use device
  use comm
  use logger, only: neko_log, LOG_SIZE
  use utils, only: neko_error
  use math, only: glmax, glmin, glimax, glimin, relcmp
  use neko_mpi_types
  use, intrinsic :: iso_c_binding
  implicit none
  private
  !> Type that encapsulates a mapping from each gll point in the mesh 
  !! to its corresponding (global) GLL point index in one direction.
  !! @remark Could also be rather easily extended to say polar coordinates as well.
  type, public :: map_1d_t
     !> Checks whether the specified direction is in the r,s, or t direction for each element.
     integer, allocatable :: dir_el(:)
     !> Checks which level an element belongs to.
     integer, allocatable :: el_lvl(:)
     !> Checks which level or id in the 1D GLL mapping each point in the dofmap is.
     integer, allocatable :: pt_lvl(:,:,:,:) 
     !> Number of elements stacked on top of eachother in the specified direction
     integer :: n_el_lvls
     !> Dofmap
     type(dofmap_t), pointer :: dof => null()
     !> Mesh
     type(mesh_t), pointer :: msh => null()
     !> The specified direction in which we create the 1D mapping
     integer :: dir
     !> Tolerance for the mesh
     real(kind=rp) :: tol = 1e-7
   contains
     !> Constructor
     procedure, pass(this) :: init => map_1d_init
     !> Destructor
     procedure, pass(this) :: free => map_1d_free
  end type map_1d_t


contains
  
  subroutine map_1d_init(this, dof, gs, dir, tol)
    class(map_1d_t) :: this
    type(dofmap_t), target, intent(in) :: dof
    type(gs_t), intent(inout) :: gs
    integer, intent(in) :: dir
    real(kind=rp), intent(in) :: tol
    integer :: nelv, lx, n, i, e, lvl
    real(kind=rp), pointer :: line(:,:,:,:)
    real(kind=rp), allocatable :: min_vals(:,:,:,:)
    type(c_ptr) :: min_vals_d = c_null_ptr
    real(kind=rp) :: el_dim(3,3), glb_min, glb_max, el_min
    call this%free()

    if (NEKO_BCKND_DEVICE .eq. 1) then
       call neko_error('map_1d not yet supported on device')
    end if
    
    this%dir = dir
    this%dof => dof
    this%msh => dof%msh
    nelv = this%msh%nelv
    lx = this%dof%Xh%lx
    n = dof%size()
  
    if (dir .eq. 1) then
        line => dof%x
    else if (dir .eq. 2) then
        line => dof%y
    else if(dir .eq. 3) then
        line => dof%z
    else
        call neko_error('Invalid dir for geopmetric comm')
    end if
    
    allocate(this%dir_el(nelv))
    allocate(this%el_lvl(nelv))
    allocate(min_vals(lx, lx, lx, nelv))
    allocate(this%pt_lvl(lx, lx, lx, nelv))
    if (NEKO_BCKND_DEVICE .eq. 1) then
       call device_map(min_vals,min_vals_d,n)
    end if

    do i = 1, nelv
       !store which direction r,s,t corresponds to speciifed direction, x,y,z
       !we assume elements are stacked on each other...
       ! Check which one of the normalized vectors are closest to dir
       ! If we want to incorporate other directions, we should look here
       el_dim(1,:) = abs(this%msh%elements(i)%e%pts(1)%p%x - this%msh%elements(i)%e%pts(2)%p%x)
       el_dim(1,:) = el_dim(1,:)/norm2(el_dim(1,:))
       el_dim(2,:) = abs(this%msh%elements(i)%e%pts(1)%p%x - this%msh%elements(i)%e%pts(3)%p%x)
       el_dim(2,:) = el_dim(2,:)/norm2(el_dim(2,:))
       el_dim(3,:) = abs(this%msh%elements(i)%e%pts(1)%p%x - this%msh%elements(i)%e%pts(5)%p%x)
       el_dim(3,:) = el_dim(3,:)/norm2(el_dim(3,:))
       ! Checks which directions in rst the xyz corresponds to
       ! 1 corresponds to r, 2 to s, 3 to t and are stored in dir_el
       this%dir_el(i) = maxloc(el_dim(:,this%dir),dim=1)
    end do
    glb_min =  glmin(line,n)
    glb_max =  glmax(line,n)

    i = 1
    this%el_lvl = -1
    ! Check what the mimum value in each element and put in min_vals
    do e = 1, nelv
       el_min = minval(line(:,:,:,e))
       min_vals(:,:,:,e) = el_min
<<<<<<< HEAD
       ! Check if this element is on the bottom, in this case assign el_lvl = i = 1 
       if (relcmp(el_min,glb_min,this%tol)) then
=======
       if (relcmp(el_min, glb_min, this%tol)) then
>>>>>>> 42761888
          if(this%el_lvl(e) .eq. -1) this%el_lvl(e) = i
       end if
    end do
    ! While loop where at each iteation the global maximum value propagates down one level.
    ! When the minumum value has propagated to the highest level this stops.
    ! Only works when the bottom plate of the domain is flat.
    do while (.not. relcmp(glmax(min_vals,n), glb_min, this%tol))
      i = i + 1
      do e = 1, nelv
         !Sets the value at the bottom of each element to glb_max
         if (this%dir_el(e) .eq. 1) then
            if (line(1,1,1,e) .gt. line(lx,1,1,e)) then
               min_vals(lx,:,:,e) = glb_max
            else
               min_vals(1,:,:,e) = glb_max
            end if
         end if
         if (this%dir_el(e) .eq. 2) then
            if (line(1,1,1,e) .gt. line(1,lx,1,e)) then
               min_vals(:,lx,:,e) = glb_max
            else
               min_vals(:,1,:,e) = glb_max
            end if
         end if
         if (this%dir_el(e) .eq. 3) then
            if (line(1,1,1,e) .gt. line(1,1,lx,e)) then
               min_vals(:,:,lx,e) = glb_max
            else
               min_vals(:,:,1,e) = glb_max
            end if
         end if
      end do
      if (NEKO_BCKND_DEVICE .eq. 1) &
         call device_memcpy(min_vals, min_vals_d, n,&
                            HOST_TO_DEVICE, sync=.false.)
      !Propagates the minumum value along the element boundary.
      call gs%op(min_vals,n,GS_OP_MIN)
      if (NEKO_BCKND_DEVICE .eq. 1) &
          call device_memcpy(min_vals, min_vals_d, n,&
                             DEVICE_TO_HOST, sync=.true.)
      !Checks the new minimum value on each element
      !Assign this value to all points in this element in min_val
      !If the element has not already been assinged a level, 
      !and it has obtained the minval, set el_lvl = i
      do e = 1, nelv
         el_min = minval(min_vals(:,:,:,e))
         min_vals(:,:,:,e) = el_min
         if (relcmp(el_min, glb_min, this%tol)) then
            if (this%el_lvl(e) .eq. -1) this%el_lvl(e) = i
         end if
      end do
    end do
    this%n_el_lvls = glimax(this%el_lvl,nelv)
    write(*,*) 'number of element levels', this%n_el_lvls
    !Numbers the points in each element based on the element level
    !and its orientation
    do e = 1, nelv
       do i = 1, lx
         lvl = lx * (this%el_lvl(e) - 1) + i
         if (this%dir_el(e) .eq. 1) then
            if (line(1,1,1,e) .gt. line(lx,1,1,e)) then
               this%pt_lvl(lx-i+1,:,:,e) = lvl
            else
               this%pt_lvl(i,:,:,e) = lvl
            end if
         end if
         if (this%dir_el(e) .eq. 2) then
            if (line(1,1,1,e) .gt. line(1,lx,1,e)) then
               this%pt_lvl(:,lx-i+1,:,e) = lvl
            else
               this%pt_lvl(:,i,:,e) = lvl
            end if
         end if
         if (this%dir_el(e) .eq. 3) then
            if (line(1,1,1,e) .gt. line(1,1,lx,e)) then
               this%pt_lvl(:,:,lx-i+1,e) = lvl
            else
               this%pt_lvl(:,:,i,e) = lvl
            end if
         end if
       end do
    end do
    call device_deassociate(min_vals)
    call device_free(min_vals_d)
    deallocate(min_vals)
  end subroutine map_1d_init

  subroutine map_1d_free(this)
    class(map_1d_t) :: this

    if(allocated(this%dir_el)) deallocate(this%dir_el)
    if(allocated(this%el_lvl)) deallocate(this%el_lvl)
    if(allocated(this%pt_lvl)) deallocate(this%pt_lvl)
    if(associated(this%dof)) nullify(this%dof)
    if(associated(this%msh)) nullify(this%msh)
    this%dir = 0
    this%n_el_lvls = 0

  end subroutine map_1d_free

end module map_1d<|MERGE_RESOLUTION|>--- conflicted
+++ resolved
@@ -111,12 +111,8 @@
     do e = 1, nelv
        el_min = minval(line(:,:,:,e))
        min_vals(:,:,:,e) = el_min
-<<<<<<< HEAD
        ! Check if this element is on the bottom, in this case assign el_lvl = i = 1 
-       if (relcmp(el_min,glb_min,this%tol)) then
-=======
        if (relcmp(el_min, glb_min, this%tol)) then
->>>>>>> 42761888
           if(this%el_lvl(e) .eq. -1) this%el_lvl(e) = i
        end if
     end do
