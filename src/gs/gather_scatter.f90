! Copyright (c) 2020-2022, The Neko Authors
! All rights reserved.
!
! Redistribution and use in source and binary forms, with or without
! modification, are permitted provided that the following conditions
! are met:
!
!   * Redistributions of source code must retain the above copyright
!     notice, this list of conditions and the following disclaimer.
!
!   * Redistributions in binary form must reproduce the above
!     copyright notice, this list of conditions and the following
!     disclaimer in the documentation and/or other materials provided
!     with the distribution.
!
!   * Neither the name of the authors nor the names of its
!     contributors may be used to endorse or promote products derived
!     from this software without specific prior written permission.
!
! THIS SOFTWARE IS PROVIDED BY THE COPYRIGHT HOLDERS AND CONTRIBUTORS
! "AS IS" AND ANY EXPRESS OR IMPLIED WARRANTIES, INCLUDING, BUT NOT
! LIMITED TO, THE IMPLIED WARRANTIES OF MERCHANTABILITY AND FITNESS
! FOR A PARTICULAR PURPOSE ARE DISCLAIMED. IN NO EVENT SHALL THE
! COPYRIGHT OWNER OR CONTRIBUTORS BE LIABLE FOR ANY DIRECT, INDIRECT,
! INCIDENTAL, SPECIAL, EXEMPLARY, OR CONSEQUENTIAL DAMAGES (INCLUDING,
! BUT NOT LIMITED TO, PROCUREMENT OF SUBSTITUTE GOODS OR SERVICES;
! LOSS OF USE, DATA, OR PROFITS; OR BUSINESS INTERRUPTION) HOWEVER
! CAUSED AND ON ANY THEORY OF LIABILITY, WHETHER IN CONTRACT, STRICT
! LIABILITY, OR TORT (INCLUDING NEGLIGENCE OR OTHERWISE) ARISING IN
! ANY WAY OUT OF THE USE OF THIS SOFTWARE, EVEN IF ADVISED OF THE
! POSSIBILITY OF SUCH DAMAGE.
!
!> Gather-scatter
module gather_scatter
  use neko_config
  use gs_bcknd
  use gs_device
  use gs_sx
  use gs_cpu
  use gs_ops
  use gs_comm
  use gs_mpi
<<<<<<< HEAD
  use gs_device_mpi
=======
  use gs_mpi_device
>>>>>>> 1f2a18b3
  use mesh
  use dofmap
  use field
  use num_types
  use mpi_f08
  use htable
  use stack
  use utils
  use logger
  implicit none

  type gs_t
     real(kind=rp), allocatable :: local_gs(:)        !< Buffer for local gs-ops
     integer, allocatable :: local_dof_gs(:)          !< Local dof to gs mapping
     integer, allocatable :: local_gs_dof(:)          !< Local gs to dof mapping
     integer, allocatable :: local_blk_len(:)         !< Local non-facet blocks
     real(kind=rp), allocatable :: shared_gs(:)       !< Buffer for shared gs-op
     integer, allocatable :: shared_dof_gs(:)         !< Shared dof to gs map.
     integer, allocatable :: shared_gs_dof(:)         !< Shared gs to dof map.
     integer, allocatable :: shared_blk_len(:)        !< Shared non-facet blocks
     type(dofmap_t), pointer ::dofmap                 !< Dofmap for gs-ops
     type(htable_i8_t) :: shared_dofs                 !< Htable of shared dofs
     integer :: nlocal                                !< Local gs-ops
     integer :: nshared                               !< Shared gs-ops
     integer :: nlocal_blks                           !< Number of local blks
     integer :: nshared_blks                          !< Number of shared blks
     integer :: local_facet_offset                    !< offset for loc. facets
     integer :: shared_facet_offset                   !< offset for shr. facets
     class(gs_bcknd_t), allocatable :: bcknd          !< Gather-scatter backend
     class(gs_comm_t), allocatable :: comm            !< Comm. method
  end type gs_t

  private :: gs_init_mapping, gs_schedule
  
  interface gs_op
     module procedure gs_op_fld, gs_op_r4, gs_op_vector
  end interface gs_op

contains

  !> Initialize a gather-scatter kernel
  subroutine gs_init(gs, dofmap, bcknd)
    type(gs_t), intent(inout) :: gs
    type(dofmap_t), target, intent(inout) :: dofmap
    character(len=LOG_SIZE) :: log_buf
    character(len=20) :: bcknd_str
    integer, optional :: bcknd
    integer :: i, ierr, bcknd_, glb_nshared, glb_nlocal

    call gs_free(gs)

    call neko_log%section('Gather-Scatter')
    
    gs%dofmap => dofmap
    
<<<<<<< HEAD
    allocate(gs_mpi_t::gs%comm)
=======
    if ((NEKO_BCKND_HIP .eq. 1) .or. (NEKO_BCKND_CUDA .eq. 1) .or. &
      (NEKO_BCKND_OPENCL .eq. 1)) then
       allocate(gs_mpi_device_t::gs%comm)
    else
       allocate(gs_mpi_t::gs%comm)
    end if

    call gs%comm%init_dofs()
>>>>>>> 1f2a18b3

    call gs%comm%init_dofs()

    call gs_init_mapping(gs)

    call gs_schedule(gs)

    call MPI_Reduce(gs%nlocal, glb_nlocal, 1, &
         MPI_INTEGER, MPI_SUM, 0, NEKO_COMM, ierr)

    call MPI_Reduce(gs%nshared, glb_nshared, 1, &
         MPI_INTEGER, MPI_SUM, 0, NEKO_COMM, ierr)

    write(log_buf, '(A,I12)') 'Avg. internal: ', glb_nlocal/pe_size
    call neko_log%message(log_buf)
    write(log_buf, '(A,I12)') 'Avg. external: ', glb_nshared/pe_size
    call neko_log%message(log_buf)
    
    if (present(bcknd)) then
       bcknd_ = bcknd
    else
       if (NEKO_BCKND_SX .eq. 1) then
          bcknd_ = GS_BCKND_SX
       else if ((NEKO_BCKND_HIP .eq. 1) .or. (NEKO_BCKND_CUDA .eq. 1) .or. &
            (NEKO_BCKND_OPENCL .eq. 1)) then
          bcknd_ = GS_BCKND_DEV
       else
          bcknd_ = GS_BCKND_CPU
       end if
    end if

    ! Setup Gather-scatter backend
    select case(bcknd_)
    case(GS_BCKND_CPU)
       allocate(gs_cpu_t::gs%bcknd)
       bcknd_str = '         std'
    case(GS_BCKND_DEV)
       allocate(gs_device_t::gs%bcknd)
       if (NEKO_BCKND_HIP .eq. 1) then
          bcknd_str = '         hip'
       else if (NEKO_BCKND_CUDA .eq. 1) then
          bcknd_str = '        cuda'
       else if (NEKO_BCKND_OPENCL .eq. 1) then
          bcknd_str = '      opencl'
       end if
    case(GS_BCKND_SX)
       allocate(gs_sx_t::gs%bcknd)
       bcknd_str = '          sx'
    case default
       call neko_error('Unknown Gather-scatter backend')
    end select

    write(log_buf, '(A)') 'Backend      : ' // trim(bcknd_str)
    call neko_log%message(log_buf)
    
    call neko_log%end_section()

    call gs%bcknd%init(gs%nlocal, gs%nshared, gs%nlocal_blks, gs%nshared_blks)
  
  end subroutine gs_init

  !> Deallocate a gather-scatter kernel
  subroutine gs_free(gs)
    type(gs_t), intent(inout) :: gs
    integer :: i

    nullify(gs%dofmap)

    if (allocated(gs%local_gs)) then
       deallocate(gs%local_gs)
    end if
    
    if (allocated(gs%local_dof_gs)) then
       deallocate(gs%local_dof_gs)
    end if

    if (allocated(gs%local_gs_dof)) then
       deallocate(gs%local_gs_dof)
    end if

    if (allocated(gs%local_blk_len)) then
       deallocate(gs%local_blk_len)
    end if

    if (allocated(gs%shared_gs)) then
       deallocate(gs%shared_gs)
    end if
    
    if (allocated(gs%shared_dof_gs)) then
       deallocate(gs%shared_dof_gs)
    end if

    if (allocated(gs%shared_gs_dof)) then
       deallocate(gs%shared_gs_dof)
    end if

    if (allocated(gs%shared_blk_len)) then
       deallocate(gs%shared_blk_len)
    end if

    gs%nlocal = 0
    gs%nshared = 0
    gs%nlocal_blks = 0
    gs%nshared_blks = 0

    call gs%shared_dofs%free()

    if (allocated(gs%bcknd)) then
       call gs%bcknd%free()
       deallocate(gs%bcknd)
    end if

    if (allocated(gs%comm)) then
       call gs%comm%free()
       deallocate(gs%comm)
    end if
    
  end subroutine gs_free

  !> Setup mapping of dofs to gather-scatter operations
  subroutine gs_init_mapping(gs)
    type(gs_t), target, intent(inout) :: gs
    type(mesh_t), pointer :: msh
    type(dofmap_t), pointer :: dofmap
    type(stack_i4_t) :: local_dof, dof_local, shared_dof, dof_shared
    type(stack_i4_t) :: local_face_dof, face_dof_local
    type(stack_i4_t) :: shared_face_dof, face_dof_shared
    integer :: i, j, k, l, lx, ly, lz, max_id, max_sid, id, lid, dm_size
    integer, pointer :: sp(:)
    type(htable_i8_t) :: dm
    type(htable_i8_t), pointer :: sdm

    dofmap => gs%dofmap
    msh => dofmap%msh
    sdm => gs%shared_dofs

    lx = dofmap%Xh%lx
    ly = dofmap%Xh%ly
    lz = dofmap%Xh%lz
    dm_size = dofmap%n_dofs/lx

    call dm%init(dm_size, i)
    !>@note this might be a bit overkill,
    !!but having many collisions makes the init take too long.
    call sdm%init(dofmap%n_dofs, i)
    

    call local_dof%init()
    call dof_local%init()

    call local_face_dof%init()
    call face_dof_local%init()   
    
    call shared_dof%init()
    call dof_shared%init()
    
    call shared_face_dof%init()
    call face_dof_shared%init()   

    !
    ! Setup mapping for dofs points
    !
    
    max_id = 0
    max_sid = 0
    do i = 1, msh%nelv
       lid = linear_index(1, 1, 1, i, lx, ly, lz)
       if (dofmap%shared_dof(1, 1, 1, i)) then
          id = gs_mapping_add_dof(sdm, dofmap%dof(1, 1, 1, i), max_sid)
          call shared_dof%push(id)
          call dof_shared%push(lid)
       else
          id = gs_mapping_add_dof(dm, dofmap%dof(1, 1, 1, i), max_id)
          call local_dof%push(id)
          call dof_local%push(lid)
       end if

       lid = linear_index(lx, 1, 1, i, lx, ly, lz)
       if (dofmap%shared_dof(lx, 1, 1, i)) then
          id = gs_mapping_add_dof(sdm, dofmap%dof(lx, 1, 1, i), max_sid)
          call shared_dof%push(id)
          call dof_shared%push(lid)
       else
          id = gs_mapping_add_dof(dm, dofmap%dof(lx, 1, 1, i), max_id)
          call local_dof%push(id)
          call dof_local%push(lid)
       end if

       lid = linear_index(1, ly, 1, i, lx, ly, lz)
       if (dofmap%shared_dof(1, ly, 1, i)) then
          id = gs_mapping_add_dof(sdm, dofmap%dof(1, ly, 1, i), max_sid)
          call shared_dof%push(id)
          call dof_shared%push(lid)
       else
          id = gs_mapping_add_dof(dm, dofmap%dof(1, ly, 1, i), max_id)
          call local_dof%push(id)
          call dof_local%push(lid)
       end if

       lid = linear_index(lx, ly, 1, i, lx, ly, lz)
       if (dofmap%shared_dof(lx, ly, 1, i)) then
          id = gs_mapping_add_dof(sdm, dofmap%dof(lx, ly, 1, i), max_sid)
          call shared_dof%push(id)
          call dof_shared%push(lid)
       else
          id = gs_mapping_add_dof(dm, dofmap%dof(lx, ly, 1, i), max_id)
          call local_dof%push(id)
          call dof_local%push(lid)
       end if
       if (lz .gt. 1) then
          lid = linear_index(1, 1, lz, i, lx, ly, lz)
          if (dofmap%shared_dof(1, 1, lz, i)) then
             id = gs_mapping_add_dof(sdm, dofmap%dof(1, 1, lz, i), max_sid)
             call shared_dof%push(id)
             call dof_shared%push(lid)
          else
             id = gs_mapping_add_dof(dm, dofmap%dof(1, 1, lz, i), max_id)
             call local_dof%push(id)
             call dof_local%push(lid)
          end if

          lid = linear_index(lx, 1, lz, i, lx, ly, lz)
          if (dofmap%shared_dof(lx, 1, lz, i)) then
             id = gs_mapping_add_dof(sdm, dofmap%dof(lx, 1, lz, i), max_sid)
             call shared_dof%push(id)
             call dof_shared%push(lid)
          else
             id = gs_mapping_add_dof(dm, dofmap%dof(lx, 1, lz, i), max_id)
             call local_dof%push(id)
             call dof_local%push(lid)
          end if

          lid = linear_index(1, ly, lz, i, lx, ly, lz)
          if (dofmap%shared_dof(1, ly, lz, i)) then
             id = gs_mapping_add_dof(sdm, dofmap%dof(1, ly, lz, i), max_sid)
             call shared_dof%push(id)
             call dof_shared%push(lid)
          else
             id = gs_mapping_add_dof(dm, dofmap%dof(1, ly, lz, i), max_id)
             call local_dof%push(id)
             call dof_local%push(lid)
          end if

          lid = linear_index(lx, ly, lz, i, lx, ly, lz)
          if (dofmap%shared_dof(lx, ly, lz, i)) then
             id = gs_mapping_add_dof(sdm, dofmap%dof(lx, ly, lz, i), max_sid)
             call shared_dof%push(id)
             call dof_shared%push(lid)
          else
             id = gs_mapping_add_dof(dm, dofmap%dof(lx, ly, lz, i), max_id)
             call local_dof%push(id)
             call dof_local%push(lid)
          end if
       end if
    end do
    if (lz .gt. 1) then
       !
       ! Setup mapping for dofs on edges
       !
       do i = 1, msh%nelv

          !
          ! dofs on edges in x-direction
          !
          if (dofmap%shared_dof(2, 1, 1, i)) then
             do j = 2, lx - 1
                id = gs_mapping_add_dof(sdm, dofmap%dof(j, 1, 1, i), max_sid)
                call shared_dof%push(id)
                id = linear_index(j, 1, 1, i, lx, ly, lz)
                call dof_shared%push(id)
             end do
          else
             do j = 2, lx - 1
                id = gs_mapping_add_dof(dm, dofmap%dof(j, 1, 1, i), max_id)
                call local_dof%push(id)
                id = linear_index(j, 1, 1, i, lx, ly, lz)
                call dof_local%push(id)
             end do
          end if
          if (dofmap%shared_dof(2, 1, lz, i)) then
             do j = 2, lx - 1
                id = gs_mapping_add_dof(sdm, dofmap%dof(j, 1, lz, i), max_sid)
                call shared_dof%push(id)
                id = linear_index(j, 1, lz, i, lx, ly, lz)
                call dof_shared%push(id)
             end do
          else
             do j = 2, lx - 1
                id = gs_mapping_add_dof(dm, dofmap%dof(j, 1, lz, i), max_id)
                call local_dof%push(id)
                id = linear_index(j, 1, lz, i, lx, ly, lz)
                call dof_local%push(id)
             end do
          end if

          if (dofmap%shared_dof(2, ly, 1, i)) then
             do j = 2, lx - 1
                id = gs_mapping_add_dof(sdm, dofmap%dof(j, ly, 1, i), max_sid)
                call shared_dof%push(id)
                id = linear_index(j, ly, 1, i, lx, ly, lz)
                call dof_shared%push(id)
             end do
             
          else
             do j = 2, lx - 1
                id = gs_mapping_add_dof(dm, dofmap%dof(j, ly, 1, i), max_id)
                call local_dof%push(id)
                id = linear_index(j, ly, 1, i, lx, ly, lz)
                call dof_local%push(id)
             end do
          end if
          if (dofmap%shared_dof(2, ly, lz, i)) then
             do j = 2, lx - 1
                id = gs_mapping_add_dof(sdm, dofmap%dof(j, ly, lz, i), max_sid)
                call shared_dof%push(id)
                id = linear_index(j, ly, lz, i, lx, ly, lz)
                call dof_shared%push(id)
             end do
          else
             do j = 2, lx - 1
                id = gs_mapping_add_dof(dm, dofmap%dof(j, ly, lz, i), max_id)
                call local_dof%push(id)
                id = linear_index(j, ly, lz, i, lx, ly, lz)
                call dof_local%push(id)
             end do
          end if

          !
          ! dofs on edges in y-direction
          !
          if (dofmap%shared_dof(1, 2, 1, i)) then
             do k = 2, ly - 1
                id = gs_mapping_add_dof(sdm, dofmap%dof(1, k, 1, i), max_sid)
                call shared_dof%push(id)
                id = linear_index(1, k, 1, i, lx, ly, lz)
                call dof_shared%push(id)
             end do
          else
             do k = 2, ly - 1
                id = gs_mapping_add_dof(dm, dofmap%dof(1, k, 1, i), max_id)
                call local_dof%push(id)
                id = linear_index(1, k, 1, i, lx, ly, lz)
                call dof_local%push(id)
             end do
          end if
          if (dofmap%shared_dof(1, 2, lz, i)) then
             do k = 2, ly - 1
                id = gs_mapping_add_dof(sdm, dofmap%dof(1, k, lz, i), max_sid)
                call shared_dof%push(id)
                id = linear_index(1, k, lz, i, lx, ly, lz)
                call dof_shared%push(id)
             end do
          else
             do k = 2, ly - 1
                id = gs_mapping_add_dof(dm, dofmap%dof(1, k, lz, i), max_id)
                call local_dof%push(id)
                id = linear_index(1, k, lz, i, lx, ly, lz)
                call dof_local%push(id)
             end do
          end if

          if (dofmap%shared_dof(lx, 2, 1, i)) then
             do k = 2, ly - 1
                id = gs_mapping_add_dof(sdm, dofmap%dof(lx, k, 1, i), max_sid)
                call shared_dof%push(id)
                id = linear_index(lx, k, 1, i, lx, ly, lz)
                call dof_shared%push(id)
             end do
          else
             do k = 2, ly - 1
                id = gs_mapping_add_dof(dm, dofmap%dof(lx, k, 1, i), max_id)
                call local_dof%push(id)
                id = linear_index(lx, k, 1, i, lx, ly, lz)
                call dof_local%push(id)
             end do
          end if
          if (dofmap%shared_dof(lx, 2, lz, i)) then
             do k = 2, ly - 1
                id = gs_mapping_add_dof(sdm, dofmap%dof(lx, k, lz, i), max_sid)
                call shared_dof%push(id)
                id = linear_index(lx, k, lz, i, lx, ly, lz)
                call dof_shared%push(id)
             end do
          else
             do k = 2, ly - 1
                id = gs_mapping_add_dof(dm, dofmap%dof(lx, k, lz, i), max_id)
                call local_dof%push(id)
                id = linear_index(lx, k, lz, i, lx, ly, lz)
                call dof_local%push(id)
             end do
          end if
          !
          ! dofs on edges in z-direction
          !
          if (dofmap%shared_dof(1, 1, 2, i)) then
             do l = 2, lz - 1
                id = gs_mapping_add_dof(sdm, dofmap%dof(1, 1, l, i), max_sid)
                call shared_dof%push(id)
                id = linear_index(1, 1, l, i, lx, ly, lz)
                call dof_shared%push(id)
             end do
          else          
             do l = 2, lz - 1
                id = gs_mapping_add_dof(dm, dofmap%dof(1, 1, l, i), max_id)
                call local_dof%push(id)
                id = linear_index(1, 1, l, i, lx, ly, lz)
                call dof_local%push(id)
             end do
          end if
       
          if (dofmap%shared_dof(lx, 1, 2, i)) then
             do l = 2, lz - 1
                id = gs_mapping_add_dof(sdm, dofmap%dof(lx, 1, l, i), max_sid)
                call shared_dof%push(id)
                id = linear_index(lx, 1, l, i, lx, ly, lz)
                call dof_shared%push(id)
             end do
          else
             do l = 2, lz - 1
                id = gs_mapping_add_dof(dm, dofmap%dof(lx, 1, l, i), max_id)
                call local_dof%push(id)
                id = linear_index(lx, 1, l, i, lx, ly, lz)
                call dof_local%push(id)
             end do
          end if

          if (dofmap%shared_dof(1, ly, 2, i)) then
             do l = 2, lz - 1
                id = gs_mapping_add_dof(sdm, dofmap%dof(1, ly, l, i), max_sid)
                call shared_dof%push(id)
                id = linear_index(1, ly, l, i, lx, ly, lz)
                call dof_shared%push(id)
             end do
          else
             do l = 2, lz - 1
                id = gs_mapping_add_dof(dm, dofmap%dof(1, ly, l, i), max_id)
                call local_dof%push(id)
                id = linear_index(1, ly, l, i, lx, ly, lz)
                call dof_local%push(id)
             end do
          end if
          
          if (dofmap%shared_dof(lx, ly, 2, i)) then
             do l = 2, lz - 1
                id = gs_mapping_add_dof(sdm, dofmap%dof(lx, ly, l, i), max_sid)
                call shared_dof%push(id)
                id = linear_index(lx, ly, l, i, lx, ly, lz)
                call dof_shared%push(id)
             end do       
          else
             do l = 2, lz - 1
                id = gs_mapping_add_dof(dm, dofmap%dof(lx, ly, l, i), max_id)
                call local_dof%push(id)
                id = linear_index(lx, ly, l, i, lx, ly, lz)
                call dof_local%push(id)
             end do
          end if
       end do
    end if
    !
    ! Setup mapping for dofs on facets
    !
    if (lz .eq. 1) then
       do i = 1, msh%nelv

          !
          ! dofs on edges in x-direction
          !
          if (msh%facet_neigh(3, i) .ne. 0) then
             if (dofmap%shared_dof(2, 1, 1, i)) then
                do j = 2, lx - 1
                   id = gs_mapping_add_dof(sdm, dofmap%dof(j, 1, 1, i), max_sid)
                   call shared_face_dof%push(id)
                   id = linear_index(j, 1, 1, i, lx, ly, lz)
                   call face_dof_shared%push(id)
                end do
             else
                do j = 2, lx - 1
                   id = gs_mapping_add_dof(dm, dofmap%dof(j, 1, 1, i), max_id)
                   call local_face_dof%push(id)
                   id = linear_index(j, 1, 1, i, lx, ly, lz)
                   call face_dof_local%push(id)
                end do
             end if
          end if

          if (msh%facet_neigh(4, i) .ne. 0) then
             if (dofmap%shared_dof(2, ly, 1, i)) then
                do j = 2, lx - 1
                   id = gs_mapping_add_dof(sdm, dofmap%dof(j, ly, 1, i), max_sid)
                   call shared_face_dof%push(id)
                   id = linear_index(j, ly, 1, i, lx, ly, lz)
                   call face_dof_shared%push(id)
                end do
                
             else
                do j = 2, lx - 1
                   id = gs_mapping_add_dof(dm, dofmap%dof(j, ly, 1, i), max_id)
                   call local_face_dof%push(id)
                   id = linear_index(j, ly, 1, i, lx, ly, lz)
                   call face_dof_local%push(id)
                end do
             end if
          end if

          !
          ! dofs on edges in y-direction
          !
          if (msh%facet_neigh(1, i) .ne. 0) then
             if (dofmap%shared_dof(1, 2, 1, i)) then
                do k = 2, ly - 1
                   id = gs_mapping_add_dof(sdm, dofmap%dof(1, k, 1, i), max_sid)
                   call shared_face_dof%push(id)
                   id = linear_index(1, k, 1, i, lx, ly, lz)
                   call face_dof_shared%push(id)
                end do
             else
                do k = 2, ly - 1
                   id = gs_mapping_add_dof(dm, dofmap%dof(1, k, 1, i), max_id)
                   call local_face_dof%push(id)
                   id = linear_index(1, k, 1, i, lx, ly, lz)
                   call face_dof_local%push(id)
                end do
             end if
          end if

          if (msh%facet_neigh(2, i) .ne. 0) then
             if (dofmap%shared_dof(lx, 2, 1, i)) then
                do k = 2, ly - 1
                   id = gs_mapping_add_dof(sdm, dofmap%dof(lx, k, 1, i), max_sid)
                   call shared_face_dof%push(id)
                   id = linear_index(lx, k, 1, i, lx, ly, lz)
                   call face_dof_shared%push(id)
                end do
             else
                do k = 2, ly - 1
                   id = gs_mapping_add_dof(dm, dofmap%dof(lx, k, 1, i), max_id)
                   call local_face_dof%push(id)
                   id = linear_index(lx, k, 1, i, lx, ly, lz)
                   call face_dof_local%push(id)
                end do
             end if
          end if
       end do
    else 
       do i = 1, msh%nelv

          ! Facets in x-direction (s, t)-plane
          if (msh%facet_neigh(1, i) .ne. 0) then
             if (dofmap%shared_dof(1, 2, 2, i)) then
                do l = 2, lz - 1
                   do k = 2, ly - 1
                      id = gs_mapping_add_dof(sdm, dofmap%dof(1, k, l, i), max_sid)
                      call shared_face_dof%push(id)
                      id = linear_index(1, k, l, i, lx, ly, lz)
                      call face_dof_shared%push(id)
                   end do
                end do
             else
                do l = 2, lz - 1
                   do k = 2, ly - 1
                      id = gs_mapping_add_dof(dm, dofmap%dof(1, k, l, i), max_id)
                      call local_face_dof%push(id)
                      id = linear_index(1, k, l, i, lx, ly, lz)
                      call face_dof_local%push(id)
                   end do
                end do
             end if
          end if

          if (msh%facet_neigh(2, i) .ne. 0) then
             if (dofmap%shared_dof(lx, 2, 2, i)) then
                do l = 2, lz - 1
                   do k = 2, ly - 1
                      id = gs_mapping_add_dof(sdm, dofmap%dof(lx, k, l,  i), max_sid)
                      call shared_face_dof%push(id)
                      id = linear_index(lx, k, l, i, lx, ly, lz)
                      call face_dof_shared%push(id)
                   end do
                end do
             else
                do l = 2, lz - 1
                   do k = 2, ly - 1
                      id = gs_mapping_add_dof(dm, dofmap%dof(lx, k, l,  i), max_id)
                      call local_face_dof%push(id)
                      id = linear_index(lx, k, l, i, lx, ly, lz)
                      call face_dof_local%push(id)
                   end do
                end do
             end if
          end if
             
          ! Facets in y-direction (r, t)-plane
          if (msh%facet_neigh(3, i) .ne. 0) then
             if (dofmap%shared_dof(2, 1, 2, i)) then
                do l = 2, lz - 1
                   do j = 2, lx - 1
                      id = gs_mapping_add_dof(sdm, dofmap%dof(j, 1, l, i), max_sid)
                      call shared_face_dof%push(id)
                      id = linear_index(j, 1, l, i, lx, ly, lz)
                      call face_dof_shared%push(id)
                   end do
                end do
             else
                do l = 2, lz - 1
                   do j = 2, lx - 1
                      id = gs_mapping_add_dof(dm, dofmap%dof(j, 1, l, i), max_id)
                      call local_face_dof%push(id)
                      id = linear_index(j, 1, l, i, lx, ly, lz)
                      call face_dof_local%push(id)
                   end do
                end do
             end if
          end if

          if (msh%facet_neigh(4, i) .ne. 0) then
             if (dofmap%shared_dof(2, ly, 2, i)) then
                do l = 2, lz - 1
                   do j = 2, lx - 1
                      id = gs_mapping_add_dof(sdm, dofmap%dof(j, ly, l, i), max_sid)
                      call shared_face_dof%push(id)
                      id = linear_index(j, ly, l, i, lx, ly, lz)
                      call face_dof_shared%push(id)
                   end do
                end do
             else
                do l = 2, lz - 1
                   do j = 2, lx - 1
                      id = gs_mapping_add_dof(dm, dofmap%dof(j, ly, l, i), max_id)
                      call local_face_dof%push(id)
                      id = linear_index(j, ly, l, i, lx, ly, lz)
                      call face_dof_local%push(id)
                   end do
                end do
             end if
          end if
          
          ! Facets in z-direction (r, s)-plane
          if (msh%facet_neigh(5, i) .ne. 0) then
             if (dofmap%shared_dof(2, 2, 1, i)) then
                do k = 2, ly - 1
                   do j = 2, lx - 1
                      id = gs_mapping_add_dof(sdm, dofmap%dof(j, k, 1, i), max_sid)
                      call shared_face_dof%push(id)
                      id = linear_index(j, k, 1, i, lx, ly, lz)
                      call face_dof_shared%push(id)
                   end do
                end do
             else
                do k = 2, ly - 1
                   do j = 2, lx - 1
                      id = gs_mapping_add_dof(dm, dofmap%dof(j, k, 1, i), max_id)
                      call local_face_dof%push(id)
                      id = linear_index(j, k, 1, i, lx, ly, lz)
                      call face_dof_local%push(id)
                   end do
                end do
             end if
          end if

          if (msh%facet_neigh(6, i) .ne. 0) then
             if (dofmap%shared_dof(2, 2, lz, i)) then
                do k = 2, ly - 1
                   do j = 2, lx - 1
                      id = gs_mapping_add_dof(sdm, dofmap%dof(j, k, lz, i), max_sid)
                      call shared_face_dof%push(id)
                      id = linear_index(j, k, lz, i, lx, ly, lz)
                      call face_dof_shared%push(id)
                   end do
                end do
             else
                do k = 2, ly - 1
                   do j = 2, lx - 1
                      id = gs_mapping_add_dof(dm, dofmap%dof(j, k, lz, i), max_id)
                      call local_face_dof%push(id)
                      id = linear_index(j, k, lz, i, lx, ly, lz)
                      call face_dof_local%push(id)
                   end do
                end do
             end if
          end if
       end do
    end if
       

    call dm%free()
    
    gs%nlocal = local_dof%size() + local_face_dof%size()
    gs%local_facet_offset = local_dof%size() + 1
    
    ! Finalize local dof to gather-scatter index
    allocate(gs%local_dof_gs(gs%nlocal))

    ! Add dofs on points and edges
    sp => local_dof%array()
    j = local_dof%size()
    do i = 1, j
       gs%local_dof_gs(i) = sp(i)
    end do
    call local_dof%free()

    ! Add dofs on faces
    sp => local_face_dof%array()
    do i = 1, local_face_dof%size()
       gs%local_dof_gs(i + j) = sp(i)
    end do
    call local_face_dof%free()

    ! Finalize local gather-scatter index to dof
    allocate(gs%local_gs_dof(gs%nlocal))

    ! Add gather-scatter index on points and edges
    sp => dof_local%array()
    j = dof_local%size()
    do i = 1, j
       gs%local_gs_dof(i) = sp(i)
    end do
    call dof_local%free()

    sp => face_dof_local%array()
    do i = 1, face_dof_local%size()
       gs%local_gs_dof(i+j) = sp(i)
    end do
    call face_dof_local%free()
       
    call gs_qsort_dofmap(gs%local_dof_gs, gs%local_gs_dof, &
         gs%nlocal, 1, gs%nlocal)
    
    call gs_find_blks(gs%local_dof_gs, gs%local_blk_len, &
         gs%nlocal_blks, gs%nlocal, gs%local_facet_offset)
    
    ! Allocate buffer for local gs-ops
    allocate(gs%local_gs(gs%nlocal))   

    gs%nshared = shared_dof%size() + shared_face_dof%size()
    gs%shared_facet_offset = shared_dof%size() + 1

    ! Finalize shared dof to gather-scatter index
    allocate(gs%shared_dof_gs(gs%nshared))

    ! Add shared dofs on points and edges
    sp => shared_dof%array()
    j =  shared_dof%size()
    do i = 1, j
       gs%shared_dof_gs(i) = sp(i)
    end do
    call shared_dof%free()

    ! Add shared dofs on faces
    sp => shared_face_dof%array()
    do i = 1, shared_face_dof%size()
       gs%shared_dof_gs(i + j) = sp(i)
    end do
    call shared_face_dof%free()
    
    ! Finalize shared gather-scatter index to dof
    allocate(gs%shared_gs_dof(gs%nshared))

    ! Add dofs on points and edges 
    sp => dof_shared%array()
    j = dof_shared%size()
    do i = 1, j
       gs%shared_gs_dof(i) = sp(i)
    end do
    call dof_shared%free()

    sp => face_dof_shared%array()
    do i = 1, face_dof_shared%size()
       gs%shared_gs_dof(i + j) = sp(i)
    end do
    call face_dof_shared%free()

    ! Allocate buffer for shared gs-ops
    allocate(gs%shared_gs(gs%nshared))

    if (gs%nshared .gt. 0) then
       call gs_qsort_dofmap(gs%shared_dof_gs, gs%shared_gs_dof, &
            gs%nshared, 1, gs%nshared)

       call gs_find_blks(gs%shared_dof_gs, gs%shared_blk_len, &
            gs%nshared_blks, gs%nshared, gs%shared_facet_offset)
    end if
    
  contains
    
    !> Register a unique dof
    function gs_mapping_add_dof(map_, dof, max_id) result(id)
      type(htable_i8_t), intent(inout) :: map_
      integer(kind=8), intent(inout) :: dof
      integer, intent(inout) :: max_id
      integer :: id

      if (map_%get(dof, id) .gt. 0) then
         max_id = max_id + 1
         call map_%set(dof, max_id)
         id = max_id
      end if
      
    end function gs_mapping_add_dof

    !> Sort the dof lists based on the dof to gather-scatter list
    recursive subroutine gs_qsort_dofmap(dg, gd, n, lo, hi)
      integer, intent(inout) :: n
      integer, dimension(n), intent(inout) :: dg
      integer, dimension(n), intent(inout) :: gd
      integer :: lo, hi
      integer :: tmp, i, j, pivot

      i = lo - 1
      j = hi + 1
      pivot = dg((lo + hi) / 2)
      do
         do 
            i = i + 1
            if (dg(i) .ge. pivot) exit
         end do
         
         do 
            j = j - 1
            if (dg(j) .le. pivot) exit
         end do
         
         if (i .lt. j) then
            tmp = dg(i)
            dg(i) = dg(j)
            dg(j) = tmp

            tmp = gd(i)
            gd(i) = gd(j)
            gd(j) = tmp
         else if (i .eq. j) then
            i = i + 1
            exit
         else
            exit
         end if
      end do      
      if (lo .lt. j) call gs_qsort_dofmap(dg, gd, n, lo, j)
      if (i .lt. hi) call gs_qsort_dofmap(dg, gd, n, i, hi)
      
    end subroutine gs_qsort_dofmap

    !> Find blocks sharing dofs in non-facet data
    subroutine gs_find_blks(dg, blk_len, nblks, n, m)
      integer, intent(in) :: n
      integer, intent(in) :: m
      integer, dimension(n), intent(inout) :: dg
      integer, allocatable, intent(inout) :: blk_len(:)
      integer, intent(inout) :: nblks
      integer :: i, j
      integer :: id, count, len
      type(stack_i4_t) :: blks
      integer, pointer :: bp(:)
      
      call blks%init()

      i = 1
      do while( i .lt. m)
         id = dg(i)
         count = 1
         j = i + 1
         do while (dg(j) .eq. id)
            j = j + 1
            count = count + 1
         end do
         call blks%push(count)
         i = j
      end do

      nblks = blks%size()
      allocate(blk_len(nblks))
      bp => blks%array()
      do i = 1, blks%size()
         blk_len(i) = bp(i)
      end do      

      call blks%free()
      
    end subroutine gs_find_blks

  end subroutine gs_init_mapping

  !> Schedule shared gather-scatter operations
  subroutine gs_schedule(gs)
    type(gs_t), intent(inout) :: gs
    integer(kind=8), allocatable :: send_buf(:), recv_buf(:)
    integer(kind=2), allocatable :: shared_flg(:), recv_flg(:)
    type(htable_iter_i8_t) :: it
    type(stack_i4_t) :: send_pe, recv_pe
    type(MPI_Status) :: status
    integer :: i, j, max_recv, src, dst, ierr, n_recv
    integer :: tmp, shared_gs_id
    integer :: nshared_unique
    integer, pointer :: sp(:), rp(:)


    nshared_unique = gs%shared_dofs%num_entries()
    
    call it%init(gs%shared_dofs)
    allocate(send_buf(nshared_unique))
    i = 1
    do while(it%next())
       send_buf(i) = it%key()
       i = i + 1
    end do

    call send_pe%init()
    call recv_pe%init()
    

    !
    ! Schedule exchange of shared dofs
    !

    call MPI_Allreduce(nshared_unique, max_recv, 1, &
         MPI_INTEGER, MPI_MAX, NEKO_COMM, ierr)

    allocate(recv_buf(max_recv))
    allocate(shared_flg(max_recv))
    allocate(recv_flg(max_recv))

    !> @todo Consider switching to a crystal router...
    do i = 1, pe_size - 1
       src = modulo(pe_rank - i + pe_size, pe_size)
       dst = modulo(pe_rank + i, pe_size)

       call MPI_Sendrecv(send_buf, nshared_unique, MPI_INTEGER8, dst, 0, &
            recv_buf, max_recv, MPI_INTEGER8, src, 0, NEKO_COMM, status, ierr)
       call MPI_Get_count(status, MPI_INTEGER8, n_recv, ierr)

       do j = 1, n_recv
          shared_flg(j) = gs%shared_dofs%get(recv_buf(j), shared_gs_id)
          if (shared_flg(j) .eq. 0) then
             !> @todo don't touch others data...
             call gs%comm%recv_dof(src)%push(shared_gs_id)
          end if
       end do

       if (gs%comm%recv_dof(src)%size() .gt. 0) then
          call recv_pe%push(src)
       end if

       call MPI_Sendrecv(shared_flg, n_recv, MPI_INTEGER2, src, 1, &
            recv_flg, max_recv, MPI_INTEGER2, dst, 1, NEKO_COMM, status, ierr)
       call MPI_Get_count(status, MPI_INTEGER2, n_recv, ierr)

       do j = 1, n_recv
          if (recv_flg(j) .eq. 0) then
             tmp = gs%shared_dofs%get(send_buf(j), shared_gs_id) 
             !> @todo don't touch others data...
             call gs%comm%send_dof(dst)%push(shared_gs_id)
          end if
       end do

       if (gs%comm%send_dof(dst)%size() .gt. 0) then
          call send_pe%push(dst)
       end if
       
    end do

    call gs%comm%init(send_pe, recv_pe)
    
    call send_pe%free()
    call recv_pe%free()

    deallocate(send_buf)
    deallocate(recv_flg)
    deallocate(shared_flg)
    !This arrays seems to take massive amounts of memory... 
    call gs%shared_dofs%free()

  end subroutine gs_schedule

  !> Gather-scatter operation on a field @a u with op @a op
  subroutine gs_op_fld(gs, u, op)
    type(gs_t), intent(inout) :: gs
    type(field_t), intent(inout) :: u
    integer :: n, op
    
    n = u%msh%nelv * u%Xh%lx * u%Xh%ly * u%Xh%lz
    call gs_op_vector(gs, u%x, n, op)
    
  end subroutine gs_op_fld
  
  !> Gather-scatter operation on a rank 4 array
  subroutine gs_op_r4(gs, u, n, op)
    type(gs_t), intent(inout) :: gs
    integer, intent(inout) :: n
    real(kind=rp), dimension(:,:,:,:), intent(inout) :: u
    integer :: op

    call gs_op_vector(gs, u, n, op)
    
  end subroutine gs_op_r4
  
  !> Gather-scatter operation on a vector @a u with op @a op
  subroutine gs_op_vector(gs, u, n, op)
    type(gs_t), intent(inout) :: gs
    integer, intent(inout) :: n
    real(kind=rp), dimension(n), intent(inout) :: u
    integer :: m, l, op, lo, so
    
    lo = gs%local_facet_offset
    so = -gs%shared_facet_offset
    m = gs%nlocal
    l = gs%nshared

    ! Gather shared dofs
    if (pe_size .gt. 1) then

       call gs%comm%nbrecv()

       call gs%bcknd%gather(gs%shared_gs, l, so, gs%shared_dof_gs, u, n, &
            gs%shared_gs_dof, gs%nshared_blks, gs%shared_blk_len, op)

       call gs%comm%nbsend(gs%shared_gs, l)
       
    end if
    
    ! Gather-scatter local dofs

    call gs%bcknd%gather(gs%local_gs, m, lo, gs%local_dof_gs, u, n, &
         gs%local_gs_dof, gs%nlocal_blks, gs%local_blk_len, op)
    call gs%bcknd%scatter(gs%local_gs, m, gs%local_dof_gs, u, n, &
         gs%local_gs_dof, gs%nlocal_blks, gs%local_blk_len)

    ! Scatter shared dofs
    if (pe_size .gt. 1) then

       call gs%comm%nbwait(gs%shared_gs, l, op)

       call gs%bcknd%scatter(gs%shared_gs, l, gs%shared_dof_gs, u, n, &
            gs%shared_gs_dof, gs%nshared_blks, gs%shared_blk_len)
    end if

  end subroutine gs_op_vector
  
end module gather_scatter<|MERGE_RESOLUTION|>--- conflicted
+++ resolved
@@ -40,11 +40,7 @@
   use gs_ops
   use gs_comm
   use gs_mpi
-<<<<<<< HEAD
   use gs_device_mpi
-=======
-  use gs_mpi_device
->>>>>>> 1f2a18b3
   use mesh
   use dofmap
   use field
@@ -100,18 +96,12 @@
     
     gs%dofmap => dofmap
     
-<<<<<<< HEAD
-    allocate(gs_mpi_t::gs%comm)
-=======
     if ((NEKO_BCKND_HIP .eq. 1) .or. (NEKO_BCKND_CUDA .eq. 1) .or. &
       (NEKO_BCKND_OPENCL .eq. 1)) then
-       allocate(gs_mpi_device_t::gs%comm)
+       allocate(gs_device_mpi_t::gs%comm)
     else
        allocate(gs_mpi_t::gs%comm)
     end if
-
-    call gs%comm%init_dofs()
->>>>>>> 1f2a18b3
 
     call gs%comm%init_dofs()
 
