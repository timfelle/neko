!> NEKO parameters
module parameters
  use num_types
  implicit none  

  type param_t
     real(kind=dp) :: dt        !< time-step size     
     integer :: nsteps          !< Number of time-stpes     
     real(kind=dp) :: rho       !< Density \f$ \rho \f$
     real(kind=dp) :: mu        !< Dynamic viscosity \f$ \mu \f$
     real(kind=dp), dimension(3) :: uinf !< Free-stream velocity \f$ u_\infty \f$
     logical :: output_bdry              !< Output boundary markings
  end type param_t

  type param_io_t
     type(param_t) p
   contains
     procedure  :: param_read
     generic :: read(formatted) => param_read
  end type param_io_t

  interface write(formatted)
     module procedure :: param_write
  end interface write(formatted)
  
contains

  subroutine param_read(param, unit, iotype, v_list, iostat, iomsg)
    class(param_io_t), intent(inout) ::  param
    integer(kind=4), intent(in) :: unit
    character(len=*), intent(in) :: iotype
    integer, intent(in) :: v_list(:)
    integer(kind=4), intent(out) :: iostat
    character(len=*), intent(inout) :: iomsg

    real(kind=dp) :: dt = 0d0
    integer :: nsteps = 0
    real(kind=dp) :: rho = 1d0
    real(kind=dp) :: mu = 1d0
    real(kind=dp), dimension(3) :: uinf = (/ 0d0, 0d0, 0d0 /)
    logical :: output_bdry = .false.
    namelist /NEKO_PARAMETERS/ dt, nsteps, rho, mu, uinf, output_bdry

    read(unit, nml=NEKO_PARAMETERS, iostat=iostat, iomsg=iomsg)
    param%p%dt = dt
    param%p%nsteps = nsteps 
    param%p%rho = rho 
    param%p%mu = mu
    param%p%uinf = uinf
    param%p%output_bdry = output_bdry

  end subroutine param_read

  subroutine param_write(param, unit, iotype, v_list, iostat, iomsg)
    class(param_io_t), intent(in) ::  param
    integer(kind=4), intent(in) :: unit
    character(len=*), intent(in) :: iotype
    integer, intent(in) :: v_list(:)
    integer(kind=4), intent(out) :: iostat
    character(len=*), intent(inout) :: iomsg

    real(kind=dp) :: dt, rho, mu
    real(kind=dp), dimension(3) :: uinf
    logical :: output_bdry
    integer :: nsteps
    namelist /NEKO_PARAMETERS/ dt, nsteps, rho, mu, uinf, output_bdry

    dt = param%p%dt
    nsteps = param%p%nsteps
    rho = param%p%rho  
<<<<<<< HEAD
    mu = param%p%mu
    uinf = param%p%uinf
    output_bdry = param%p%output_bdry
    
    write(unit, nml=NEKO_PARAMETERS)
=======
    mu = param%p%mu 

    write(unit, nml=NEKO_PARAMETERS, iostat=iostat, iomsg=iomsg)
>>>>>>> 07d7c920
        
  end subroutine param_write

  
end module parameters
<|MERGE_RESOLUTION|>--- conflicted
+++ resolved
@@ -68,17 +68,12 @@
     dt = param%p%dt
     nsteps = param%p%nsteps
     rho = param%p%rho  
-<<<<<<< HEAD
     mu = param%p%mu
     uinf = param%p%uinf
     output_bdry = param%p%output_bdry
     
-    write(unit, nml=NEKO_PARAMETERS)
-=======
-    mu = param%p%mu 
+    write(unit, nml=NEKO_PARAMETERS, iostat=iostat, iomsg=iomsg)
 
-    write(unit, nml=NEKO_PARAMETERS, iostat=iostat, iomsg=iomsg)
->>>>>>> 07d7c920
         
   end subroutine param_write
 
