! Copyright (c) 2022, The Neko Authors
! All rights reserved.
!
! Redistribution and use in source and binary forms, with or without
! modification, are permitted provided that the following conditions
! are met:
!
!   * Redistributions of source code must retain the above copyright
!     notice, this list of conditions and the following disclaimer.
!
!   * Redistributions in binary form must reproduce the above
!     copyright notice, this list of conditions and the following
!     disclaimer in the documentation and/or other materials provided
!     with the distribution.
!
!   * Neither the name of the authors nor the names of its
!     contributors may be used to endorse or promote products derived
!     from this software without specific prior written permission.
!
! THIS SOFTWARE IS PROVIDED BY THE COPYRIGHT HOLDERS AND CONTRIBUTORS
! "AS IS" AND ANY EXPRESS OR IMPLIED WARRANTIES, INCLUDING, BUT NOT
! LIMITED TO, THE IMPLIED WARRANTIES OF MERCHANTABILITY AND FITNESS
! FOR A PARTICULAR PURPOSE ARE DISCLAIMED. IN NO EVENT SHALL THE
! COPYRIGHT OWNER OR CONTRIBUTORS BE LIABLE FOR ANY DIRECT, INDIRECT,
! INCIDENTAL, SPECIAL, EXEMPLARY, OR CONSEQUENTIAL DAMAGES (INCLUDING,
! BUT NOT LIMITED TO, PROCUREMENT OF SUBSTITUTE GOODS OR SERVICES;
! LOSS OF USE, DATA, OR PROFITS; OR BUSINESS INTERRUPTION) HOWEVER
! CAUSED AND ON ANY THEORY OF LIABILITY, WHETHER IN CONTRACT, STRICT
! LIABILITY, OR TORT (INCLUDING NEGLIGENCE OR OTHERWISE) ARISING IN
! ANY WAY OUT OF THE USE OF THIS SOFTWARE, EVEN IF ADVISED OF THE
! POSSIBILITY OF SUCH DAMAGE.
!
!> Modular version of the Classic Nek5000 Pn/Pn formulation for fluids
module fluid_pnpn_stress
  use pnpn_res_stress_fctry
  use pnpn_res_fctry
  use ax_helm_fctry
  use rhs_maker_fctry
  use rhs_maker
  use fluid_volflow
  use fluid_scheme
  use field_series
  use facet_normal
  use device_math
  use device_mathops
  use fluid_aux
  use time_scheme_controller
  use projection
  use device
  use logger
  use advection
  use advection_fctry
  use profiler
  use cg_stress
  use json_utils, only : json_get
  use json_module, only : json_file
  use shear_stress, only : shear_stress_t
  use material_properties, only : material_properties_t
  use rough_log_law, only : rough_log_law_t
  use spalding, only : spalding_t
  use wall_model_bc, only : wall_model_bc_t
  implicit none
  private


  type, public, extends(fluid_scheme_t) :: fluid_pnpn_stress_t
     type(field_t) :: p_res, u_res, v_res, w_res

     type(field_t) :: dp, du, dv, dw

     ! Variable material properties
     type(field_t) :: mu_field, rho_field

     class(ax_t), allocatable :: Ax

     type(projection_t) :: proj_prs
     type(projection_t) :: proj_u
     type(projection_t) :: proj_v
     type(projection_t) :: proj_w

     type(facet_normal_t) :: bc_prs_surface !< Surface term in pressure rhs
     type(facet_normal_t) :: bc_sym_surface !< Surface term in pressure rhs
     type(dirichlet_t) :: bc_vel_res   !< Dirichlet condition vel. res.
     type(dirichlet_t) :: bc_dp   !< Dirichlet condition vel. res.
     type(non_normal_t) :: bc_vel_res_non_normal   !< Dirichlet condition vel. res.
     type(bc_list_t) :: bclst_vel_res
     type(bc_list_t) :: bclst_du
     type(bc_list_t) :: bclst_dv
     type(bc_list_t) :: bclst_dw
     type(bc_list_t) :: bclst_dp

     type(shear_stress_t) :: shear_stress(NEKO_MSH_MAX_ZLBLS)
     integer :: n_shear_stress = 0
     type(bc_list_t) :: bclst_neumann

     class(advection_t), allocatable :: adv

     ! Time variables
     type(field_t) :: abx1, aby1, abz1
     type(field_t) :: abx2, aby2, abz2

     !> Pressure residual
     class(pnpn_prs_res_stress_t), allocatable :: prs_res
     !class(pnpn_prs_res_t), allocatable :: prs_res

     !> Velocity residual
     class(pnpn_vel_res_stress_t), allocatable :: vel_res
!     class(pnpn_vel_res_t), allocatable :: vel_res

     !> Summation of AB/BDF contributions
     class(rhs_maker_sumab_t), allocatable :: sumab

     !> Contributions to kth order extrapolation scheme
     class(rhs_maker_ext_t), allocatable :: makeabf

     !> Contributions to F from lagged BD terms
     class(rhs_maker_bdf_t), allocatable :: makebdf

     !> Adjust flow volume
     type(fluid_volflow_t) :: vol_flow

     !> The coupled CG solver for the velocity.
     type(cg_stress_t) :: ksp_stress

     !> The wall model boundary condition.
     type(wall_model_bc_t) :: wm

   contains
     procedure, pass(this) :: init => fluid_pnpn_init
     procedure, pass(this) :: free => fluid_pnpn_free
     procedure, pass(this) :: step => fluid_pnpn_step
     procedure, pass(this) :: restart => fluid_pnpn_restart
  end type fluid_pnpn_stress_t

contains

  subroutine fluid_pnpn_init(this, msh, lx, params, user, material_properties)
    class(fluid_pnpn_stress_t), target, intent(inout) :: this
    type(mesh_t), target, intent(inout) :: msh
    integer, intent(inout) :: lx
    type(json_file), target, intent(inout) :: params
    type(user_t), intent(in) :: user
    type(material_properties_t), target, intent(inout) :: material_properties
    character(len=15), parameter :: scheme = 'Stress (Pn/Pn)'
    logical :: found, logical_val
    integer :: integer_val
    character(len=:), allocatable :: string_val
    real(kind=rp) :: real_val
    character(len=20) :: bc_label
    integer :: i
    ! Shear stress value, hardcoded to x direction !!
    real(kind=rp) :: tau_value
    ! Shear stress arrays
    real(kind=rp), allocatable :: tau1(:), tau2(:)
    real(kind=rp) :: kappa, B, z0

    call this%free()

    ! Initialize base class
    call this%scheme_init(msh, lx, params, .true., .true., scheme, user, &
                          material_properties)

    ! Setup backend dependent Ax routines
    call ax_helm_factory(this%ax)

    ! Setup backend dependent prs residual routines
    call pnpn_prs_res_stress_factory(this%prs_res)
    !call pnpn_prs_res_factory(this%prs_res)

    ! Setup backend dependent vel residual routines
    call pnpn_vel_res_stress_factory(this%vel_res)
    !call pnpn_vel_res_factory(this%vel_res)

    ! Setup backend dependent summation of AB/BDF
    call rhs_maker_sumab_fctry(this%sumab)

    ! Setup backend dependent summation of extrapolation scheme
    call rhs_maker_ext_fctry(this%makeabf)

    ! Setup backend depenent contributions to F from lagged BD terms
    call rhs_maker_bdf_fctry(this%makebdf)

    ! Initialize variables specific to this plan
    associate(Xh_lx => this%Xh%lx, Xh_ly => this%Xh%ly, Xh_lz => this%Xh%lz, &
         dm_Xh => this%dm_Xh, nelv => this%msh%nelv)

      call this%p_res%init(dm_Xh, "p_res")
      call this%u_res%init(dm_Xh, "u_res")
      call this%v_res%init(dm_Xh, "v_res")
      call this%w_res%init(dm_Xh, "w_res")
      call this%abx1%init(dm_Xh, "abx1")
      call this%aby1%init(dm_Xh, "aby1")
      call this%abz1%init(dm_Xh, "abz1")
      call this%abx2%init(dm_Xh, "abx2")
      call this%aby2%init(dm_Xh, "aby2")
      call this%abz2%init(dm_Xh, "abz2")
      this%abx1 = 0.0_rp
      this%aby1 = 0.0_rp
      this%abz1 = 0.0_rp
      this%abx2 = 0.0_rp
      this%aby2 = 0.0_rp
      this%abz2 = 0.0_rp

      call this%du%init(dm_Xh, 'du')
      call this%dv%init(dm_Xh, 'dv')
      call this%dw%init(dm_Xh, 'dw')
      call this%dp%init(dm_Xh, 'dp')

      call this%mu_field%init(dm_Xh, "mu")
      call this%rho_field%init(dm_Xh, "rho")
      this%mu_field = this%mu
      this%rho_field = this%rho


    end associate

    ! Shear stress conditions (hard-coded)
    do i = 1, NEKO_MSH_MAX_ZLBLS
       bc_label = trim(this%bc_labels(i))
       if (bc_label(1:2) .eq. 'sh') then
          this%n_shear_stress = this%n_shear_stress + 1
          call this%shear_stress(this%n_shear_stress)%init(this%c_Xh)
          ! Read the stress value, set as x direction
          read(bc_label(4:), *) tau_value
          call this%shear_stress(this%n_shear_stress)%init_shear_stress(this%c_Xh)
          call this%shear_stress(this%n_shear_stress)%mark_zone(this%msh%labeled_zones(i))
          call this%shear_stress(this%n_shear_stress)%finalize()

          allocate(tau1(this%shear_stress(this%n_shear_stress)%msk(0)))
          allocate(tau2(this%shear_stress(this%n_shear_stress)%msk(0)))

          ! Hardcoded direction, no device..
          call cfill(tau1, tau_value, size(tau1))
          call rzero(tau2, size(tau2))
          call this%shear_stress(this%n_shear_stress)%shear_stress_finalize(tau1, tau2)

          deallocate(tau1)
          deallocate(tau2)
       end if
    end do

    !! Provisional wall model init from a single json object
    if (params%valid_path('case.fluid.wall_model')) then
<<<<<<< HEAD
       call json_get(params, "case.fluid.wall_model.index", integer_val)
       call this%wm%init(this%dm_Xh)
=======
       call this%wm%init(this%c_Xh)
>>>>>>> f0d0d103
       call this%wm%init_shear_stress(this%c_Xh)
       call this%wm%mark_zones_from_list(this%msh%labeled_zones, "wm", this%bc_labels)
       call this%wm%finalize()
       allocate(tau1(this%wm%msk(0)))
       allocate(tau2(this%wm%msk(0)))
       ! no device
       call rzero(tau1, size(tau1))
       call rzero(tau2, size(tau2))

       call this%wm%shear_stress_finalize(tau1, tau2)
       call json_get(params, "case.fluid.wall_model.model", string_val)

       if (string_val .eq. "rough_log_law") then
          allocate(rough_log_law_t::this%wm%wall_model)
          select type(wm => this%wm%wall_model)
          type is (rough_log_law_t)
             call json_get(params, "case.fluid.wall_model.kappa", kappa)
             call json_get(params, "case.fluid.wall_model.B", B)
             call json_get(params, "case.fluid.wall_model.z0", z0)
             call wm%init_from_components(this%dm_Xh, this%c_Xh, this%wm%msk,&
                    this%wm%facet, this%mu/this%rho, integer_val, kappa, B, z0)
          end select
       else if(string_val .eq. "spalding") then
          allocate(spalding_t::this%wm%wall_model)
          select type(wm => this%wm%wall_model)
          type is (spalding_t)
             call json_get(params, "case.fluid.wall_model.kappa", kappa)
             call json_get(params, "case.fluid.wall_model.B", B)
             call wm%init_from_components(this%dm_Xh, this%c_Xh, this%wm%msk,&
                     this%wm%facet,this%mu/this%rho, integer_val, kappa, B)
          end select
       else
          call neko_error("Unknown wall model " // string_val)
       end if

       deallocate(tau1)
       deallocate(tau2)
       call this%wm%wall_model%find_points()

       ! Create list with just Neumann bcs, 2 from each shear stress bc
       ! Not used right now.
       call bc_list_init(this%bclst_neumann, this%n_shear_stress)

       ! Populate the Neumann list, not used..
       do i=1, this%n_shear_stress
          call bc_list_add(this%bclst_neumann, this%shear_stress(i)%neumann1)
          call bc_list_add(this%bclst_neumann, this%shear_stress(i)%neumann2)
  !       call bc_list_add(this%bclst_vel, this%shear_stress(i)%dirichlet)
       end do
    end if

    ! Initialize velocity surface terms in pressure rhs
    call this%bc_prs_surface%init(this%c_Xh)
    call this%bc_prs_surface%mark_zone(msh%inlet)
    call this%bc_prs_surface%mark_zones_from_list(msh%labeled_zones,&
                                                 'v', this%bc_labels)
    call this%bc_prs_surface%finalize()
    ! Initialize symmetry surface terms in pressure rhs
    call this%bc_sym_surface%init(this%c_Xh)
    call this%bc_sym_surface%mark_zone(msh%sympln)
    call this%bc_sym_surface%mark_zones_from_list(msh%labeled_zones,&
                                                 'sym', this%bc_labels)
    call this%bc_sym_surface%finalize()

    ! Initialize dirichlet bcs for velocity residual
    call this%bc_vel_res_non_normal%init(this%c_Xh)
    call this%bc_vel_res_non_normal%mark_zone(msh%outlet_normal)
    call this%bc_vel_res_non_normal%mark_zones_from_list(msh%labeled_zones,&
                                                         'on', this%bc_labels)
    call this%bc_vel_res_non_normal%mark_zones_from_list(msh%labeled_zones,&
                                                         'on+dong', &
                                                         this%bc_labels)
    call this%bc_vel_res_non_normal%finalize()
    call this%bc_vel_res_non_normal%init_msk()

    call this%bc_dp%init(this%c_Xh)
    call this%bc_dp%mark_zones_from_list(msh%labeled_zones, 'on+dong', &
                                         this%bc_labels)
    call this%bc_dp%mark_zones_from_list(msh%labeled_zones, &
                                         'o+dong', this%bc_labels)
    call this%bc_dp%finalize()
    call this%bc_dp%set_g(0.0_rp)
    call bc_list_init(this%bclst_dp)
    call bc_list_add(this%bclst_dp, this%bc_dp)
    !Add 0 prs bcs
    call bc_list_add(this%bclst_dp, this%bc_prs)

    call this%bc_vel_res%init(this%c_Xh)
    call this%bc_vel_res%mark_zone(msh%inlet)
    call this%bc_vel_res%mark_zone(msh%wall)
    call this%bc_vel_res%mark_zones_from_list(msh%labeled_zones, &
                                              'v', this%bc_labels)
    call this%bc_vel_res%mark_zones_from_list(msh%labeled_zones, &
                                              'w', this%bc_labels)
    call this%bc_vel_res%finalize()
    call this%bc_vel_res%set_g(0.0_rp)
    call bc_list_init(this%bclst_vel_res)
    call bc_list_add(this%bclst_vel_res, this%bc_vel_res)
    call bc_list_add(this%bclst_vel_res, this%bc_vel_res_non_normal)
    call bc_list_add(this%bclst_vel_res, this%bc_sym)

    !Initialize bcs for u, v, w velocity components
    call bc_list_init(this%bclst_du)
    call bc_list_add(this%bclst_du, this%bc_sym%bc_x)
    call bc_list_add(this%bclst_du, this%bc_vel_res_non_normal%bc_x)
    call bc_list_add(this%bclst_du, this%bc_vel_res)

    call bc_list_init(this%bclst_dv)
    call bc_list_add(this%bclst_dv, this%bc_sym%bc_y)
    call bc_list_add(this%bclst_dv, this%bc_vel_res_non_normal%bc_y)
    call bc_list_add(this%bclst_dv, this%bc_vel_res)

    call bc_list_init(this%bclst_dw)
    call bc_list_add(this%bclst_dw, this%bc_sym%bc_z)
    call bc_list_add(this%bclst_dw, this%bc_vel_res_non_normal%bc_z)
    call bc_list_add(this%bclst_dw, this%bc_vel_res)

    ! Add the homogeneous Dirichlet condition from the shear stress to the dv
    do i=1, this%n_shear_stress
!      call bc_list_add(this%bclst_du, this%shear_stress(i)%dirichlet)
      call bc_list_add(this%bclst_dv, this%shear_stress(i)%dirichlet)
!      call bc_list_add(this%bclst_dw, this%shear_stress(i)%dirichlet)
!      call bc_list_add(this%bclst_vel_res, this%shear_stress(i)%dirichlet)
    end do

    !Intialize projection space thingy
    call this%proj_prs%init(this%dm_Xh%size(), this%pr_projection_dim, &
                              this%pr_projection_activ_step)

    call this%proj_u%init(this%dm_Xh%size(), this%vel_projection_dim, &
                              this%vel_projection_activ_step)
    call this%proj_v%init(this%dm_Xh%size(), this%vel_projection_dim, &
                              this%vel_projection_activ_step)
    call this%proj_w%init(this%dm_Xh%size(), this%vel_projection_dim, &
                              this%vel_projection_activ_step)


    ! Add lagged term to checkpoint
    call this%chkp%add_lag(this%ulag, this%vlag, this%wlag)

    call advection_factory(this%adv, params, this%c_Xh)

    if (params%valid_path('case.fluid.flow_rate_force')) then
       call this%vol_flow%init(this%dm_Xh, params)
    end if
    real_val = 1e-8_rp
    call this%ksp_stress%init(this%dm_Xh%size(), 800, M = this%pc_vel, abs_tol=real_val)

  end subroutine fluid_pnpn_init

  subroutine fluid_pnpn_restart(this, dtlag, tlag)
    class(fluid_pnpn_stress_t), target, intent(inout) :: this
    real(kind=rp) :: dtlag(10), tlag(10)
    type(field_t) :: u_temp, v_temp, w_temp
    integer :: i, n

    n = this%u%dof%size()
    ! Make sure that continuity is maintained (important for interpolation)
    call col2(this%u%x,this%c_Xh%mult,this%u%dof%size())
    call col2(this%v%x,this%c_Xh%mult,this%u%dof%size())
    call col2(this%w%x,this%c_Xh%mult,this%u%dof%size())
    call col2(this%p%x,this%c_Xh%mult,this%u%dof%size())
    do i = 1, this%ulag%size()
       call col2(this%ulag%lf(i)%x,this%c_Xh%mult,this%u%dof%size())
       call col2(this%vlag%lf(i)%x,this%c_Xh%mult,this%u%dof%size())
       call col2(this%wlag%lf(i)%x,this%c_Xh%mult,this%u%dof%size())
    end do

    call col2(this%abx1%x,this%c_Xh%mult,this%abx1%dof%size())
    call col2(this%abx2%x,this%c_Xh%mult,this%abx2%dof%size())
    call col2(this%aby1%x,this%c_Xh%mult,this%aby1%dof%size())
    call col2(this%aby2%x,this%c_Xh%mult,this%aby2%dof%size())
    call col2(this%abz1%x,this%c_Xh%mult,this%abz1%dof%size())
    call col2(this%abz2%x,this%c_Xh%mult,this%abz2%dof%size())


    if (NEKO_BCKND_DEVICE .eq. 1) then
       associate(u=>this%u, v=>this%v, w=>this%w, &
            ulag=>this%ulag, vlag=>this%vlag, wlag=>this%wlag,&
            p=>this%p)
         call device_memcpy(u%x, u%x_d, u%dof%size(), &
                            HOST_TO_DEVICE, sync=.false.)
         call device_memcpy(v%x, v%x_d, v%dof%size(), &
                            HOST_TO_DEVICE, sync=.false.)
         call device_memcpy(w%x, w%x_d, w%dof%size(), &
                            HOST_TO_DEVICE, sync=.false.)
         call device_memcpy(p%x, p%x_d, p%dof%size(), &
                            HOST_TO_DEVICE, sync=.false.)
         call device_memcpy(ulag%lf(1)%x, ulag%lf(1)%x_d, &
                            u%dof%size(), HOST_TO_DEVICE, sync=.false.)
         call device_memcpy(ulag%lf(2)%x, ulag%lf(2)%x_d, &
                            u%dof%size(), HOST_TO_DEVICE, sync=.false.)

         call device_memcpy(vlag%lf(1)%x, vlag%lf(1)%x_d, &
                            v%dof%size(), HOST_TO_DEVICE, sync=.false.)
         call device_memcpy(vlag%lf(2)%x, vlag%lf(2)%x_d, &
                            v%dof%size(), HOST_TO_DEVICE, sync=.false.)

         call device_memcpy(wlag%lf(1)%x, wlag%lf(1)%x_d, &
                            w%dof%size(), HOST_TO_DEVICE, sync=.false.)
         call device_memcpy(wlag%lf(2)%x, wlag%lf(2)%x_d, &
                            w%dof%size(), HOST_TO_DEVICE, sync=.false.)
         call device_memcpy(this%abx1%x, this%abx1%x_d, &
                            w%dof%size(), HOST_TO_DEVICE, sync=.false.)
         call device_memcpy(this%abx2%x, this%abx2%x_d, &
                            w%dof%size(), HOST_TO_DEVICE, sync=.false.)
         call device_memcpy(this%aby1%x, this%aby1%x_d, &
                            w%dof%size(), HOST_TO_DEVICE, sync=.false.)
         call device_memcpy(this%aby2%x, this%aby2%x_d, &
                            w%dof%size(), HOST_TO_DEVICE, sync=.false.)
         call device_memcpy(this%abz1%x, this%abz1%x_d, &
                            w%dof%size(), HOST_TO_DEVICE, sync=.false.)
         call device_memcpy(this%abz2%x, this%abz2%x_d, &
                            w%dof%size(), HOST_TO_DEVICE, sync=.false.)
       end associate
    end if



    call this%gs_Xh%op(this%u,GS_OP_ADD)
    call this%gs_Xh%op(this%v,GS_OP_ADD)
    call this%gs_Xh%op(this%w,GS_OP_ADD)
    call this%gs_Xh%op(this%p,GS_OP_ADD)

    do i = 1, this%ulag%size()
       call this%gs_Xh%op(this%ulag%lf(i),GS_OP_ADD)
       call this%gs_Xh%op(this%vlag%lf(i),GS_OP_ADD)
       call this%gs_Xh%op(this%wlag%lf(i),GS_OP_ADD)
    end do
    call this%gs_Xh%op(this%abx1,GS_OP_ADD)
    call this%gs_Xh%op(this%abx2,GS_OP_ADD)
    call this%gs_Xh%op(this%aby1,GS_OP_ADD)
    call this%gs_Xh%op(this%aby2,GS_OP_ADD)
    call this%gs_Xh%op(this%abz1,GS_OP_ADD)
    call this%gs_Xh%op(this%abz2,GS_OP_ADD)

    !! If we would decide to only restart from lagged fields instead of asving abx1, aby1 etc.
    !! Observe that one also needs to recompute the focing at the old time steps
    !u_temp = this%ulag%lf(2)
    !v_temp = this%vlag%lf(2)
    !w_temp = this%wlag%lf(2)
    !! Compute the source terms
    !call this%source_term%compute(tlag(2), -1)
    !
    !! Pre-multiply the source terms with the mass matrix.
    !if (NEKO_BCKND_DEVICE .eq. 1) then
    !   call device_opcolv(this%f_x%x_d, this%f_y%x_d, this%f_z%x_d, this%c_Xh%B_d, this%msh%gdim, n)
    !else
    !   call opcolv(this%f_x%x, this%f_y%x, this%f_z%x, this%c_Xh%B, this%msh%gdim, n)
    !end if

    !! Add the advection operators to the right-hand-side.
    !call this%adv%compute(u_temp, v_temp, w_temp, &
    !                      this%f_x%x, this%f_y%x, this%f_z%x, &
    !                      this%Xh, this%c_Xh, this%dm_Xh%size())
    !this%abx2 = this%f_x
    !this%aby2 = this%f_y
    !this%abz2 = this%f_z
    !
    !u_temp = this%ulag%lf(1)
    !v_temp = this%vlag%lf(1)
    !w_temp = this%wlag%lf(1)
    !call this%source_term%compute(tlag(1), 0)

    !! Pre-multiply the source terms with the mass matrix.
    !if (NEKO_BCKND_DEVICE .eq. 1) then
    !   call device_opcolv(this%f_x%x_d, this%f_y%x_d, this%f_z%x_d, this%c_Xh%B_d, this%msh%gdim, n)
    !else
    !   call opcolv(this%f_x%x, this%f_y%x, this%f_z%x, this%c_Xh%B, this%msh%gdim, n)
    !end if

    !! Pre-multiply the source terms with the mass matrix.
    !if (NEKO_BCKND_DEVICE .eq. 1) then
    !   call device_opcolv(this%f_x%x_d, this%f_y%x_d, this%f_z%x_d, this%c_Xh%B_d, this%msh%gdim, n)
    !else
    !   call opcolv(this%f_x%x, this%f_y%x, this%f_z%x, this%c_Xh%B, this%msh%gdim, n)
    !end if

    !call this%adv%compute(u_temp, v_temp, w_temp, &
    !                      this%f_x%x, this%f_y%x, this%f_z%x, &
    !                      this%Xh, this%c_Xh, this%dm_Xh%size())
    !this%abx1 = this%f_x
    !this%aby1 = this%f_y
    !this%abz1 = this%f_z

  end subroutine fluid_pnpn_restart

  subroutine fluid_pnpn_free(this)
    class(fluid_pnpn_stress_t), intent(inout) :: this

    !Deallocate velocity and pressure fields
    call this%scheme_free()

    call this%bc_prs_surface%free()
    call this%bc_sym_surface%free()
    call bc_list_free(this%bclst_vel_res)
    call bc_list_free(this%bclst_dp)
    call this%proj_prs%free()
    call this%proj_u%free()
    call this%proj_v%free()
    call this%proj_w%free()

    call this%p_res%free()
    call this%u_res%free()
    call this%v_res%free()
    call this%w_res%free()

    call this%du%free()
    call this%dv%free()
    call this%dw%free()
    call this%dp%free()

    call this%abx1%free()
    call this%aby1%free()
    call this%abz1%free()

    call this%abx2%free()
    call this%aby2%free()
    call this%abz2%free()

    call this%mu_field%free()
    call this%rho_field%free()

    if (allocated(this%Ax)) then
       deallocate(this%Ax)
    end if

    if (allocated(this%prs_res)) then
       deallocate(this%prs_res)
    end if

    if (allocated(this%vel_res)) then
       deallocate(this%vel_res)
    end if

    if (allocated(this%sumab)) then
       deallocate(this%sumab)
    end if

    if (allocated(this%makeabf)) then
       deallocate(this%makeabf)
    end if

    if (allocated(this%makebdf)) then
       deallocate(this%makebdf)
    end if

    call this%vol_flow%free()

  end subroutine fluid_pnpn_free

  !> Advance fluid simulation in time.
  !! @param t The time value.
  !! @param tstep The current interation.
  !! @param dt The timestep
  !! @param ext_bdf Time integration logic.
  !! @param dt_controller timestep controller
  subroutine fluid_pnpn_step(this, t, tstep, dt, ext_bdf, dt_controller)
    class(fluid_pnpn_stress_t), target, intent(inout) :: this
    real(kind=rp), intent(inout) :: t
    integer, intent(inout) :: tstep
    real(kind=rp), intent(in) :: dt
    type(time_scheme_controller_t), intent(inout) :: ext_bdf
    type(time_step_controller_t), intent(in) :: dt_controller
    ! number of degrees of freedom
    integer :: n
    ! Solver results monitors (pressure + velocity)
    type(ksp_monitor_t) :: ksp_results(2)
    ! Extrapolated velocity for the pressure residual
    type(field_t), pointer :: u_e, v_e, w_e
    ! Indices for tracking temporary fields
    integer :: temp_indices(3)
    ! Counter
    integer :: i

    if (this%freeze) return

    n = this%dm_Xh%size()

    call profiler_start_region('Fluid', 1)
    associate(u => this%u, v => this%v, w => this%w, p => this%p, &
         du => this%du, dv => this%dv, dw => this%dw, dp => this%dp, &
         u_res =>this%u_res, v_res => this%v_res, w_res => this%w_res, &
         p_res => this%p_res, Ax => this%Ax, Xh => this%Xh, &
         c_Xh => this%c_Xh, dm_Xh => this%dm_Xh, gs_Xh => this%gs_Xh, &
         ulag => this%ulag, vlag => this%vlag, wlag => this%wlag, &
         msh => this%msh, prs_res => this%prs_res, &
         source_term => this%source_term, &
         vel_res => this%vel_res, sumab => this%sumab, &
         makeabf => this%makeabf, makebdf => this%makebdf, &
         vel_projection_dim => this%vel_projection_dim, &
         pr_projection_dim => this%pr_projection_dim, &
         rho => this%rho, mu => this%mu, &
         f_x => this%f_x, f_y => this%f_y, f_z => this%f_z)

      ! Get temporary arrays
      call this%scratch%request_field(u_e, temp_indices(1))
      call this%scratch%request_field(v_e, temp_indices(2))
      call this%scratch%request_field(w_e, temp_indices(3))
      call sumab%compute_fluid(u_e, v_e, w_e, u, v, w, &
           ulag, vlag, wlag, ext_bdf%advection_coeffs, ext_bdf%nadv)

      ! Compute the source terms
      call this%source_term%compute(t, tstep)

      ! Pre-multiply the source terms with the mass matrix.
      if (NEKO_BCKND_DEVICE .eq. 1) then
         call device_opcolv(f_x%x_d, f_y%x_d, f_z%x_d, c_Xh%B_d, msh%gdim, n)
      else
         call opcolv(f_x%x, f_y%x, f_z%x, c_Xh%B, msh%gdim, n)
      end if

      ! Apply shear stress Neumann boundary conditions
      do i=1, this%n_shear_stress
         call this%shear_stress(i)%apply_vector(f_x%x, v%x, f_z%x, this%dm_Xh%size())
      end do

      if (allocated(this%wm%wall_model)) then
         call this%wm%apply_vector(f_x%x, v%x, f_z%x, this%dm_Xh%size(), t, tstep)
      end if

      ! Add the advection operators to the right-hand-side.
      call this%adv%compute(u, v, w, &
                            f_x%x, f_y%x, f_z%x, &
                            Xh, this%c_Xh, dm_Xh%size())

      ! At this point the RHS contains the sum of the advection operator and
      ! additional source terms, evaluated using the velocity field from the
      ! previous time-step. Now, this value is used in the explicit time
      ! scheme to advance both terms in time.
      call makeabf%compute_fluid(this%abx1, this%aby1, this%abz1,&
                           this%abx2, this%aby2, this%abz2, &
                           f_x%x, f_y%x, f_z%x, &
                           rho, ext_bdf%advection_coeffs, n)

      ! Add the RHS contributions coming from the BDF scheme.
      call makebdf%compute_fluid(ulag, vlag, wlag, f_x%x, f_y%x, f_z%x, &
                           u, v, w, c_Xh%B, rho, dt, &
                           ext_bdf%diffusion_coeffs, ext_bdf%ndiff, n)

      call ulag%update()
      call vlag%update()
      call wlag%update()

      !> We assume that no change of boundary conditions
      !! occurs between elements. I.e. we do not apply gsop here like in Nek5000
      !> Apply dirichlet
      call this%bc_apply_vel(t, tstep)
      call this%bc_apply_prs(t, tstep)

      ! Compute pressure.
      call profiler_start_region('Pressure residual', 18)
      call prs_res%compute(p, p_res, u, v, w, u_e, v_e, w_e, &
                           f_x, f_y, f_z, c_Xh, gs_Xh, this%bc_prs_surface, &
                           this%bc_sym_surface, Ax, ext_bdf%diffusion_coeffs(1), &
                           dt, this%mu_field, this%rho_field)

      call gs_Xh%op(p_res, GS_OP_ADD)
      call bc_list_apply_scalar(this%bclst_dp, p_res%x, p%dof%size(), t, tstep)
      call profiler_end_region

      call this%proj_prs%pre_solving(p_res%x, tstep, c_Xh, n, dt_controller, 'Pressure')

      call this%pc_prs%update()
      call profiler_start_region('Pressure solve', 3)
      ksp_results(1) = &
         this%ksp_prs%solve(Ax, dp, p_res%x, n, c_Xh,  this%bclst_dp, gs_Xh)
      call profiler_end_region

      call this%proj_prs%post_solving(dp%x, Ax, c_Xh, &
                                 this%bclst_dp, gs_Xh, n, tstep, dt_controller)

      if (NEKO_BCKND_DEVICE .eq. 1) then
         call device_add2(p%x_d, dp%x_d,n)
      else
         call add2(p%x, dp%x,n)
      end if


      ! Compute velocity.
      call profiler_start_region('Velocity residual', 19)
      call vel_res%compute(Ax, u, v, w, &
                           u_res, v_res, w_res, &
                           p, &
                           f_x, f_y, f_z, &
                           c_Xh, msh, Xh, &
                           this%mu_field, this%rho_field, &
                           ext_bdf%diffusion_coeffs(1), &
                           dt, dm_Xh%size())

      call gs_Xh%op(u_res, GS_OP_ADD)
      call gs_Xh%op(v_res, GS_OP_ADD)
      call gs_Xh%op(w_res, GS_OP_ADD)

      call bc_list_apply_vector(this%bclst_vel_res,&
                                u_res%x, v_res%x, w_res%x, dm_Xh%size(),&
                                t, tstep)

      do i=1, this%n_shear_stress
         call this%shear_stress(i)%dirichlet%apply_scalar(v_res%x, this%dm_Xh%size())
      end do

      call profiler_end_region

      call this%proj_u%pre_solving(u_res%x, tstep, c_Xh, n, dt_controller)
      call this%proj_v%pre_solving(v_res%x, tstep, c_Xh, n, dt_controller)
      call this%proj_w%pre_solving(w_res%x, tstep, c_Xh, n, dt_controller)

      call this%pc_vel%update()

      call profiler_start_region("Velocity solve", 4)

      ksp_results(2) = this%ksp_stress%solve_stress(du, dv, dw, &
           u_res%x, v_res%x, w_res%x, &
           n, c_Xh, this%bclst_du, this%bclst_dv, this%bclst_dw, &
           gs_Xh, this%ksp_vel%max_iter)

      call profiler_end_region

      call this%proj_u%post_solving(du%x, Ax, c_Xh, &
                                 this%bclst_du, gs_Xh, n, tstep, dt_controller)
      call this%proj_v%post_solving(dv%x, Ax, c_Xh, &
                                 this%bclst_dv, gs_Xh, n, tstep, dt_controller)
      call this%proj_w%post_solving(dw%x, Ax, c_Xh, &
                                 this%bclst_dw, gs_Xh, n, tstep, dt_controller)

      if (NEKO_BCKND_DEVICE .eq. 1) then
         call device_opadd2cm(u%x_d, v%x_d, w%x_d, &
              du%x_d, dv%x_d, dw%x_d, 1.0_rp, n, msh%gdim)
      else
         call opadd2cm(u%x, v%x, w%x, du%x, dv%x, dw%x, 1.0_rp, n, msh%gdim)
      end if

      if (this%forced_flow_rate) then
         call this%vol_flow%adjust( u, v, w, p, u_res, v_res, w_res, p_res, &
              c_Xh, gs_Xh, ext_bdf, rho, mu,&
              dt, this%bclst_dp, this%bclst_du, this%bclst_dv, &
              this%bclst_dw, this%bclst_vel_res, Ax, this%ksp_prs, &
              this%ksp_vel, this%pc_prs, this%pc_vel, this%ksp_prs%max_iter,&
              this%ksp_vel%max_iter)
      end if

      call fluid_step_info_stress(tstep, t, dt, ksp_results)

      call this%scratch%relinquish_field(temp_indices)

    end associate

    call profiler_end_region
  end subroutine fluid_pnpn_step


end module fluid_pnpn_stress<|MERGE_RESOLUTION|>--- conflicted
+++ resolved
@@ -241,12 +241,8 @@
 
     !! Provisional wall model init from a single json object
     if (params%valid_path('case.fluid.wall_model')) then
-<<<<<<< HEAD
        call json_get(params, "case.fluid.wall_model.index", integer_val)
-       call this%wm%init(this%dm_Xh)
-=======
        call this%wm%init(this%c_Xh)
->>>>>>> f0d0d103
        call this%wm%init_shear_stress(this%c_Xh)
        call this%wm%mark_zones_from_list(this%msh%labeled_zones, "wm", this%bc_labels)
        call this%wm%finalize()
