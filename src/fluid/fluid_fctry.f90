--- conflicted
+++ resolved
@@ -34,12 +34,8 @@
 module fluid_fctry
   use fluid_scheme, only : fluid_scheme_t
   use fluid_pnpn, only : fluid_pnpn_t
-<<<<<<< HEAD
   use fluid_pnpn_stress, only : fluid_pnpn_stress_t
-  use utils, only : neko_error
-=======
   use utils, only : concat_string_array, neko_error
->>>>>>> 4c510767
   implicit none
   private
 
@@ -52,29 +48,15 @@
 contains
 
   !> Initialise a fluid scheme
-<<<<<<< HEAD
-  subroutine fluid_scheme_factory(fluid, fluid_scheme)
-    class(fluid_scheme_t), intent(inout), allocatable :: fluid
-    character(len=*) :: fluid_scheme
-
-    !write(*,*) "fluid factory"
-
-    if (trim(fluid_scheme) .eq. 'plan1') then
-!       allocate(fluid_plan1_t::fluid)
-    else if (trim(fluid_scheme) .eq. 'pnpn') then
-       allocate(fluid_pnpn_t::fluid)
-    else if (trim(fluid_scheme) .eq. 'pnpn_stress') then
-       allocate(fluid_pnpn_stress_t::fluid)
-=======
   subroutine fluid_scheme_factory(object, type_name)
     class(fluid_scheme_t), intent(inout), allocatable :: object
     character(len=*) :: type_name
     character(len=:), allocatable :: type_string
 
-
     if (trim(type_name) .eq. 'pnpn') then
        allocate(fluid_pnpn_t::object)
->>>>>>> 4c510767
+    else if (trim(type_name) .eq. 'pnpn_stress') then
+       allocate(fluid_pnpn_stress_t::object)
     else
        type_string =  concat_string_array(KNOWN_TYPES, NEW_LINE('A') // "-  ", &
                                           .true.)
