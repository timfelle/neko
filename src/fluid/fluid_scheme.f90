! Copyright (c) 2020-2022, The Neko Authors
! All rights reserved.
!
! Redistribution and use in source and binary forms, with or without
! modification, are permitted provided that the following conditions
! are met:
!
!   * Redistributions of source code must retain the above copyright
!     notice, this list of conditions and the following disclaimer.
!
!   * Redistributions in binary form must reproduce the above
!     copyright notice, this list of conditions and the following
!     disclaimer in the documentation and/or other materials provided
!     with the distribution.
!
!   * Neither the name of the authors nor the names of its
!     contributors may be used to endorse or promote products derived
!     from this software without specific prior written permission.
!
! THIS SOFTWARE IS PROVIDED BY THE COPYRIGHT HOLDERS AND CONTRIBUTORS
! "AS IS" AND ANY EXPRESS OR IMPLIED WARRANTIES, INCLUDING, BUT NOT
! LIMITED TO, THE IMPLIED WARRANTIES OF MERCHANTABILITY AND FITNESS
! FOR A PARTICULAR PURPOSE ARE DISCLAIMED. IN NO EVENT SHALL THE
! COPYRIGHT OWNER OR CONTRIBUTORS BE LIABLE FOR ANY DIRECT, INDIRECT,
! INCIDENTAL, SPECIAL, EXEMPLARY, OR CONSEQUENTIAL DAMAGES (INCLUDING,
! BUT NOT LIMITED TO, PROCUREMENT OF SUBSTITUTE GOODS OR SERVICES;
! LOSS OF USE, DATA, OR PROFITS; OR BUSINESS INTERRUPTION) HOWEVER
! CAUSED AND ON ANY THEORY OF LIABILITY, WHETHER IN CONTRACT, STRICT
! LIABILITY, OR TORT (INCLUDING NEGLIGENCE OR OTHERWISE) ARISING IN
! ANY WAY OUT OF THE USE OF THIS SOFTWARE, EVEN IF ADVISED OF THE
! POSSIBILITY OF SUCH DAMAGE.
!
!> Fluid formulations
module fluid_scheme
  use gather_scatter
  use mean_sqr_flow, only : mean_sqr_flow_t
  use neko_config
  use checkpoint, only : chkp_t
  use mean_flow, only : mean_flow_t
  use num_types
  use fluid_user_source_term, only: fluid_user_source_term_t
  use fluid_source_term, only: fluid_source_term_t
  use field_list, only : field_list_t
  use field, only : field_t
  use space
  use dofmap, only : dofmap_t
  use krylov, only : ksp_t
  use coefs
  use wall, only : no_slip_wall_t
  use inflow, only : inflow_t
  use usr_inflow, only : usr_inflow_t, usr_inflow_eval
  use blasius, only : blasius_t
  use dirichlet, only : dirichlet_t
  use dong_outflow, only : dong_outflow_t
  use symmetry, only : symmetry_t
  use non_normal, only : non_normal_t
  use krylov_fctry
  use precon_fctry
  use fluid_stats, only : fluid_stats_t
  use bc
  use mesh
  use math
  use time_scheme_controller, only : time_scheme_controller_t
  use mathops
  use operators, only : cfl
  use logger
  use field_registry
  use json_utils, only : json_get, json_get_or_default
  use json_module, only : json_file, json_core, json_value
  use scratch_registry, only : scratch_registry_t
  use source_term, only : source_term_wrapper_t
  use source_term_fctry, only : source_term_factory
  use const_source_term, only : const_source_term_t
  implicit none
  
  !> Base type of all fluid formulations
  type, abstract :: fluid_scheme_t
     type(field_t), pointer :: u => null() !< x-component of Velocity
     type(field_t), pointer :: v => null() !< y-component of Velocity
     type(field_t), pointer :: w => null() !< z-component of Velocity
     type(field_t), pointer :: p => null() !< Pressure
     type(space_t) :: Xh        !< Function space \f$ X_h \f$
     type(dofmap_t) :: dm_Xh    !< Dofmap associated with \f$ X_h \f$
     type(gs_t) :: gs_Xh        !< Gather-scatter associated with \f$ X_h \f$
     type(coef_t) :: c_Xh       !< Coefficients associated with \f$ X_h \f$
     !> The source term for the momentum equation.
     type(fluid_source_term_t) :: source_term
     !> X-component of the right-hand side.
     type(field_t), pointer :: f_x => null()
     !> Y-component of the right-hand side.
     type(field_t), pointer :: f_y => null()
     !> Z-component of the right-hand side.
     type(field_t), pointer :: f_z => null()
     class(ksp_t), allocatable  :: ksp_vel     !< Krylov solver for velocity
     class(ksp_t), allocatable  :: ksp_prs     !< Krylov solver for pressure
     class(pc_t), allocatable :: pc_vel        !< Velocity Preconditioner
     class(pc_t), allocatable :: pc_prs        !< Velocity Preconditioner
     integer :: ksp_vel_maxiter                !< Max iterations in ksp_vel
     integer :: ksp_pr_maxiter                 !< Max iterattions in ksp_pr
     integer :: vel_projection_dim         !< Size of the projection space for ksp_vel
     integer :: pr_projection_dim          !< Size of the projection space for ksp_pr
     type(no_slip_wall_t) :: bc_wall           !< No-slip wall for velocity
     class(inflow_t), allocatable :: bc_inflow !< Dirichlet inflow for velocity
     type(dirichlet_t) :: bc_prs               !< Dirichlet pressure condition
     type(dong_outflow_t) :: bc_dong           !< Dong outflow condition
     type(symmetry_t) :: bc_sym                !< Symmetry plane for velocity
     type(bc_list_t) :: bclst_vel              !< List of velocity conditions
     type(bc_list_t) :: bclst_prs              !< List of pressure conditions
     type(field_t) :: bdry                     !< Boundary markings     
     type(json_file), pointer :: params        !< Parameters          
     type(mesh_t), pointer :: msh => null()    !< Mesh
     type(chkp_t) :: chkp                      !< Checkpoint
     type(mean_flow_t) :: mean                 !< Mean flow field
     type(fluid_stats_t) :: stats              !< Fluid statistics
     type(mean_sqr_flow_t) :: mean_sqr         !< Mean squared flow field
     logical :: forced_flow_rate = .false.     !< Is the flow rate forced?
     logical :: freeze = .false.               !< Freeze velocity at initial condition?
     !> The Reynolds number
     real(kind=rp) :: Re
     !> Dynamic viscosity
     real(kind=rp) :: mu
     !> Density
     real(kind=rp) :: rho
     type(scratch_registry_t) :: scratch       !< Manager for temporary fields
     !> Boundary condition labels (if any)
     character(len=20), allocatable :: bc_labels(:)
   contains
     procedure, pass(this) :: fluid_scheme_init_all
     procedure, pass(this) :: fluid_scheme_init_uvw
     procedure, pass(this) :: scheme_free => fluid_scheme_free
     procedure, pass(this) :: validate => fluid_scheme_validate
     procedure, pass(this) :: bc_apply_vel => fluid_scheme_bc_apply_vel
     procedure, pass(this) :: bc_apply_prs => fluid_scheme_bc_apply_prs
     procedure, pass(this) :: set_usr_inflow => fluid_scheme_set_usr_inflow
     procedure, pass(this) :: compute_cfl => fluid_compute_cfl
     procedure(fluid_scheme_init_intrf), pass(this), deferred :: init
     procedure(fluid_scheme_free_intrf), pass(this), deferred :: free
     procedure(fluid_scheme_step_intrf), pass(this), deferred :: step
     generic :: scheme_init => fluid_scheme_init_all, fluid_scheme_init_uvw
  end type fluid_scheme_t

  !> Abstract interface to initialize a fluid formulation
  abstract interface
     subroutine fluid_scheme_init_intrf(this, msh, lx, params)
       import fluid_scheme_t
       import json_file
       import mesh_t
       class(fluid_scheme_t), target, intent(inout) :: this
       type(mesh_t), target, intent(inout) :: msh       
       integer, intent(inout) :: lx
       type(json_file), target, intent(inout) :: params              
     end subroutine fluid_scheme_init_intrf
  end interface

  !> Abstract interface to dealocate a fluid formulation
  abstract interface
     subroutine fluid_scheme_free_intrf(this)
       import fluid_scheme_t
       class(fluid_scheme_t), intent(inout) :: this
     end subroutine fluid_scheme_free_intrf
  end interface
  
  !> Abstract interface to compute a time-step
  abstract interface
     subroutine fluid_scheme_step_intrf(this, t, tstep, dt, ext_bdf)
       import fluid_scheme_t
       import time_scheme_controller_t
       import rp
       class(fluid_scheme_t), intent(inout) :: this
       real(kind=rp), intent(inout) :: t
       integer, intent(inout) :: tstep
       real(kind=rp), intent(in) :: dt
       type(time_scheme_controller_t), intent(inout) :: ext_bdf
     end subroutine fluid_scheme_step_intrf
  end interface

contains

  !> Initialize common data for the current scheme
  subroutine fluid_scheme_init_common(this, msh, lx, params, scheme)
    implicit none
    class(fluid_scheme_t), target, intent(inout) :: this
    type(mesh_t), target, intent(inout) :: msh
    integer, intent(inout) :: lx
    character(len=*), intent(in) :: scheme
    type(json_file), target, intent(inout) :: params
    type(dirichlet_t) :: bdry_mask
    character(len=LOG_SIZE) :: log_buf
    real(kind=rp), allocatable :: real_vec(:)
    real(kind=rp) :: real_val
    logical :: logical_val
    integer :: integer_val
    character(len=:), allocatable :: string_val1, string_val2

    
    call neko_log%section('Fluid')
    write(log_buf, '(A, A)') 'Type       : ', trim(scheme)
    call neko_log%message(log_buf)
    if (lx .lt. 10) then
       write(log_buf, '(A, I1)') 'lx         : ', lx
    else if (lx .ge. 10) then
       write(log_buf, '(A, I2)') 'lx         : ', lx
    else
       write(log_buf, '(A, I3)') 'lx         : ', lx
    end if

    call json_get(params, 'case.fluid.Re', this%Re)
    call neko_log%message(log_buf)
    write(log_buf, '(A,ES13.6)') 'Re         :',  this%Re

    call json_get(params, 'case.fluid.rho', this%rho)
    call neko_log%message(log_buf)
    write(log_buf, '(A,ES13.6)') 'rho        :',  this%rho

    call json_get(params, 'case.fluid.mu', this%mu)
    call neko_log%message(log_buf)
    write(log_buf, '(A,ES13.6)') 'mu         :',  this%mu

    call json_get(params, 'case.fluid.velocity_solver.type', string_val1)
    call json_get(params, 'case.fluid.velocity_solver.preconditioner', &
                  string_val2)
    call json_get(params, 'case.fluid.velocity_solver.absolute_tolerance', &
                  real_val)
    call neko_log%message(log_buf)
    call neko_log%message('Ksp vel.   : ('// trim(string_val1) // &
         ', ' // trim(string_val2) // ')')

    write(log_buf, '(A,ES13.6)') ' `-abs tol :',  real_val

    call json_get(params, 'case.fluid.pressure_solver.type', string_val1)
    call json_get(params, 'case.fluid.pressure_solver.preconditioner', &
                  string_val2)
    call json_get(params, 'case.fluid.pressure_solver.absolute_tolerance', &
                  real_val)
    call neko_log%message(log_buf)
    call neko_log%message('Ksp prs.   : ('// trim(string_val1) // &
         ', ' // trim(string_val2) // ')')
    write(log_buf, '(A,ES13.6)') ' `-abs tol :',  real_val
    call neko_log%message(log_buf)

    call json_get(params, 'case.numerics.dealias', logical_val)
    write(log_buf, '(A, L1)') 'Dealias    : ',  logical_val
    call neko_log%message(log_buf)

    call json_get_or_default(params, 'case.output_boundary', logical_val, &
                             .false.)
    write(log_buf, '(A, L1)') 'Save bdry  : ',  logical_val
    call neko_log%message(log_buf)

    call json_get_or_default(params, &
                            'case.fluid.velocity_solver.max_iterations', &
                            this%ksp_vel_maxiter, 800)
    call json_get_or_default(params, &
                            'case.fluid.pressure_solver.max_iterations', &
                            this%ksp_pr_maxiter, 800)

    call json_get_or_default(params, &
                            'case.fluid.velocity_solver.projection_space_size',&
                            this%vel_projection_dim, 20)
    call json_get_or_default(params, &
                            'case.fluid.pressure_solver.projection_space_size',&
                            this%pr_projection_dim, 20)

    call json_get_or_default(params, 'case.fluid.freeze', this%freeze, .false.)

   if (params%valid_path("case.fluid.flow_rate_force")) then
      this%forced_flow_rate = .true.
   end if

    if (msh%gdim .eq. 2) then
       call this%Xh%init(GLL, lx, lx)
    else
       call this%Xh%init(GLL, lx, lx, lx)
    end if

    this%dm_Xh = dofmap_t(msh, this%Xh)

    this%params => params

    this%msh => msh

    call this%gs_Xh%init(this%dm_Xh)

    call this%c_Xh%init(this%gs_Xh)

    
    this%scratch = scratch_registry_t(this%dm_Xh, 10, 2)

    allocate(this%bc_labels(NEKO_MSH_MAX_ZLBLS))
    this%bc_labels = "not"
    
    !
    ! Setup velocity boundary conditions
    !
    if (params%valid_path('case.fluid.boundary_types')) then
       call json_get(params, &
                                  'case.fluid.boundary_types', &
                                  this%bc_labels)
    end if
    
    call bc_list_init(this%bclst_vel)

    call this%bc_sym%init(this%dm_Xh)
    call this%bc_sym%mark_zone(msh%sympln)
    call this%bc_sym%mark_zones_from_list(msh%labeled_zones,&
                        'sym', this%bc_labels)
    call this%bc_sym%finalize()
    call this%bc_sym%init_msk(this%c_Xh)    
    call bc_list_add(this%bclst_vel, this%bc_sym)

    !
    ! Inflow 
    !
    if (params%valid_path('case.fluid.inflow_condition')) then
       call json_get(params, 'case.fluid.inflow_condition.type', string_val1)
       if (trim(string_val1) .eq. "uniform") then
          allocate(inflow_t::this%bc_inflow)
       else if (trim(string_val1) .eq. "blasius") then
          allocate(blasius_t::this%bc_inflow)
       else if (trim(string_val1) .eq. "user") then
          allocate(usr_inflow_t::this%bc_inflow)
       else
          call neko_error('Invalid inflow condition '//string_val1)
       end if

       call this%bc_inflow%init(this%dm_Xh)
       call this%bc_inflow%mark_zone(msh%inlet)
       call this%bc_inflow%mark_zones_from_list(msh%labeled_zones,&
                        'v', this%bc_labels)
       call this%bc_inflow%finalize()
       call bc_list_add(this%bclst_vel, this%bc_inflow)

       if (trim(string_val1) .eq. "uniform") then
           call json_get(params, 'case.fluid.inflow_condition.value', real_vec)
           call this%bc_inflow%set_inflow(real_vec)
       else if (trim(string_val1) .eq. "blasius") then
          select type(bc_if => this%bc_inflow)
          type is(blasius_t)
             call bc_if%set_coef(this%C_Xh)
             call json_get(params, 'case.fluid.blasius.delta', real_val)
             call json_get(params, 'case.fluid.blasius.approximation',&
                           string_val2)
             call json_get(params, 'case.fluid.blasius.freestream_velocity',&
                           real_vec)

             call bc_if%set_inflow(real_vec)
             call bc_if%set_params(real_val, string_val2)

          end select
       else if (trim(string_val1) .eq. "user") then
          select type(bc_if => this%bc_inflow)
             type is(usr_inflow_t)
             call bc_if%set_coef(this%C_Xh)
          end select
       end if
    end if
    
    call this%bc_wall%init(this%dm_Xh)
    call this%bc_wall%mark_zone(msh%wall)
    call this%bc_wall%mark_zones_from_list(msh%labeled_zones,&
                        'w', this%bc_labels)
    call this%bc_wall%finalize()
    call bc_list_add(this%bclst_vel, this%bc_wall)
       
    call json_get_or_default(params, 'case.output_boundary', logical_val,&
                             .false.)
    if (logical_val) then
       call this%bdry%init(this%dm_Xh, 'bdry')
       this%bdry = 0.0_rp
       
       call bdry_mask%init(this%dm_Xh)
       call bdry_mask%mark_zone(msh%wall)
       call bdry_mask%mark_zones_from_list(msh%labeled_zones,&
                      'w', this%bc_labels)
       call bdry_mask%finalize()
       call bdry_mask%set_g(1.0_rp)
       call bdry_mask%apply_scalar(this%bdry%x, this%dm_Xh%size())
       call bdry_mask%free()

       call bdry_mask%init(this%dm_Xh)
       call bdry_mask%mark_zone(msh%inlet)
       call bdry_mask%mark_zones_from_list(msh%labeled_zones,&
                      'v', this%bc_labels)

       call bdry_mask%finalize()
       call bdry_mask%set_g(2.0_rp)
       call bdry_mask%apply_scalar(this%bdry%x, this%dm_Xh%size())
       call bdry_mask%free()

       call bdry_mask%init(this%dm_Xh)
       call bdry_mask%mark_zone(msh%outlet)
       call bdry_mask%mark_zones_from_list(msh%labeled_zones,&
                      'o', this%bc_labels)
       call bdry_mask%finalize()
       call bdry_mask%set_g(3.0_rp)
       call bdry_mask%apply_scalar(this%bdry%x, this%dm_Xh%size())
       call bdry_mask%free()

       call bdry_mask%init(this%dm_Xh)
       call bdry_mask%mark_zone(msh%sympln)
       call bdry_mask%mark_zones_from_list(msh%labeled_zones,&
                      'sym', this%bc_labels)
       call bdry_mask%finalize()
       call bdry_mask%set_g(4.0_rp)
       call bdry_mask%apply_scalar(this%bdry%x, this%dm_Xh%size())
       call bdry_mask%free()

       call bdry_mask%init(this%dm_Xh)
       call bdry_mask%mark_zone(msh%periodic)
       call bdry_mask%finalize()
       call bdry_mask%set_g(5.0_rp)
       call bdry_mask%apply_scalar(this%bdry%x, this%dm_Xh%size())
       call bdry_mask%free()

       call bdry_mask%init(this%dm_Xh)
       call bdry_mask%mark_zone(msh%outlet_normal)
       call bdry_mask%mark_zones_from_list(msh%labeled_zones,&
                      'on', this%bc_labels)
       call bdry_mask%finalize()
       call bdry_mask%set_g(6.0_rp)
       call bdry_mask%apply_scalar(this%bdry%x, this%dm_Xh%size())
       call bdry_mask%free()

    end if

    !
    ! Setup right-hand side fields.
    !
    allocate(this%f_x)
    allocate(this%f_y)
    allocate(this%f_z)
    call this%f_x%init(this%dm_Xh, fld_name="fluid_rhs_x")
    call this%f_y%init(this%dm_Xh, fld_name="fluid_rhs_y")
    call this%f_z%init(this%dm_Xh, fld_name="fluid_rhs_z")

    ! Initialize the source term
    call this%source_term%init(params, this%f_x, this%f_y, this%f_z, this%c_Xh)

  end subroutine fluid_scheme_init_common

  !> Initialize all velocity related components of the current scheme
  subroutine fluid_scheme_init_uvw(this, msh, lx, params, kspv_init, scheme)
    implicit none
    class(fluid_scheme_t), target, intent(inout) :: this
    type(mesh_t), target, intent(inout) :: msh
    integer, intent(inout) :: lx
    type(json_file), target, intent(inout) :: params
    logical :: kspv_init
    character(len=*), intent(in) :: scheme
    ! Variables for extracting json
    logical :: found, logical_val
    real(kind=rp) :: abs_tol
    character(len=:), allocatable :: solver_type, precon_type


    call fluid_scheme_init_common(this, msh, lx, params, scheme)
    
    call neko_field_registry%add_field(this%dm_Xh, 'u')
    call neko_field_registry%add_field(this%dm_Xh, 'v')
    call neko_field_registry%add_field(this%dm_Xh, 'w')
    this%u => neko_field_registry%get_field('u')
    this%v => neko_field_registry%get_field('v')
    this%w => neko_field_registry%get_field('w')

    call json_get(params, 'case.fluid.velocity_solver.type', solver_type)
    call json_get(params, 'case.fluid.velocity_solver.preconditioner', &
                  precon_type)
    call json_get(params, 'case.fluid.velocity_solver.absolute_tolerance', &
                  abs_tol)

    if (kspv_init) then
       call fluid_scheme_solver_factory(this%ksp_vel, this%dm_Xh%size(), &
            solver_type, abs_tol)
       call fluid_scheme_precon_factory(this%pc_vel, this%ksp_vel, &
            this%c_Xh, this%dm_Xh, this%gs_Xh, this%bclst_vel, precon_type)
    end if

    call neko_log%end_section()
  end subroutine fluid_scheme_init_uvw

  !> Initialize all components of the current scheme
  subroutine fluid_scheme_init_all(this, msh, lx, params, &
                                   kspv_init, kspp_init, scheme)
    implicit none
    class(fluid_scheme_t), target, intent(inout) :: this
    type(mesh_t), target, intent(inout) :: msh
    integer, intent(inout) :: lx
    type(json_file), target, intent(inout) :: params
    logical :: kspv_init
    logical :: kspp_init
    character(len=*), intent(in) :: scheme
    real(kind=rp) :: real_val, dong_delta, dong_uchar
    real(kind=rp), allocatable :: real_vec(:)
    integer :: integer_val
    character(len=:), allocatable :: string_val1, string_val2

    call fluid_scheme_init_common(this, msh, lx, params, scheme)

    call neko_field_registry%add_field(this%dm_Xh, 'u')
    call neko_field_registry%add_field(this%dm_Xh, 'v')
    call neko_field_registry%add_field(this%dm_Xh, 'w')
    call neko_field_registry%add_field(this%dm_Xh, 'p')
    this%u => neko_field_registry%get_field('u')
    this%v => neko_field_registry%get_field('v')
    this%w => neko_field_registry%get_field('w')
    this%p => neko_field_registry%get_field('p')

    !
    ! Setup pressure boundary conditions
    !
    call bc_list_init(this%bclst_prs)
    call this%bc_prs%init(this%dm_Xh)
    call this%bc_prs%mark_zones_from_list(msh%labeled_zones,&
                        'o', this%bc_labels)
    call this%bc_prs%mark_zones_from_list(msh%labeled_zones,&
                        'on', this%bc_labels)

    if (msh%outlet%size .gt. 0) then
       call this%bc_prs%mark_zone(msh%outlet)
    end if
    if (msh%outlet_normal%size .gt. 0) then
       call this%bc_prs%mark_zone(msh%outlet_normal)
    end if

    call this%bc_prs%finalize()
    call this%bc_prs%set_g(0.0_rp)
    call bc_list_add(this%bclst_prs, this%bc_prs)
    call this%bc_dong%init(this%dm_Xh)
    call this%bc_dong%mark_zones_from_list(msh%labeled_zones,&
                        'o+dong', this%bc_labels)
    call this%bc_dong%mark_zones_from_list(msh%labeled_zones,&
                        'on+dong', this%bc_labels)
    call this%bc_dong%finalize()

    call json_get_or_default(params, 'case.fluid.outflow_condition.delta',&
                             dong_delta, 0.01_rp)
    call json_get_or_default(params, 'case.fluid.outflow_condition.velocity_scale',&
                             dong_uchar, 1.0_rp)

    call this%bc_dong%set_vars(this%c_Xh, this%u, this%v, this%w,&
         dong_uchar, dong_delta)

    call bc_list_add(this%bclst_prs, this%bc_dong)


    if (kspv_init) then
       call json_get(params, 'case.fluid.velocity_solver.type', string_val1)
       call json_get(params, 'case.fluid.velocity_solver.preconditioner', &
                     string_val2)
       call json_get(params, 'case.fluid.velocity_solver.absolute_tolerance', &
                     real_val)

       call fluid_scheme_solver_factory(this%ksp_vel, this%dm_Xh%size(), &
            string_val1, real_val)
       call fluid_scheme_precon_factory(this%pc_vel, this%ksp_vel, &
            this%c_Xh, this%dm_Xh, this%gs_Xh, this%bclst_vel, string_val2)
    end if

    if (kspp_init) then
       call json_get(params, 'case.fluid.pressure_solver.type', string_val1)
       call json_get(params, 'case.fluid.pressure_solver.preconditioner', &
                     string_val2)
       call json_get(params, 'case.fluid.pressure_solver.absolute_tolerance', &
                     real_val)

       call fluid_scheme_solver_factory(this%ksp_prs, this%dm_Xh%size(), &
            string_val1, real_val)
       call fluid_scheme_precon_factory(this%pc_prs, this%ksp_prs, &
            this%c_Xh, this%dm_Xh, this%gs_Xh, this%bclst_prs, string_val2)
    end if


    call neko_log%end_section()
    
  end subroutine fluid_scheme_init_all

  !> Deallocate a fluid formulation
  subroutine fluid_scheme_free(this)
    class(fluid_scheme_t), intent(inout) :: this
    integer :: i

    call this%bdry%free()

    if (allocated(this%bc_inflow)) then
       call this%bc_inflow%free()
    end if

    call this%bc_wall%free()
    call this%bc_sym%free()

    call this%Xh%free()

    if (allocated(this%ksp_vel)) then
       call krylov_solver_destroy(this%ksp_vel)
       deallocate(this%ksp_vel)
    end if

    if (allocated(this%ksp_prs)) then
       call krylov_solver_destroy(this%ksp_prs)
       deallocate(this%ksp_prs)
    end if

    if (allocated(this%pc_vel)) then
       call precon_destroy(this%pc_vel)
       deallocate(this%pc_vel)
    end if

    if (allocated(this%pc_prs)) then
       call precon_destroy(this%pc_prs)
       deallocate(this%pc_prs)
    end if

    if (allocated(this%bc_labels)) then
       deallocate(this%bc_labels)
    end if

<<<<<<< HEAD
    call this%source_term%free()

    call gs_free(this%gs_Xh)
=======
    call this%gs_Xh%free()
>>>>>>> f22d3040

    call this%c_Xh%free()

    call bc_list_free(this%bclst_vel)
    
    call this%scratch%free()

    nullify(this%params)

    nullify(this%u)
    nullify(this%v)
    nullify(this%w)
    nullify(this%p)

    if (associated(this%f_x)) then
      call this%f_x%free()
    end if

    if (associated(this%f_y)) then
      call this%f_y%free()
    end if

    if (associated(this%f_z)) then
      call this%f_z%free()
    end if

    nullify(this%f_x)
    nullify(this%f_y)
    nullify(this%f_z)
    
    
  end subroutine fluid_scheme_free

  !> Validate that all fields, solvers etc necessary for
  !! performing time-stepping are defined
  subroutine fluid_scheme_validate(this)
    class(fluid_scheme_t), target, intent(inout) :: this
    ! Variables for retrieving json parameters
    logical :: found, logical_val

    if ( (.not. associated(this%u)) .or. &
         (.not. associated(this%v)) .or. &
         (.not. associated(this%w)) .or. &
         (.not. associated(this%p))) then
       call neko_error('Fields are not registered')
    end if
    
    if ( (.not. allocated(this%u%x)) .or. &
         (.not. allocated(this%v%x)) .or. &
         (.not. allocated(this%w%x)) .or. &
         (.not. allocated(this%p%x))) then
       call neko_error('Fields are not allocated')
    end if

    if (.not. allocated(this%ksp_vel)) then
       call neko_error('No Krylov solver for velocity defined')
    end if
    
    if (.not. allocated(this%ksp_prs)) then
       call neko_error('No Krylov solver for pressure defined')
    end if

    if (.not. associated(this%params)) then
       call neko_error('No parameters defined')
    end if

    select type(ip => this%bc_inflow)
    type is(usr_inflow_t)
       call ip%validate
    end select

    !
    ! Setup checkpoint structure (if everything is fine)
    !
    call this%chkp%init(this%u, this%v, this%w, this%p)

    !
    ! Setup mean flow fields if requested
    !
    if (this%params%valid_path('case.statistics')) then
       call json_get_or_default(this%params, 'case.statistics.enabled',&
                                logical_val, .true.)
       if (logical_val) then
          call this%mean%init(this%u, this%v, this%w, this%p)
          call this%stats%init(this%c_Xh, this%mean%u, &
               this%mean%v, this%mean%w, this%mean%p)
       end if
    end if

!    if (this%params%stats_mean_sqr_flow) then
!       call this%mean_sqr%init(this%u, this%v, this%w, this%p)
!    end if

  end subroutine fluid_scheme_validate

  !> Apply all boundary conditions defined for velocity
  !! @todo Why can't we call the interface here?
  subroutine fluid_scheme_bc_apply_vel(this, t, tstep)
    class(fluid_scheme_t), intent(inout) :: this
    real(kind=rp), intent(in) :: t
    integer, intent(in) :: tstep
    call bc_list_apply_vector(this%bclst_vel,&
         this%u%x, this%v%x, this%w%x, this%dm_Xh%size(), t, tstep)
  end subroutine fluid_scheme_bc_apply_vel
  
  !> Apply all boundary conditions defined for pressure
  !! @todo Why can't we call the interface here?
  subroutine fluid_scheme_bc_apply_prs(this, t, tstep)
    class(fluid_scheme_t), intent(inout) :: this
    real(kind=rp), intent(in) :: t
    integer, intent(in) :: tstep
    call bc_list_apply_scalar(this%bclst_prs, this%p%x, &
                              this%p%dof%size(), t, tstep)
  end subroutine fluid_scheme_bc_apply_prs
  
  !> Initialize a linear solver
  !! @note Currently only supporting Krylov solvers
  subroutine fluid_scheme_solver_factory(ksp, n, solver, abstol)
    class(ksp_t), allocatable, target, intent(inout) :: ksp
    integer, intent(in), value :: n
    character(len=*), intent(in) :: solver
    real(kind=rp), intent(in) :: abstol
    
    call krylov_solver_factory(ksp, n, solver, abstol)
    
  end subroutine fluid_scheme_solver_factory

  !> Initialize a Krylov preconditioner
  subroutine fluid_scheme_precon_factory(pc, ksp, coef, dof, gs, bclst, pctype)
    class(pc_t), allocatable, target, intent(inout) :: pc
    class(ksp_t), target, intent(inout) :: ksp
    type(coef_t), target, intent(inout) :: coef
    type(dofmap_t), target, intent(inout) :: dof
    type(gs_t), target, intent(inout) :: gs
    type(bc_list_t), target, intent(inout) :: bclst
    character(len=*) :: pctype
    
    call precon_factory(pc, pctype)
    
    select type(pcp => pc)
    type is(jacobi_t)
       call pcp%init(coef, dof, gs)
    type is (sx_jacobi_t)
       call pcp%init(coef, dof, gs)
    type is (device_jacobi_t)
       call pcp%init(coef, dof, gs)
    type is(hsmg_t)
       if (len_trim(pctype) .gt. 4) then
          if (index(pctype, '+') .eq. 5) then
             call pcp%init(dof%msh, dof%Xh, coef, dof, gs, &
                  bclst, trim(pctype(6:)))
          else
             call neko_error('Unknown coarse grid solver')
          end if
       else
          call pcp%init(dof%msh, dof%Xh, coef, dof, gs, bclst)
       end if
    end select

    call ksp%set_pc(pc)
    
  end subroutine fluid_scheme_precon_factory

  !> Initialize a user defined inflow condition
  subroutine fluid_scheme_set_usr_inflow(this, usr_eval)
    class(fluid_scheme_t), intent(inout) :: this
    procedure(usr_inflow_eval) :: usr_eval

    select type(bc_if => this%bc_inflow)
    type is(usr_inflow_t)
      call bc_if%set_eval(usr_eval)
    class default
      call neko_error("Not a user defined inflow condition")
    end select
  end subroutine fluid_scheme_set_usr_inflow

  !> Compute CFL
  function fluid_compute_cfl(this, dt) result(c)
    class(fluid_scheme_t), intent(in) :: this
    real(kind=rp), intent(in) :: dt
    real(kind=rp) :: c

    c = cfl(dt, this%u%x, this%v%x, this%w%x, &
         this%Xh, this%c_Xh, this%msh%nelv, this%msh%gdim)
    
  end function fluid_compute_cfl
      
end module fluid_scheme<|MERGE_RESOLUTION|>--- conflicted
+++ resolved
@@ -614,13 +614,9 @@
        deallocate(this%bc_labels)
     end if
 
-<<<<<<< HEAD
     call this%source_term%free()
 
-    call gs_free(this%gs_Xh)
-=======
     call this%gs_Xh%free()
->>>>>>> f22d3040
 
     call this%c_Xh%free()
 
