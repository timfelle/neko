! Copyright (c) 2020-2022, The Neko Authors
! All rights reserved.
!
! Redistribution and use in source and binary forms, with or without
! modification, are permitted provided that the following conditions
! are met:
!
!   * Redistributions of source code must retain the above copyright
!     notice, this list of conditions and the following disclaimer.
!
!   * Redistributions in binary form must reproduce the above
!     copyright notice, this list of conditions and the following
!     disclaimer in the documentation and/or other materials provided
!     with the distribution.
!
!   * Neither the name of the authors nor the names of its
!     contributors may be used to endorse or promote products derived
!     from this software without specific prior written permission.
!
! THIS SOFTWARE IS PROVIDED BY THE COPYRIGHT HOLDERS AND CONTRIBUTORS
! "AS IS" AND ANY EXPRESS OR IMPLIED WARRANTIES, INCLUDING, BUT NOT
! LIMITED TO, THE IMPLIED WARRANTIES OF MERCHANTABILITY AND FITNESS
! FOR A PARTICULAR PURPOSE ARE DISCLAIMED. IN NO EVENT SHALL THE
! COPYRIGHT OWNER OR CONTRIBUTORS BE LIABLE FOR ANY DIRECT, INDIRECT,
! INCIDENTAL, SPECIAL, EXEMPLARY, OR CONSEQUENTIAL DAMAGES (INCLUDING,
! BUT NOT LIMITED TO, PROCUREMENT OF SUBSTITUTE GOODS OR SERVICES;
! LOSS OF USE, DATA, OR PROFITS; OR BUSINESS INTERRUPTION) HOWEVER
! CAUSED AND ON ANY THEORY OF LIABILITY, WHETHER IN CONTRACT, STRICT
! LIABILITY, OR TORT (INCLUDING NEGLIGENCE OR OTHERWISE) ARISING IN
! ANY WAY OUT OF THE USE OF THIS SOFTWARE, EVEN IF ADVISED OF THE
! POSSIBILITY OF SUCH DAMAGE.
!
!> Fluid formulations
module fluid_scheme
  use gather_scatter
  use mean_sqr_flow, only : mean_sqr_flow_t
  use neko_config
  use checkpoint, only : chkp_t
  use mean_flow, only : mean_flow_t
  use num_types
  use comm
  use fluid_user_source_term, only: fluid_user_source_term_t
  use fluid_source_term, only: fluid_source_term_t
  use field_list, only : field_list_t
  use field, only : field_t
  use space
  use dofmap, only : dofmap_t
  use krylov, only : ksp_t
  use coefs
  use wall, only : no_slip_wall_t
  use inflow, only : inflow_t
  use usr_inflow, only : usr_inflow_t, usr_inflow_eval
  use blasius, only : blasius_t
  use dirichlet, only : dirichlet_t
  use dong_outflow, only : dong_outflow_t
  use symmetry, only : symmetry_t
  use non_normal, only : non_normal_t
  use field_dirichlet, only : field_dirichlet_t
  use krylov_fctry
  use precon_fctry
  use fluid_stats, only : fluid_stats_t
  use bc
  use mesh
  use math
  use time_scheme_controller, only : time_scheme_controller_t
  use mathops
  use operators, only : cfl
  use logger
  use field_registry
  use json_utils, only : json_get, json_get_or_default
  use json_module, only : json_file, json_core, json_value
  use scratch_registry, only : scratch_registry_t
  use source_term, only : source_term_wrapper_t
  use source_term_fctry, only : source_term_factory
  use const_source_term, only : const_source_term_t
  use user_intf, only : user_t
  use utils, only : neko_warning, neko_error
  use material_properties, only : material_properties_t
  implicit none
  
  !> Base type of all fluid formulations
  type, abstract :: fluid_scheme_t
     type(field_t), pointer :: u => null() !< x-component of Velocity
     type(field_t), pointer :: v => null() !< y-component of Velocity
     type(field_t), pointer :: w => null() !< z-component of Velocity
     type(field_t), pointer :: p => null() !< Pressure
     type(space_t) :: Xh        !< Function space \f$ X_h \f$
     type(dofmap_t) :: dm_Xh    !< Dofmap associated with \f$ X_h \f$
     type(gs_t) :: gs_Xh        !< Gather-scatter associated with \f$ X_h \f$
     type(coef_t) :: c_Xh       !< Coefficients associated with \f$ X_h \f$
     !> The source term for the momentum equation.
     type(fluid_source_term_t) :: source_term
     !> X-component of the right-hand side.
     type(field_t), pointer :: f_x => null()
     !> Y-component of the right-hand side.
     type(field_t), pointer :: f_y => null()
     !> Z-component of the right-hand side.
     type(field_t), pointer :: f_z => null()
     class(ksp_t), allocatable  :: ksp_vel     !< Krylov solver for velocity
     class(ksp_t), allocatable  :: ksp_prs     !< Krylov solver for pressure
     class(pc_t), allocatable :: pc_vel        !< Velocity Preconditioner
     class(pc_t), allocatable :: pc_prs        !< Velocity Preconditioner
     integer :: ksp_vel_maxiter                !< Max iterations in ksp_vel
     integer :: ksp_pr_maxiter                 !< Max iterattions in ksp_pr
     integer :: vel_projection_dim         !< Size of the projection space for ksp_vel
     integer :: pr_projection_dim          !< Size of the projection space for ksp_pr
     type(no_slip_wall_t) :: bc_wall           !< No-slip wall for velocity
     class(inflow_t), allocatable :: bc_inflow !< Dirichlet inflow for velocity
     type(field_dirichlet_t) :: bc_field_u   !< Dirichlet pressure condition
     type(field_dirichlet_t) :: bc_field_v   !< Dirichlet pressure condition
     type(field_dirichlet_t) :: bc_field_w   !< Dirichlet pressure condition
     type(dirichlet_t) :: bc_prs               !< Dirichlet pressure condition
     type(field_dirichlet_t) :: bc_field_prs   !< Dirichlet pressure condition
     type(dong_outflow_t) :: bc_dong           !< Dong outflow condition
     type(symmetry_t) :: bc_sym                !< Symmetry plane for velocity
     type(bc_list_t) :: bclst_vel              !< List of velocity conditions
     type(bc_list_t) :: bclst_prs              !< List of pressure conditions
     type(field_t) :: bdry                     !< Boundary markings     
     type(json_file), pointer :: params        !< Parameters          
     type(mesh_t), pointer :: msh => null()    !< Mesh
     type(chkp_t) :: chkp                      !< Checkpoint
     type(mean_flow_t) :: mean                 !< Mean flow field
     type(fluid_stats_t) :: stats              !< Fluid statistics
     type(mean_sqr_flow_t) :: mean_sqr         !< Mean squared flow field
     logical :: forced_flow_rate = .false.     !< Is the flow rate forced?
     logical :: freeze = .false.               !< Freeze velocity at initial condition?
     !> Dynamic viscosity
     real(kind=rp), pointer :: mu
     !> Density
     real(kind=rp), pointer :: rho
     type(scratch_registry_t) :: scratch       !< Manager for temporary fields
     !> Boundary condition labels (if any)
     character(len=20), allocatable :: bc_labels(:)
   contains
     procedure, pass(this) :: fluid_scheme_init_all
     procedure, pass(this) :: fluid_scheme_init_uvw
     procedure, pass(this) :: scheme_free => fluid_scheme_free
     procedure, pass(this) :: validate => fluid_scheme_validate
     procedure, pass(this) :: bc_apply_vel => fluid_scheme_bc_apply_vel
     procedure, pass(this) :: bc_apply_prs => fluid_scheme_bc_apply_prs
     procedure, pass(this) :: set_usr_inflow => fluid_scheme_set_usr_inflow
     procedure, pass(this) :: compute_cfl => fluid_compute_cfl
     procedure(fluid_scheme_init_intrf), pass(this), deferred :: init
     procedure(fluid_scheme_free_intrf), pass(this), deferred :: free
     procedure(fluid_scheme_step_intrf), pass(this), deferred :: step
     generic :: scheme_init => fluid_scheme_init_all, fluid_scheme_init_uvw
  end type fluid_scheme_t

  !> Abstract interface to initialize a fluid formulation
  abstract interface
     subroutine fluid_scheme_init_intrf(this, msh, lx, params, user, &
                                        material_properties)
       import fluid_scheme_t
       import json_file
       import mesh_t
       import user_t
       import material_properties_t
       class(fluid_scheme_t), target, intent(inout) :: this
       type(mesh_t), target, intent(inout) :: msh
       integer, intent(inout) :: lx
       type(json_file), target, intent(inout) :: params
       type(user_t), intent(in) :: user
       type(material_properties_t), intent(inout) :: material_properties
     end subroutine fluid_scheme_init_intrf
  end interface

  !> Abstract interface to dealocate a fluid formulation
  abstract interface
     subroutine fluid_scheme_free_intrf(this)
       import fluid_scheme_t
       class(fluid_scheme_t), intent(inout) :: this
     end subroutine fluid_scheme_free_intrf
  end interface
  
  !> Abstract interface to compute a time-step
  abstract interface
     subroutine fluid_scheme_step_intrf(this, t, tstep, dt, ext_bdf)
       import fluid_scheme_t
       import time_scheme_controller_t
       import rp
       class(fluid_scheme_t), intent(inout) :: this
       real(kind=rp), intent(inout) :: t
       integer, intent(inout) :: tstep
       real(kind=rp), intent(in) :: dt
       type(time_scheme_controller_t), intent(inout) :: ext_bdf
     end subroutine fluid_scheme_step_intrf
  end interface

contains

  !> Initialize common data for the current scheme
  subroutine fluid_scheme_init_common(this, msh, lx, params, scheme, user, &
      material_properties)
    implicit none
    class(fluid_scheme_t), target, intent(inout) :: this
    type(mesh_t), target, intent(inout) :: msh
    integer, intent(inout) :: lx
    character(len=*), intent(in) :: scheme
    type(json_file), target, intent(inout) :: params
    type(user_t), target, intent(in) :: user
    type(material_properties_t), target, intent(inout) :: material_properties
    type(dirichlet_t) :: bdry_mask
    character(len=LOG_SIZE) :: log_buf
    real(kind=rp), allocatable :: real_vec(:)
    real(kind=rp) :: real_val
    logical :: logical_val
<<<<<<< HEAD
    integer :: integer_val, ierr
=======
>>>>>>> 2ca51c61
    character(len=:), allocatable :: string_val1, string_val2
    ! A local pointer that is needed to make Intel happy

    
    call neko_log%section('Fluid')
    write(log_buf, '(A, A)') 'Type       : ', trim(scheme)
    call neko_log%message(log_buf)
    if (lx .lt. 10) then
       write(log_buf, '(A, I1)') 'lx         : ', lx
    else if (lx .ge. 10) then
       write(log_buf, '(A, I2)') 'lx         : ', lx
    else
       write(log_buf, '(A, I3)') 'lx         : ', lx
    end if

    !
    ! Material properties
    !

    this%rho => material_properties%rho
    this%mu => material_properties%mu

    call neko_log%message(log_buf)
    write(log_buf, '(A,ES13.6)') 'rho        :',  this%rho
    call neko_log%message(log_buf)
    write(log_buf, '(A,ES13.6)') 'mu         :',  this%mu

    call json_get(params, 'case.fluid.velocity_solver.type', string_val1)
    call json_get(params, 'case.fluid.velocity_solver.preconditioner', &
                  string_val2)
    call json_get(params, 'case.fluid.velocity_solver.absolute_tolerance', &
                  real_val)
    call neko_log%message(log_buf)
    call neko_log%message('Ksp vel.   : ('// trim(string_val1) // &
         ', ' // trim(string_val2) // ')')

    write(log_buf, '(A,ES13.6)') ' `-abs tol :',  real_val

    call json_get(params, 'case.fluid.pressure_solver.type', string_val1)
    call json_get(params, 'case.fluid.pressure_solver.preconditioner', &
                  string_val2)
    call json_get(params, 'case.fluid.pressure_solver.absolute_tolerance', &
                  real_val)
    call neko_log%message(log_buf)
    call neko_log%message('Ksp prs.   : ('// trim(string_val1) // &
         ', ' // trim(string_val2) // ')')
    write(log_buf, '(A,ES13.6)') ' `-abs tol :',  real_val
    call neko_log%message(log_buf)

    call json_get(params, 'case.numerics.dealias', logical_val)
    write(log_buf, '(A, L1)') 'Dealias    : ',  logical_val
    call neko_log%message(log_buf)

    call json_get_or_default(params, 'case.output_boundary', logical_val, &
                             .false.)
    write(log_buf, '(A, L1)') 'Save bdry  : ',  logical_val
    call neko_log%message(log_buf)

    call json_get_or_default(params, &
                            'case.fluid.velocity_solver.max_iterations', &
                            this%ksp_vel_maxiter, 800)
    call json_get_or_default(params, &
                            'case.fluid.pressure_solver.max_iterations', &
                            this%ksp_pr_maxiter, 800)

    call json_get_or_default(params, &
                            'case.fluid.velocity_solver.projection_space_size',&
                            this%vel_projection_dim, 20)
    call json_get_or_default(params, &
                            'case.fluid.pressure_solver.projection_space_size',&
                            this%pr_projection_dim, 20)

    call json_get_or_default(params, 'case.fluid.freeze', this%freeze, .false.)

   if (params%valid_path("case.fluid.flow_rate_force")) then
      this%forced_flow_rate = .true.
   end if

    if (msh%gdim .eq. 2) then
       call this%Xh%init(GLL, lx, lx)
    else
       call this%Xh%init(GLL, lx, lx, lx)
    end if

    this%dm_Xh = dofmap_t(msh, this%Xh)

    this%params => params

    this%msh => msh

    call this%gs_Xh%init(this%dm_Xh)

    call this%c_Xh%init(this%gs_Xh)

    
    this%scratch = scratch_registry_t(this%dm_Xh, 10, 2)

    allocate(this%bc_labels(NEKO_MSH_MAX_ZLBLS))
    this%bc_labels = "not"
    
    !
    ! Setup velocity boundary conditions
    !
    if (params%valid_path('case.fluid.boundary_types')) then
       call json_get(params, &
                                  'case.fluid.boundary_types', &
                                  this%bc_labels)
    end if
    
    call bc_list_init(this%bclst_vel)

    call this%bc_sym%init(this%dm_Xh)
    call this%bc_sym%mark_zone(msh%sympln)
    call this%bc_sym%mark_zones_from_list(msh%labeled_zones,&
                        'sym', this%bc_labels)
    call this%bc_sym%finalize()
    call this%bc_sym%init_msk(this%c_Xh)    
    call bc_list_add(this%bclst_vel, this%bc_sym)

    !
    ! Inflow 
    !
    if (params%valid_path('case.fluid.inflow_condition')) then
       call json_get(params, 'case.fluid.inflow_condition.type', string_val1)
       if (trim(string_val1) .eq. "uniform") then
          allocate(inflow_t::this%bc_inflow)
       else if (trim(string_val1) .eq. "blasius") then
          allocate(blasius_t::this%bc_inflow)
       else if (trim(string_val1) .eq. "user") then
          allocate(usr_inflow_t::this%bc_inflow)
       else
          call neko_error('Invalid inflow condition '//string_val1)
       end if

       call this%bc_inflow%init(this%dm_Xh)
       call this%bc_inflow%mark_zone(msh%inlet)
       call this%bc_inflow%mark_zones_from_list(msh%labeled_zones,&
                        'v', this%bc_labels)
       call this%bc_inflow%finalize()
       call bc_list_add(this%bclst_vel, this%bc_inflow)

       if (trim(string_val1) .eq. "uniform") then
           call json_get(params, 'case.fluid.inflow_condition.value', real_vec)
           call this%bc_inflow%set_inflow(real_vec)
       else if (trim(string_val1) .eq. "blasius") then
          select type(bc_if => this%bc_inflow)
          type is(blasius_t)
             call bc_if%set_coef(this%C_Xh)
             call json_get(params, 'case.fluid.blasius.delta', real_val)
             call json_get(params, 'case.fluid.blasius.approximation',&
                           string_val2)
             call json_get(params, 'case.fluid.blasius.freestream_velocity',&
                           real_vec)

             call bc_if%set_inflow(real_vec)
             call bc_if%set_params(real_val, string_val2)

          end select
       else if (trim(string_val1) .eq. "user") then
          select type(bc_if => this%bc_inflow)
             type is(usr_inflow_t)
             call bc_if%set_coef(this%C_Xh)
          end select
       end if
    end if
    
    call this%bc_wall%init(this%dm_Xh)
    call this%bc_wall%mark_zone(msh%wall)
    call this%bc_wall%mark_zones_from_list(msh%labeled_zones,&
                        'w', this%bc_labels)
    call this%bc_wall%finalize()
    call bc_list_add(this%bclst_vel, this%bc_wall)
       
    call json_get_or_default(params, 'case.output_boundary', logical_val,&
                             .false.)
    !dirichlet for velocity
    call this%bc_field_u%init(this%dm_Xh)
    call this%bc_field_u%mark_zones_from_list(msh%labeled_zones,&
                        'du', this%bc_labels)
    call this%bc_field_u%finalize()
    !Perhaps this should be moved inside bc, but I dont want MPI comm in bc
    !Allocates the bc_field if there is a field dirichlet on any rank
    call MPI_Allreduce(this%bc_field_u%msk(0), integer_val, 1, &
         MPI_INTEGER, MPI_SUM, NEKO_COMM, ierr)
    if (integer_val .gt. 0)  call this%bc_field_u%init_field('du')

    call this%bc_field_v%init(this%dm_Xh)
    call this%bc_field_v%mark_zones_from_list(msh%labeled_zones,&
                        'dv', this%bc_labels)
    call this%bc_field_v%finalize()
    call MPI_Allreduce(this%bc_field_v%msk(0), integer_val, 1, &
         MPI_INTEGER, MPI_SUM, NEKO_COMM, ierr)
    if (integer_val .gt. 0)  call this%bc_field_v%init_field('dv')

    call this%bc_field_w%init(this%dm_Xh)
    call this%bc_field_w%mark_zones_from_list(msh%labeled_zones,&
                        'dw', this%bc_labels)
    call this%bc_field_w%finalize()
    call this%bc_field_w%init_field('dw')
    call MPI_Allreduce( this%bc_field_w%msk(0), integer_val, 1, &
         MPI_INTEGER, MPI_SUM, NEKO_COMM, ierr)
    if (integer_val .gt. 0)  call this%bc_field_w%init_field('dw')



    if (logical_val) then
       call this%bdry%init(this%dm_Xh, 'bdry')
       this%bdry = 0.0_rp
       
       call bdry_mask%init(this%dm_Xh)
       call bdry_mask%mark_zone(msh%wall)
       call bdry_mask%mark_zones_from_list(msh%labeled_zones,&
                      'w', this%bc_labels)
       call bdry_mask%finalize()
       call bdry_mask%set_g(1.0_rp)
       call bdry_mask%apply_scalar(this%bdry%x, this%dm_Xh%size())
       call bdry_mask%free()

       call bdry_mask%init(this%dm_Xh)
       call bdry_mask%mark_zone(msh%inlet)
       call bdry_mask%mark_zones_from_list(msh%labeled_zones,&
                      'v', this%bc_labels)

       call bdry_mask%finalize()
       call bdry_mask%set_g(2.0_rp)
       call bdry_mask%apply_scalar(this%bdry%x, this%dm_Xh%size())
       call bdry_mask%free()

       call bdry_mask%init(this%dm_Xh)
       call bdry_mask%mark_zone(msh%outlet)
       call bdry_mask%mark_zones_from_list(msh%labeled_zones,&
                      'o', this%bc_labels)
       call bdry_mask%finalize()
       call bdry_mask%set_g(3.0_rp)
       call bdry_mask%apply_scalar(this%bdry%x, this%dm_Xh%size())
       call bdry_mask%free()

       call bdry_mask%init(this%dm_Xh)
       call bdry_mask%mark_zone(msh%sympln)
       call bdry_mask%mark_zones_from_list(msh%labeled_zones,&
                      'sym', this%bc_labels)
       call bdry_mask%finalize()
       call bdry_mask%set_g(4.0_rp)
       call bdry_mask%apply_scalar(this%bdry%x, this%dm_Xh%size())
       call bdry_mask%free()

       call bdry_mask%init(this%dm_Xh)
       call bdry_mask%mark_zone(msh%periodic)
       call bdry_mask%finalize()
       call bdry_mask%set_g(5.0_rp)
       call bdry_mask%apply_scalar(this%bdry%x, this%dm_Xh%size())
       call bdry_mask%free()

       call bdry_mask%init(this%dm_Xh)
       call bdry_mask%mark_zone(msh%outlet_normal)
       call bdry_mask%mark_zones_from_list(msh%labeled_zones,&
                      'on', this%bc_labels)
       call bdry_mask%finalize()
       call bdry_mask%set_g(6.0_rp)
       call bdry_mask%apply_scalar(this%bdry%x, this%dm_Xh%size())
       call bdry_mask%free()

    end if

    !
    ! Setup right-hand side fields.
    !
    allocate(this%f_x)
    allocate(this%f_y)
    allocate(this%f_z)
    call this%f_x%init(this%dm_Xh, fld_name="fluid_rhs_x")
    call this%f_y%init(this%dm_Xh, fld_name="fluid_rhs_y")
    call this%f_z%init(this%dm_Xh, fld_name="fluid_rhs_z")

    ! Initialize the source term
    call this%source_term%init(params, this%f_x, this%f_y, this%f_z, this%c_Xh,&
                               user)

  end subroutine fluid_scheme_init_common

  !> Initialize all velocity related components of the current scheme
  subroutine fluid_scheme_init_uvw(this, msh, lx, params, kspv_init, scheme, &
                                   user, material_properties)
    implicit none
    class(fluid_scheme_t), target, intent(inout) :: this
    type(mesh_t), target, intent(inout) :: msh
    integer, intent(inout) :: lx
    type(json_file), target, intent(inout) :: params
    type(user_t), target, intent(in) :: user
    type(material_properties_t), target, intent(inout) :: material_properties
    logical :: kspv_init
    character(len=*), intent(in) :: scheme
    ! Variables for extracting json
    real(kind=rp) :: abs_tol
    character(len=:), allocatable :: solver_type, precon_type


    call fluid_scheme_init_common(this, msh, lx, params, scheme, user, &
                                  material_properties)
    
    call neko_field_registry%add_field(this%dm_Xh, 'u')
    call neko_field_registry%add_field(this%dm_Xh, 'v')
    call neko_field_registry%add_field(this%dm_Xh, 'w')
    this%u => neko_field_registry%get_field('u')
    this%v => neko_field_registry%get_field('v')
    this%w => neko_field_registry%get_field('w')

    call json_get(params, 'case.fluid.velocity_solver.type', solver_type)
    call json_get(params, 'case.fluid.velocity_solver.preconditioner', &
                  precon_type)
    call json_get(params, 'case.fluid.velocity_solver.absolute_tolerance', &
                  abs_tol)

    if (kspv_init) then
       call fluid_scheme_solver_factory(this%ksp_vel, this%dm_Xh%size(), &
            solver_type, abs_tol)
       call fluid_scheme_precon_factory(this%pc_vel, this%ksp_vel, &
            this%c_Xh, this%dm_Xh, this%gs_Xh, this%bclst_vel, precon_type)
    end if

    call neko_log%end_section()
  end subroutine fluid_scheme_init_uvw

  !> Initialize all components of the current scheme
  subroutine fluid_scheme_init_all(this, msh, lx, params, kspv_init, kspp_init,&
                                   scheme, user, material_properties)
    implicit none
    class(fluid_scheme_t), target, intent(inout) :: this
    type(mesh_t), target, intent(inout) :: msh
    integer, intent(inout) :: lx
    type(json_file), target, intent(inout) :: params
    type(user_t), target, intent(in) :: user
    type(material_properties_t), target, intent(inout) :: material_properties
    logical :: kspv_init
    logical :: kspp_init
    character(len=*), intent(in) :: scheme
    real(kind=rp) :: real_val, dong_delta, dong_uchar
<<<<<<< HEAD
    real(kind=rp), allocatable :: real_vec(:)
    integer :: integer_val, ierr
    character(len=:), allocatable :: string_val1, string_val2
=======
      character(len=:), allocatable :: string_val1, string_val2
>>>>>>> 2ca51c61

    call fluid_scheme_init_common(this, msh, lx, params, scheme, user, &
                                  material_properties)

    call neko_field_registry%add_field(this%dm_Xh, 'u')
    call neko_field_registry%add_field(this%dm_Xh, 'v')
    call neko_field_registry%add_field(this%dm_Xh, 'w')
    call neko_field_registry%add_field(this%dm_Xh, 'p')
    this%u => neko_field_registry%get_field('u')
    this%v => neko_field_registry%get_field('v')
    this%w => neko_field_registry%get_field('w')
    this%p => neko_field_registry%get_field('p')

    !
    ! Setup pressure boundary conditions
    !
    call bc_list_init(this%bclst_prs)
    call this%bc_prs%init(this%dm_Xh)
    call this%bc_prs%mark_zones_from_list(msh%labeled_zones,&
                        'o', this%bc_labels)
    call this%bc_prs%mark_zones_from_list(msh%labeled_zones,&
                        'on', this%bc_labels)
    call this%bc_field_prs%init(this%dm_Xh)
    !Field bc
    call this%bc_field_prs%mark_zones_from_list(msh%labeled_zones,&
                        'dp', this%bc_labels)
    call this%bc_field_prs%finalize()
    call MPI_Allreduce(this%bc_field_prs%msk(0), integer_val, 1, &
         MPI_INTEGER, MPI_SUM, NEKO_COMM, ierr)
    if (integer_val .gt. 0)  call this%bc_field_prs%init_field('dp')
    call bc_list_add(this%bclst_prs, this%bc_field_prs)

    if (msh%outlet%size .gt. 0) then
       call this%bc_prs%mark_zone(msh%outlet)
    end if
    if (msh%outlet_normal%size .gt. 0) then
       call this%bc_prs%mark_zone(msh%outlet_normal)
    end if

    call this%bc_prs%finalize()
    call this%bc_prs%set_g(0.0_rp)
    call bc_list_add(this%bclst_prs, this%bc_prs)
    call this%bc_dong%init(this%dm_Xh)
    call this%bc_dong%mark_zones_from_list(msh%labeled_zones,&
                        'o+dong', this%bc_labels)
    call this%bc_dong%mark_zones_from_list(msh%labeled_zones,&
                        'on+dong', this%bc_labels)
    call this%bc_dong%finalize()

    call json_get_or_default(params, 'case.fluid.outflow_condition.delta',&
                             dong_delta, 0.01_rp)
    call json_get_or_default(params, 'case.fluid.outflow_condition.velocity_scale',&
                             dong_uchar, 1.0_rp)

    call this%bc_dong%set_vars(this%c_Xh, this%u, this%v, this%w,&
         dong_uchar, dong_delta)

    call bc_list_add(this%bclst_prs, this%bc_dong)


    if (kspv_init) then
       call json_get(params, 'case.fluid.velocity_solver.type', string_val1)
       call json_get(params, 'case.fluid.velocity_solver.preconditioner', &
                     string_val2)
       call json_get(params, 'case.fluid.velocity_solver.absolute_tolerance', &
                     real_val)

       call fluid_scheme_solver_factory(this%ksp_vel, this%dm_Xh%size(), &
            string_val1, real_val)
       call fluid_scheme_precon_factory(this%pc_vel, this%ksp_vel, &
            this%c_Xh, this%dm_Xh, this%gs_Xh, this%bclst_vel, string_val2)
    end if

    if (kspp_init) then
       call json_get(params, 'case.fluid.pressure_solver.type', string_val1)
       call json_get(params, 'case.fluid.pressure_solver.preconditioner', &
                     string_val2)
       call json_get(params, 'case.fluid.pressure_solver.absolute_tolerance', &
                     real_val)

       call fluid_scheme_solver_factory(this%ksp_prs, this%dm_Xh%size(), &
            string_val1, real_val)
       call fluid_scheme_precon_factory(this%pc_prs, this%ksp_prs, &
            this%c_Xh, this%dm_Xh, this%gs_Xh, this%bclst_prs, string_val2)
    end if


    call neko_log%end_section()
    
  end subroutine fluid_scheme_init_all

  !> Deallocate a fluid formulation
  subroutine fluid_scheme_free(this)
    class(fluid_scheme_t), intent(inout) :: this
  
    call this%bdry%free()

    if (allocated(this%bc_inflow)) then
       call this%bc_inflow%free()
    end if

    call this%bc_wall%free()
    call this%bc_sym%free()

    call this%Xh%free()

    if (allocated(this%ksp_vel)) then
       call krylov_solver_destroy(this%ksp_vel)
       deallocate(this%ksp_vel)
    end if

    if (allocated(this%ksp_prs)) then
       call krylov_solver_destroy(this%ksp_prs)
       deallocate(this%ksp_prs)
    end if

    if (allocated(this%pc_vel)) then
       call precon_destroy(this%pc_vel)
       deallocate(this%pc_vel)
    end if

    if (allocated(this%pc_prs)) then
       call precon_destroy(this%pc_prs)
       deallocate(this%pc_prs)
    end if

    if (allocated(this%bc_labels)) then
       deallocate(this%bc_labels)
    end if

    call this%source_term%free()

    call this%gs_Xh%free()

    call this%c_Xh%free()

    call bc_list_free(this%bclst_vel)
    
    call this%scratch%free()

    nullify(this%params)

    nullify(this%u)
    nullify(this%v)
    nullify(this%w)
    nullify(this%p)

    if (associated(this%f_x)) then
      call this%f_x%free()
    end if

    if (associated(this%f_y)) then
      call this%f_y%free()
    end if

    if (associated(this%f_z)) then
      call this%f_z%free()
    end if

    nullify(this%f_x)
    nullify(this%f_y)
    nullify(this%f_z)
    
    
  end subroutine fluid_scheme_free

  !> Validate that all fields, solvers etc necessary for
  !! performing time-stepping are defined
  subroutine fluid_scheme_validate(this)
    class(fluid_scheme_t), target, intent(inout) :: this
    ! Variables for retrieving json parameters
    logical :: logical_val

    if ( (.not. associated(this%u)) .or. &
         (.not. associated(this%v)) .or. &
         (.not. associated(this%w)) .or. &
         (.not. associated(this%p))) then
       call neko_error('Fields are not registered')
    end if
    
    if ( (.not. allocated(this%u%x)) .or. &
         (.not. allocated(this%v%x)) .or. &
         (.not. allocated(this%w%x)) .or. &
         (.not. allocated(this%p%x))) then
       call neko_error('Fields are not allocated')
    end if

    if (.not. allocated(this%ksp_vel)) then
       call neko_error('No Krylov solver for velocity defined')
    end if
    
    if (.not. allocated(this%ksp_prs)) then
       call neko_error('No Krylov solver for pressure defined')
    end if

    if (.not. associated(this%params)) then
       call neko_error('No parameters defined')
    end if

    select type(ip => this%bc_inflow)
    type is(usr_inflow_t)
       call ip%validate
    end select

    !
    ! Setup checkpoint structure (if everything is fine)
    !
    call this%chkp%init(this%u, this%v, this%w, this%p)

    !
    ! Setup mean flow fields if requested
    !
    if (this%params%valid_path('case.statistics')) then
       call json_get_or_default(this%params, 'case.statistics.enabled',&
                                logical_val, .true.)
       if (logical_val) then
          call this%mean%init(this%u, this%v, this%w, this%p)
          call this%stats%init(this%c_Xh, this%mean%u, &
               this%mean%v, this%mean%w, this%mean%p)
       end if
    end if

!    if (this%params%stats_mean_sqr_flow) then
!       call this%mean_sqr%init(this%u, this%v, this%w, this%p)
!    end if

  end subroutine fluid_scheme_validate

  !> Apply all boundary conditions defined for velocity
  !! @todo Why can't we call the interface here?
  subroutine fluid_scheme_bc_apply_vel(this, t, tstep)
    class(fluid_scheme_t), intent(inout) :: this
    real(kind=rp), intent(in) :: t
    integer, intent(in) :: tstep

    call bc_list_apply_vector(this%bclst_vel,&
         this%u%x, this%v%x, this%w%x, this%dm_Xh%size(), t, tstep)
    !Same as in fluid_pnpn, we should add another bc that implements apply_vector
    !This is a bit hacky
    if (NEKO_BCKND_DEVICE .eq. 1) then
       call this%bc_field_u%apply_scalar_dev(this%u%x_d, t, tstep)
       call this%bc_field_v%apply_scalar_dev(this%v%x_d, t, tstep)
       call this%bc_field_w%apply_scalar_dev(this%w%x_d, t, tstep)
    else
       call this%bc_field_u%apply_scalar(this%u%x, this%dm_Xh%size(), t, tstep)
       call this%bc_field_v%apply_scalar(this%v%x, this%dm_Xh%size(), t, tstep)
       call this%bc_field_w%apply_scalar(this%w%x, this%dm_Xh%size(), t, tstep)
    end if

    !call this%gs_Xh%op(this%u, GS_OP_MAX)
    !call this%gs_Xh%op(this%v, GS_OP_MAX)
    !call this%gs_Xh%op(this%w, GS_OP_MAX)

    !call bc_list_apply_vector(this%bclst_vel,&
    !     this%u%x, this%v%x, this%w%x, this%dm_Xh%size(), t, tstep)
    !!Same as in fluid_pnpn, we should add another bc that implements apply_vector
    !!This is a bit hacky
    !if (NEKO_BCKND_DEVICE .eq. 1) then
    !   call this%bc_field_u%apply_scalar_dev(this%u%x_d, t, tstep)
    !   call this%bc_field_v%apply_scalar_dev(this%v%x_d, t, tstep)
    !   call this%bc_field_w%apply_scalar_dev(this%w%x_d, t, tstep)
    !else
    !   call this%bc_field_u%apply_scalar(this%u%x, this%dm_Xh%size(), t, tstep)
    !   call this%bc_field_v%apply_scalar(this%v%x, this%dm_Xh%size(), t, tstep)
    !   call this%bc_field_w%apply_scalar(this%w%x, this%dm_Xh%size(), t, tstep)
    !end if

    !call this%gs_Xh%op(this%u, GS_OP_MIN)
    !call this%gs_Xh%op(this%v, GS_OP_MIN)
    !call this%gs_Xh%op(this%w, GS_OP_MIN)

  end subroutine fluid_scheme_bc_apply_vel
  
  !> Apply all boundary conditions defined for pressure
  !! @todo Why can't we call the interface here?
  subroutine fluid_scheme_bc_apply_prs(this, t, tstep)
    class(fluid_scheme_t), intent(inout) :: this
    real(kind=rp), intent(in) :: t
    integer, intent(in) :: tstep

    call bc_list_apply_scalar(this%bclst_prs, this%p%x, &
                              this%p%dof%size(), t, tstep)

    !call this%gs_Xh%op(this%p, GS_OP_MAX)
    !
    !call bc_list_apply_scalar(this%bclst_prs, this%p%x, &
    !                          this%p%dof%size(), t, tstep)
    !
    !call this%gs_Xh%op(this%p, GS_OP_MIN)

  end subroutine fluid_scheme_bc_apply_prs
  
  !> Initialize a linear solver
  !! @note Currently only supporting Krylov solvers
  subroutine fluid_scheme_solver_factory(ksp, n, solver, abstol)
    class(ksp_t), allocatable, target, intent(inout) :: ksp
    integer, intent(in), value :: n
    character(len=*), intent(in) :: solver
    real(kind=rp), intent(in) :: abstol
    
    call krylov_solver_factory(ksp, n, solver, abstol)
    
  end subroutine fluid_scheme_solver_factory

  !> Initialize a Krylov preconditioner
  subroutine fluid_scheme_precon_factory(pc, ksp, coef, dof, gs, bclst, pctype)
    class(pc_t), allocatable, target, intent(inout) :: pc
    class(ksp_t), target, intent(inout) :: ksp
    type(coef_t), target, intent(inout) :: coef
    type(dofmap_t), target, intent(inout) :: dof
    type(gs_t), target, intent(inout) :: gs
    type(bc_list_t), target, intent(inout) :: bclst
    character(len=*) :: pctype
    
    call precon_factory(pc, pctype)
    
    select type(pcp => pc)
    type is(jacobi_t)
       call pcp%init(coef, dof, gs)
    type is (sx_jacobi_t)
       call pcp%init(coef, dof, gs)
    type is (device_jacobi_t)
       call pcp%init(coef, dof, gs)
    type is(hsmg_t)
       if (len_trim(pctype) .gt. 4) then
          if (index(pctype, '+') .eq. 5) then
             call pcp%init(dof%msh, dof%Xh, coef, dof, gs, &
                  bclst, trim(pctype(6:)))
          else
             call neko_error('Unknown coarse grid solver')
          end if
       else
          call pcp%init(dof%msh, dof%Xh, coef, dof, gs, bclst)
       end if
    end select

    call ksp%set_pc(pc)
    
  end subroutine fluid_scheme_precon_factory

  !> Initialize a user defined inflow condition
  subroutine fluid_scheme_set_usr_inflow(this, usr_eval)
    class(fluid_scheme_t), intent(inout) :: this
    procedure(usr_inflow_eval) :: usr_eval

    select type(bc_if => this%bc_inflow)
    type is(usr_inflow_t)
      call bc_if%set_eval(usr_eval)
    class default
      call neko_error("Not a user defined inflow condition")
    end select
  end subroutine fluid_scheme_set_usr_inflow

  !> Compute CFL
  function fluid_compute_cfl(this, dt) result(c)
    class(fluid_scheme_t), intent(in) :: this
    real(kind=rp), intent(in) :: dt
    real(kind=rp) :: c

    c = cfl(dt, this%u%x, this%v%x, this%w%x, &
         this%Xh, this%c_Xh, this%msh%nelv, this%msh%gdim)
    
  end function fluid_compute_cfl
      
end module fluid_scheme<|MERGE_RESOLUTION|>--- conflicted
+++ resolved
@@ -204,10 +204,7 @@
     real(kind=rp), allocatable :: real_vec(:)
     real(kind=rp) :: real_val
     logical :: logical_val
-<<<<<<< HEAD
     integer :: integer_val, ierr
-=======
->>>>>>> 2ca51c61
     character(len=:), allocatable :: string_val1, string_val2
     ! A local pointer that is needed to make Intel happy
 
@@ -545,13 +542,9 @@
     logical :: kspp_init
     character(len=*), intent(in) :: scheme
     real(kind=rp) :: real_val, dong_delta, dong_uchar
-<<<<<<< HEAD
     real(kind=rp), allocatable :: real_vec(:)
     integer :: integer_val, ierr
     character(len=:), allocatable :: string_val1, string_val2
-=======
-      character(len=:), allocatable :: string_val1, string_val2
->>>>>>> 2ca51c61
 
     call fluid_scheme_init_common(this, msh, lx, params, scheme, user, &
                                   material_properties)
