! Copyright (c) 2020-2024, The Neko Authors
! All rights reserved.
!
! Redistribution and use in source and binary forms, with or without
! modification, are permitted provided that the following conditions
! are met:
!
!   * Redistributions of source code must retain the above copyright
!     notice, this list of conditions and the following disclaimer.
!
!   * Redistributions in binary form must reproduce the above
!     copyright notice, this list of conditions and the following
!     disclaimer in the documentation and/or other materials provided
!     with the distribution.
!
!   * Neither the name of the authors nor the names of its
!     contributors may be used to endorse or promote products derived
!     from this software without specific prior written permission.
!
! THIS SOFTWARE IS PROVIDED BY THE COPYRIGHT HOLDERS AND CONTRIBUTORS
! "AS IS" AND ANY EXPRESS OR IMPLIED WARRANTIES, INCLUDING, BUT NOT
! LIMITED TO, THE IMPLIED WARRANTIES OF MERCHANTABILITY AND FITNESS
! FOR A PARTICULAR PURPOSE ARE DISCLAIMED. IN NO EVENT SHALL THE
! COPYRIGHT OWNER OR CONTRIBUTORS BE LIABLE FOR ANY DIRECT, INDIRECT,
! INCIDENTAL, SPECIAL, EXEMPLARY, OR CONSEQUENTIAL DAMAGES (INCLUDING,
! BUT NOT LIMITED TO, PROCUREMENT OF SUBSTITUTE GOODS OR SERVICES;
! LOSS OF USE, DATA, OR PROFITS; OR BUSINESS INTERRUPTION) HOWEVER
! CAUSED AND ON ANY THEORY OF LIABILITY, WHETHER IN CONTRACT, STRICT
! LIABILITY, OR TORT (INCLUDING NEGLIGENCE OR OTHERWISE) ARISING IN
! ANY WAY OUT OF THE USE OF THIS SOFTWARE, EVEN IF ADVISED OF THE
! POSSIBILITY OF SUCH DAMAGE.
!
!> Fluid formulations
module fluid_scheme
  use gather_scatter
  use mean_sqr_flow, only : mean_sqr_flow_t
  use neko_config
  use checkpoint, only : chkp_t
  use mean_flow, only : mean_flow_t
  use num_types
  use comm
  use fluid_user_source_term, only: fluid_user_source_term_t
  use fluid_source_term, only: fluid_source_term_t
  use field_list, only : field_list_t
  use field, only : field_t
  use space
  use dofmap, only : dofmap_t
  use krylov, only : ksp_t
  use coefs
  use wall, only : no_slip_wall_t
  use inflow, only : inflow_t
  use usr_inflow, only : usr_inflow_t, usr_inflow_eval
  use blasius, only : blasius_t
  use dirichlet, only : dirichlet_t
  use dong_outflow, only : dong_outflow_t
  use symmetry, only : symmetry_t
  use non_normal, only : non_normal_t
  use field_dirichlet, only : field_dirichlet_t, field_dirichlet_update
  use field_dirichlet_vector, only: field_dirichlet_vector_t
  use krylov_fctry
  use precon_fctry
  use fluid_stats, only : fluid_stats_t
  use bc
  use mesh
  use math
  use time_scheme_controller, only : time_scheme_controller_t
  use mathops
  use operators, only : cfl
  use logger
  use field_registry
  use json_utils, only : json_get, json_get_or_default
  use json_module, only : json_file, json_core, json_value
  use scratch_registry, only : scratch_registry_t
  use user_intf, only : user_t
  use utils, only : neko_warning, neko_error
  use material_properties, only : material_properties_t
  use field_series
  use time_step_controller
  implicit none

  !> Base type of all fluid formulations
  type, abstract :: fluid_scheme_t
     type(field_t), pointer :: u => null() !< x-component of Velocity
     type(field_t), pointer :: v => null() !< y-component of Velocity
     type(field_t), pointer :: w => null() !< z-component of Velocity
     type(field_t), pointer :: p => null() !< Pressure
     type(field_series_t) :: ulag, vlag, wlag !< fluid field (lag)
     type(space_t) :: Xh        !< Function space \f$ X_h \f$
     type(dofmap_t) :: dm_Xh    !< Dofmap associated with \f$ X_h \f$
     type(gs_t) :: gs_Xh        !< Gather-scatter associated with \f$ X_h \f$
     type(coef_t) :: c_Xh       !< Coefficients associated with \f$ X_h \f$
     !> The source term for the momentum equation.
     type(fluid_source_term_t) :: source_term
     !> X-component of the right-hand side.
     type(field_t), pointer :: f_x => null()
     !> Y-component of the right-hand side.
     type(field_t), pointer :: f_y => null()
     !> Z-component of the right-hand side.
     type(field_t), pointer :: f_z => null()
     class(ksp_t), allocatable  :: ksp_vel     !< Krylov solver for velocity
     class(ksp_t), allocatable  :: ksp_prs     !< Krylov solver for pressure
     class(pc_t), allocatable :: pc_vel        !< Velocity Preconditioner
     class(pc_t), allocatable :: pc_prs        !< Velocity Preconditioner
     integer :: vel_projection_dim         !< Size of the projection space for ksp_vel
     integer :: pr_projection_dim          !< Size of the projection space for ksp_pr
     integer :: vel_projection_activ_step  !< Steps to activate projection for ksp_vel
     integer :: pr_projection_activ_step   !< Steps to activate projection for ksp_pr
     type(no_slip_wall_t) :: bc_wall           !< No-slip wall for velocity
     class(bc_t), allocatable :: bc_inflow !< Dirichlet inflow for velocity

     ! Attributes for field dirichlet BCs
     type(field_dirichlet_vector_t) :: bc_field_vel   !< Field Dirichlet velocity condition
     type(field_dirichlet_t) :: bc_field_prs   !< Field Dirichlet pressure condition
     procedure(field_dirichlet_update), nopass, pointer :: dirichlet_update_ &
          => null() !< Pointer to user_dirichlet_update to be called in fluid_scheme_step
     type(bc_list_t) :: field_dirichlet_bcs       !< List of BC objects to pass to user_dirichlet_update
     type(field_list_t) :: field_dirichlet_fields !< List of fields to pass to user_dirichlet_update

     type(dirichlet_t) :: bc_prs               !< Dirichlet pressure condition
     type(dong_outflow_t) :: bc_dong           !< Dong outflow condition
     type(symmetry_t) :: bc_sym                !< Symmetry plane for velocity
     type(bc_list_t) :: bclst_vel              !< List of velocity conditions
     type(bc_list_t) :: bclst_prs              !< List of pressure conditions
     type(field_t) :: bdry                     !< Boundary markings
     type(json_file), pointer :: params        !< Parameters
     type(mesh_t), pointer :: msh => null()    !< Mesh
     type(chkp_t) :: chkp                      !< Checkpoint
     type(mean_flow_t) :: mean                 !< Mean flow field
     type(fluid_stats_t) :: stats              !< Fluid statistics
     type(mean_sqr_flow_t) :: mean_sqr         !< Mean squared flow field
     logical :: forced_flow_rate = .false.     !< Is the flow rate forced?
     logical :: freeze = .false.               !< Freeze velocity at initial condition?
     !> Dynamic viscosity
     real(kind=rp), pointer :: mu => null()
     !> Density
     real(kind=rp), pointer :: rho => null()
     type(scratch_registry_t) :: scratch       !< Manager for temporary fields
     !> Boundary condition labels (if any)
     character(len=NEKO_MSH_MAX_ZLBL_LEN), allocatable :: bc_labels(:)
   contains
     procedure, pass(this) :: fluid_scheme_init_all
     procedure, pass(this) :: fluid_scheme_init_uvw
     procedure, pass(this) :: scheme_free => fluid_scheme_free
     procedure, pass(this) :: validate => fluid_scheme_validate
     procedure, pass(this) :: bc_apply_vel => fluid_scheme_bc_apply_vel
     procedure, pass(this) :: bc_apply_prs => fluid_scheme_bc_apply_prs
     procedure, pass(this) :: set_usr_inflow => fluid_scheme_set_usr_inflow
     procedure, pass(this) :: compute_cfl => fluid_compute_cfl
     procedure(fluid_scheme_init_intrf), pass(this), deferred :: init
     procedure(fluid_scheme_free_intrf), pass(this), deferred :: free
     procedure(fluid_scheme_step_intrf), pass(this), deferred :: step
     procedure(fluid_scheme_restart_intrf), pass(this), deferred :: restart
     generic :: scheme_init => fluid_scheme_init_all, fluid_scheme_init_uvw
  end type fluid_scheme_t

  !> Abstract interface to initialize a fluid formulation
  abstract interface
     subroutine fluid_scheme_init_intrf(this, msh, lx, params, user, &
                                        material_properties)
       import fluid_scheme_t
       import json_file
       import mesh_t
       import user_t
       import material_properties_t
       class(fluid_scheme_t), target, intent(inout) :: this
       type(mesh_t), target, intent(inout) :: msh
       integer, intent(inout) :: lx
       type(json_file), target, intent(inout) :: params
       type(user_t), intent(in) :: user
       type(material_properties_t), target, intent(inout) :: material_properties
     end subroutine fluid_scheme_init_intrf
  end interface

  !> Abstract interface to dealocate a fluid formulation
  abstract interface
     subroutine fluid_scheme_free_intrf(this)
       import fluid_scheme_t
       class(fluid_scheme_t), intent(inout) :: this
     end subroutine fluid_scheme_free_intrf
  end interface

  !> Abstract interface to compute a time-step
  abstract interface
     subroutine fluid_scheme_step_intrf(this, t, tstep, dt, ext_bdf, dt_controller)
       import fluid_scheme_t
       import time_scheme_controller_t
       import time_step_controller_t
       import rp
       class(fluid_scheme_t), target, intent(inout) :: this
       real(kind=rp), intent(inout) :: t
       integer, intent(inout) :: tstep
       real(kind=rp), intent(in) :: dt
       type(time_scheme_controller_t), intent(inout) :: ext_bdf
       type(time_step_controller_t), intent(in) :: dt_controller
     end subroutine fluid_scheme_step_intrf
  end interface

  !> Abstract interface to restart a fluid scheme
  abstract interface
     subroutine fluid_scheme_restart_intrf(this, dtlag, tlag)
       import fluid_scheme_t
       import rp
       class(fluid_scheme_t), target, intent(inout) :: this
       real(kind=rp) :: dtlag(10), tlag(10)

     end subroutine fluid_scheme_restart_intrf
  end interface

contains

  !> Initialize common data for the current scheme
  subroutine fluid_scheme_init_common(this, msh, lx, params, scheme, user, &
      material_properties)
    implicit none
    class(fluid_scheme_t), target, intent(inout) :: this
    type(mesh_t), target, intent(inout) :: msh
    integer, intent(inout) :: lx
    character(len=*), intent(in) :: scheme
    type(json_file), target, intent(inout) :: params
    type(user_t), target, intent(in) :: user
    type(material_properties_t), target, intent(inout) :: material_properties
    type(dirichlet_t) :: bdry_mask
    character(len=LOG_SIZE) :: log_buf
    real(kind=rp), allocatable :: real_vec(:)
    real(kind=rp) :: real_val
    logical :: logical_val
    integer :: integer_val, ierr
    character(len=:), allocatable :: string_val1, string_val2
    ! A local pointer that is needed to make Intel happy


    call neko_log%section('Fluid')
    write(log_buf, '(A, A)') 'Type       : ', trim(scheme)
    call neko_log%message(log_buf)
    if (lx .lt. 10) then
       write(log_buf, '(A, I1)') 'lx         : ', lx
    else if (lx .ge. 10) then
       write(log_buf, '(A, I2)') 'lx         : ', lx
    else
       write(log_buf, '(A, I3)') 'lx         : ', lx
    end if

    !
    ! Material properties
    !

    this%rho => material_properties%rho
    this%mu => material_properties%mu

    call neko_log%message(log_buf)
    write(log_buf, '(A,ES13.6)') 'rho        :',  this%rho
    call neko_log%message(log_buf)
    write(log_buf, '(A,ES13.6)') 'mu         :',  this%mu

    call json_get(params, 'case.fluid.velocity_solver.type', string_val1)
    call json_get(params, 'case.fluid.velocity_solver.preconditioner', &
                  string_val2)
    call json_get(params, 'case.fluid.velocity_solver.absolute_tolerance', &
                  real_val)
    call neko_log%message(log_buf)
    call neko_log%message('Ksp vel.   : ('// trim(string_val1) // &
         ', ' // trim(string_val2) // ')')

    write(log_buf, '(A,ES13.6)') ' `-abs tol :',  real_val

    call json_get(params, 'case.fluid.pressure_solver.type', string_val1)
    call json_get(params, 'case.fluid.pressure_solver.preconditioner', &
                  string_val2)
    call json_get(params, 'case.fluid.pressure_solver.absolute_tolerance', &
                  real_val)
    call neko_log%message(log_buf)
    call neko_log%message('Ksp prs.   : ('// trim(string_val1) // &
         ', ' // trim(string_val2) // ')')
    write(log_buf, '(A,ES13.6)') ' `-abs tol :',  real_val
    call neko_log%message(log_buf)

    call json_get(params, 'case.numerics.dealias', logical_val)
    write(log_buf, '(A, L1)') 'Dealias    : ',  logical_val
    call neko_log%message(log_buf)

    call json_get_or_default(params, 'case.output_boundary', logical_val, &
                             .false.)
    write(log_buf, '(A, L1)') 'Save bdry  : ',  logical_val
    call neko_log%message(log_buf)


    call json_get_or_default(params, &
                            'case.fluid.velocity_solver.projection_space_size',&
                            this%vel_projection_dim, 20)
    call json_get_or_default(params, &
                            'case.fluid.pressure_solver.projection_space_size',&
                            this%pr_projection_dim, 20)
    call json_get_or_default(params, &
                            'case.fluid.velocity_solver.projection_hold_steps',&
                            this%vel_projection_activ_step, 5)
    call json_get_or_default(params, &
                            'case.fluid.pressure_solver.projection_hold_steps',&
                            this%pr_projection_activ_step, 5)


    call json_get_or_default(params, 'case.fluid.freeze', this%freeze, .false.)

    if (params%valid_path("case.fluid.flow_rate_force")) then
       this%forced_flow_rate = .true.
    end if

    if (msh%gdim .eq. 2) then
       call this%Xh%init(GLL, lx, lx)
    else
       call this%Xh%init(GLL, lx, lx, lx)
    end if

    this%dm_Xh = dofmap_t(msh, this%Xh)

    this%params => params

    this%msh => msh

    call this%gs_Xh%init(this%dm_Xh)

    call this%c_Xh%init(this%gs_Xh)


    this%scratch = scratch_registry_t(this%dm_Xh, 10, 2)

    allocate(this%bc_labels(NEKO_MSH_MAX_ZLBLS))
    this%bc_labels = "not"

    !
    ! Setup velocity boundary conditions
    !
    if (params%valid_path('case.fluid.boundary_types')) then
       call json_get(params, &
                     'case.fluid.boundary_types', &
                     this%bc_labels)
    end if

    call bc_list_init(this%bclst_vel)

    call this%bc_sym%init_base(this%c_Xh)
    call this%bc_sym%mark_zone(msh%sympln)
    call this%bc_sym%mark_zones_from_list(msh%labeled_zones,&
                        'sym', this%bc_labels)
    call this%bc_sym%finalize()
    call this%bc_sym%init(this%c_Xh)
    call bc_list_add(this%bclst_vel, this%bc_sym)

    !
    ! Inflow
    !
    if (params%valid_path('case.fluid.inflow_condition')) then
       call json_get(params, 'case.fluid.inflow_condition.type', string_val1)
       if (trim(string_val1) .eq. "uniform") then
          allocate(inflow_t::this%bc_inflow)
       else if (trim(string_val1) .eq. "blasius") then
          allocate(blasius_t::this%bc_inflow)
       else if (trim(string_val1) .eq. "user") then
          allocate(usr_inflow_t::this%bc_inflow)
       else
          call neko_error('Invalid inflow condition '//string_val1)
       end if

       call this%bc_inflow%init_base(this%c_Xh)
       call this%bc_inflow%mark_zone(msh%inlet)
       call this%bc_inflow%mark_zones_from_list(msh%labeled_zones,&
                        'v', this%bc_labels)
       call this%bc_inflow%finalize()
       call bc_list_add(this%bclst_vel, this%bc_inflow)

       if (trim(string_val1) .eq. "uniform") then
          call json_get(params, 'case.fluid.inflow_condition.value', real_vec)
          select type(bc_if => this%bc_inflow)
          type is(inflow_t)
             call bc_if%set_inflow(real_vec)
          end select
       else if (trim(string_val1) .eq. "blasius") then
          select type(bc_if => this%bc_inflow)
          type is(blasius_t)
             call json_get(params, 'case.fluid.blasius.delta', real_val)
             call json_get(params, 'case.fluid.blasius.approximation',&
                           string_val2)
             call json_get(params, 'case.fluid.blasius.freestream_velocity',&
                           real_vec)

             call bc_if%set_params(real_vec, real_val, string_val2)

          end select
       else if (trim(string_val1) .eq. "user") then
       end if
    end if

    call this%bc_wall%init_base(this%c_Xh)
    call this%bc_wall%mark_zone(msh%wall)
    call this%bc_wall%mark_zones_from_list(msh%labeled_zones,&
                        'w', this%bc_labels)
    call this%bc_wall%finalize()
    call bc_list_add(this%bclst_vel, this%bc_wall)

    ! Setup field dirichlet bc for u-velocity
    call this%bc_field_vel%field_dirichlet_u%init_base(this%c_Xh)
    call this%bc_field_vel%field_dirichlet_u%mark_zones_from_list(msh%labeled_zones,&
                        'd_vel_u', this%bc_labels)
    call this%bc_field_vel%field_dirichlet_u%finalize()

    call MPI_Allreduce(this%bc_field_vel%field_dirichlet_u%msk(0), integer_val, 1, &
         MPI_INTEGER, MPI_SUM, NEKO_COMM, ierr)
    if (integer_val .gt. 0)  call this%bc_field_vel%field_dirichlet_u%init_field('d_vel_u')

    ! Setup field dirichlet bc for v-velocity
    call this%bc_field_vel%field_dirichlet_v%init_base(this%c_Xh)
    call this%bc_field_vel%field_dirichlet_v%mark_zones_from_list(msh%labeled_zones,&
                        'd_vel_v', this%bc_labels)
    call this%bc_field_vel%field_dirichlet_v%finalize()

    call MPI_Allreduce(this%bc_field_vel%field_dirichlet_v%msk(0), integer_val, 1, &
         MPI_INTEGER, MPI_SUM, NEKO_COMM, ierr)
    if (integer_val .gt. 0)  call this%bc_field_vel%field_dirichlet_v%init_field('d_vel_v')

    ! Setup field dirichlet bc for w-velocity
    call this%bc_field_vel%field_dirichlet_w%init_base(this%c_Xh)
    call this%bc_field_vel%field_dirichlet_w%mark_zones_from_list(msh%labeled_zones,&
                        'd_vel_w', this%bc_labels)
    call this%bc_field_vel%field_dirichlet_w%finalize()

    call MPI_Allreduce(this%bc_field_vel%field_dirichlet_w%msk(0), integer_val, 1, &
         MPI_INTEGER, MPI_SUM, NEKO_COMM, ierr)
    if (integer_val .gt. 0)  call this%bc_field_vel%field_dirichlet_w%init_field('d_vel_w')

    ! Setup our global field dirichlet bc
    call this%bc_field_vel%init_base(this%c_Xh)
    call this%bc_field_vel%mark_zones_from_list(msh%labeled_zones,&
                        'd_vel_u', this%bc_labels)
    call this%bc_field_vel%mark_zones_from_list(msh%labeled_zones,&
                        'd_vel_v', this%bc_labels)
    call this%bc_field_vel%mark_zones_from_list(msh%labeled_zones,&
                        'd_vel_w', this%bc_labels)
    call this%bc_field_vel%finalize()

    ! Add the field bc to velocity bcs
    call bc_list_add(this%bclst_vel, this%bc_field_vel)

    !
    ! Associate our field dirichlet update to the user one.
    !
    this%dirichlet_update_ => user%user_dirichlet_update

    !
    ! Initialize field list and bc list for user_dirichlet_update
    !
    allocate(this%field_dirichlet_fields%items(4))

    this%field_dirichlet_fields%items(1)%ptr => &
         this%bc_field_vel%field_dirichlet_u%field_bc
    this%field_dirichlet_fields%items(2)%ptr => &
         this%bc_field_vel%field_dirichlet_v%field_bc
    this%field_dirichlet_fields%items(3)%ptr => &
         this%bc_field_vel%field_dirichlet_w%field_bc
    this%field_dirichlet_fields%items(4)%ptr => &
         this%bc_field_prs%field_bc

    call bc_list_init(this%field_dirichlet_bcs, size=4)
    call bc_list_add(this%field_dirichlet_bcs, this%bc_field_vel%field_dirichlet_u)
    call bc_list_add(this%field_dirichlet_bcs, this%bc_field_vel%field_dirichlet_v)
    call bc_list_add(this%field_dirichlet_bcs, this%bc_field_vel%field_dirichlet_w)

    !
    ! Check if we need to output boundaries
    !
    call json_get_or_default(params, 'case.output_boundary', logical_val,&
                             .false.)

    if (logical_val) then
       call this%bdry%init(this%dm_Xh, 'bdry')
       this%bdry = 0.0_rp

       call bdry_mask%init_base(this%c_Xh)
       call bdry_mask%mark_zone(msh%wall)
       call bdry_mask%mark_zones_from_list(msh%labeled_zones,&
                      'w', this%bc_labels)
       call bdry_mask%finalize()
       call bdry_mask%set_g(1.0_rp)
       call bdry_mask%apply_scalar(this%bdry%x, this%dm_Xh%size())
       call bdry_mask%free()

       call bdry_mask%init_base(this%c_Xh)
       call bdry_mask%mark_zone(msh%inlet)
       call bdry_mask%mark_zones_from_list(msh%labeled_zones,&
                      'v', this%bc_labels)
       call bdry_mask%finalize()
       call bdry_mask%set_g(2.0_rp)
       call bdry_mask%apply_scalar(this%bdry%x, this%dm_Xh%size())
       call bdry_mask%free()

       call bdry_mask%init_base(this%c_Xh)
       call bdry_mask%mark_zone(msh%outlet)
       call bdry_mask%mark_zones_from_list(msh%labeled_zones,&
                      'o', this%bc_labels)
       call bdry_mask%finalize()
       call bdry_mask%set_g(3.0_rp)
       call bdry_mask%apply_scalar(this%bdry%x, this%dm_Xh%size())
       call bdry_mask%free()

       call bdry_mask%init_base(this%c_Xh)
       call bdry_mask%mark_zone(msh%sympln)
       call bdry_mask%mark_zones_from_list(msh%labeled_zones,&
                      'sym', this%bc_labels)
       call bdry_mask%finalize()
       call bdry_mask%set_g(4.0_rp)
       call bdry_mask%apply_scalar(this%bdry%x, this%dm_Xh%size())
       call bdry_mask%free()

       call bdry_mask%init_base(this%c_Xh)
       call bdry_mask%mark_zone(msh%periodic)
       call bdry_mask%finalize()
       call bdry_mask%set_g(5.0_rp)
       call bdry_mask%apply_scalar(this%bdry%x, this%dm_Xh%size())
       call bdry_mask%free()

       call bdry_mask%init_base(this%c_Xh)
       call bdry_mask%mark_zone(msh%outlet_normal)
       call bdry_mask%mark_zones_from_list(msh%labeled_zones,&
                      'on', this%bc_labels)
       call bdry_mask%finalize()
       call bdry_mask%set_g(6.0_rp)
       call bdry_mask%apply_scalar(this%bdry%x, this%dm_Xh%size())
       call bdry_mask%free()

    end if

    !
    ! Setup right-hand side fields.
    !
    allocate(this%f_x)
    allocate(this%f_y)
    allocate(this%f_z)
    call this%f_x%init(this%dm_Xh, fld_name="fluid_rhs_x")
    call this%f_y%init(this%dm_Xh, fld_name="fluid_rhs_y")
    call this%f_z%init(this%dm_Xh, fld_name="fluid_rhs_z")

    ! Initialize the source term
    call this%source_term%init(params, this%f_x, this%f_y, this%f_z, this%c_Xh,&
                               user)

  end subroutine fluid_scheme_init_common

  !> Initialize all velocity related components of the current scheme
  subroutine fluid_scheme_init_uvw(this, msh, lx, params, kspv_init, scheme, &
                                   user, material_properties)
    implicit none
    class(fluid_scheme_t), target, intent(inout) :: this
    type(mesh_t), target, intent(inout) :: msh
    integer, intent(inout) :: lx
    type(json_file), target, intent(inout) :: params
    type(user_t), target, intent(in) :: user
    type(material_properties_t), target, intent(inout) :: material_properties
    logical :: kspv_init
    character(len=*), intent(in) :: scheme
    ! Variables for extracting json
    real(kind=rp) :: abs_tol
    character(len=:), allocatable :: solver_type, precon_type, ax_type
    integer :: ksp_vel_maxiter


    call fluid_scheme_init_common(this, msh, lx, params, scheme, user, &
                                  material_properties)

    call neko_field_registry%add_field(this%dm_Xh, 'u')
    call neko_field_registry%add_field(this%dm_Xh, 'v')
    call neko_field_registry%add_field(this%dm_Xh, 'w')
    this%u => neko_field_registry%get_field('u')
    this%v => neko_field_registry%get_field('v')
    this%w => neko_field_registry%get_field('w')

    call json_get(params, 'case.fluid.velocity_solver.type', solver_type)
    call json_get(params, 'case.fluid.velocity_solver.preconditioner', &
                  precon_type)
    call json_get(params, 'case.fluid.velocity_solver.absolute_tolerance', &
                  abs_tol)

    if (kspv_init) then
       call json_get_or_default(params, &
                               'case.fluid.velocity_solver.max_iterations', &
                               ksp_vel_maxiter, 800)
       call fluid_scheme_solver_factory(this%ksp_vel, this%dm_Xh%size(), &
            solver_type, ksp_vel_maxiter, abs_tol)
       call json_get_or_default(params, 'case.fluid.stress_formulation', &
                                ax_type, "simple")
       call fluid_scheme_precon_factory(this%pc_vel, this%ksp_vel, this%c_Xh, &
            this%dm_Xh, this%gs_Xh, ax_type, this%bclst_vel, precon_type)
    end if

    call neko_log%end_section()
  end subroutine fluid_scheme_init_uvw

  !> Initialize all components of the current scheme
  subroutine fluid_scheme_init_all(this, msh, lx, params, kspv_init, kspp_init,&
                                   scheme, user, material_properties)
    implicit none
    class(fluid_scheme_t), target, intent(inout) :: this
    type(mesh_t), target, intent(inout) :: msh
    integer, intent(inout) :: lx
    type(json_file), target, intent(inout) :: params
    type(user_t), target, intent(in) :: user
    type(material_properties_t), target, intent(inout) :: material_properties
    logical :: kspv_init
    logical :: kspp_init
    character(len=*), intent(in) :: scheme
<<<<<<< HEAD
    real(kind=rp) :: real_val, dong_delta, dong_uchar
    character(len=:), allocatable :: string_val1, string_val2, ax_type
    integer :: integer_val
=======
    real(kind=rp) :: real_val
    real(kind=rp), allocatable :: real_vec(:)
    integer :: integer_val, ierr
    character(len=:), allocatable :: string_val1, string_val2
>>>>>>> 78380756

    call fluid_scheme_init_common(this, msh, lx, params, scheme, user, &
                                  material_properties)

    call neko_field_registry%add_field(this%dm_Xh, 'u')
    call neko_field_registry%add_field(this%dm_Xh, 'v')
    call neko_field_registry%add_field(this%dm_Xh, 'w')
    call neko_field_registry%add_field(this%dm_Xh, 'p')
    this%u => neko_field_registry%get_field('u')
    this%v => neko_field_registry%get_field('v')
    this%w => neko_field_registry%get_field('w')
    this%p => neko_field_registry%get_field('p')

    !! lag fields
    call this%ulag%init(this%u, 2)
    call this%vlag%init(this%v, 2)
    call this%wlag%init(this%w, 2)


    !
    ! Setup pressure boundary conditions
    !
    call bc_list_init(this%bclst_prs)
    call this%bc_prs%init_base(this%c_Xh)
    call this%bc_prs%mark_zones_from_list(msh%labeled_zones,&
                        'o', this%bc_labels)
    call this%bc_prs%mark_zones_from_list(msh%labeled_zones,&
                        'on', this%bc_labels)

    ! Field dirichlet pressure bc
    call this%bc_field_prs%init_base(this%c_Xh)
    call this%bc_field_prs%mark_zones_from_list(msh%labeled_zones,&
                        'd_pres', this%bc_labels)
    call this%bc_field_prs%finalize()
    call MPI_Allreduce(this%bc_field_prs%msk(0), integer_val, 1, &
         MPI_INTEGER, MPI_SUM, NEKO_COMM, ierr)

    if (integer_val .gt. 0)  call this%bc_field_prs%init_field('d_pres')
    call bc_list_add(this%bclst_prs, this%bc_field_prs)
    call bc_list_add(this%field_dirichlet_bcs, this%bc_field_prs)

    if (msh%outlet%size .gt. 0) then
       call this%bc_prs%mark_zone(msh%outlet)
    end if
    if (msh%outlet_normal%size .gt. 0) then
       call this%bc_prs%mark_zone(msh%outlet_normal)
    end if

    call this%bc_prs%finalize()
    call this%bc_prs%set_g(0.0_rp)
    call bc_list_add(this%bclst_prs, this%bc_prs)
    call this%bc_dong%init_base(this%c_Xh)
    call this%bc_dong%mark_zones_from_list(msh%labeled_zones,&
                        'o+dong', this%bc_labels)
    call this%bc_dong%mark_zones_from_list(msh%labeled_zones,&
                        'on+dong', this%bc_labels)
    call this%bc_dong%finalize()


    call this%bc_dong%init(this%c_Xh, params)

    call bc_list_add(this%bclst_prs, this%bc_dong)


    if (kspv_init) then
       call json_get_or_default(params, &
                                'case.fluid.velocity_solver.max_iterations', &
                                integer_val, 800)
       call json_get(params, 'case.fluid.velocity_solver.type', string_val1)
       call json_get(params, 'case.fluid.velocity_solver.preconditioner', &
                     string_val2)
       call json_get(params, 'case.fluid.velocity_solver.absolute_tolerance', &
                     real_val)

       call fluid_scheme_solver_factory(this%ksp_vel, this%dm_Xh%size(), &
            string_val1, integer_val, real_val)
       call json_get_or_default(params, 'case.fluid.stress_formulation', &
                                ax_type, "simple")
       call fluid_scheme_precon_factory(this%pc_vel, this%ksp_vel, this%c_Xh, &
            this%dm_Xh, this%gs_Xh, ax_type, this%bclst_vel, string_val2)
    end if

    if (kspp_init) then
       call json_get_or_default(params, &
                               'case.fluid.pressure_solver.max_iterations', &
                               integer_val, 800)
       call json_get(params, 'case.fluid.pressure_solver.type', string_val1)
       call json_get(params, 'case.fluid.pressure_solver.preconditioner', &
                     string_val2)
       call json_get(params, 'case.fluid.pressure_solver.absolute_tolerance', &
                     real_val)

       call fluid_scheme_solver_factory(this%ksp_prs, this%dm_Xh%size(), &
            string_val1, integer_val, real_val)
       call fluid_scheme_precon_factory(this%pc_prs, this%ksp_prs, this%c_Xh, &
            this%dm_Xh, this%gs_Xh, ax_type, this%bclst_prs, string_val2)
    end if


    call neko_log%end_section()

  end subroutine fluid_scheme_init_all

  !> Deallocate a fluid formulation
  subroutine fluid_scheme_free(this)
    class(fluid_scheme_t), intent(inout) :: this

    call this%bdry%free()

    if (allocated(this%bc_inflow)) then
       call this%bc_inflow%free()
    end if

    call this%bc_wall%free()
    call this%bc_sym%free()

    !
    ! Free everything related to field_dirichlet BCs
    !
    call this%bc_field_prs%field_bc%free()
    call this%bc_field_prs%free()
    call this%bc_field_vel%field_dirichlet_u%field_bc%free()
    call this%bc_field_vel%field_dirichlet_v%field_bc%free()
    call this%bc_field_vel%field_dirichlet_w%field_bc%free()
    call this%bc_field_vel%free()

    call this%field_dirichlet_fields%free()
    call bc_list_free(this%field_dirichlet_bcs)
    if (associated(this%dirichlet_update_)) then
       this%dirichlet_update_ => null()
    end if

    call this%Xh%free()

    if (allocated(this%ksp_vel)) then
       call krylov_solver_destroy(this%ksp_vel)
       deallocate(this%ksp_vel)
    end if

    if (allocated(this%ksp_prs)) then
       call krylov_solver_destroy(this%ksp_prs)
       deallocate(this%ksp_prs)
    end if

    if (allocated(this%pc_vel)) then
       call precon_destroy(this%pc_vel)
       deallocate(this%pc_vel)
    end if

    if (allocated(this%pc_prs)) then
       call precon_destroy(this%pc_prs)
       deallocate(this%pc_prs)
    end if

    if (allocated(this%bc_labels)) then
       deallocate(this%bc_labels)
    end if

    call this%source_term%free()

    call this%gs_Xh%free()

    call this%c_Xh%free()

    call bc_list_free(this%bclst_vel)

    call this%scratch%free()

    nullify(this%params)

    nullify(this%u)
    nullify(this%v)
    nullify(this%w)
    nullify(this%p)

    call this%ulag%free()
    call this%vlag%free()
    call this%wlag%free()


    if (associated(this%f_x)) then
       call this%f_x%free()
    end if

    if (associated(this%f_y)) then
       call this%f_y%free()
    end if

    if (associated(this%f_z)) then
       call this%f_z%free()
    end if

    nullify(this%f_x)
    nullify(this%f_y)
    nullify(this%f_z)


  end subroutine fluid_scheme_free

  !> Validate that all fields, solvers etc necessary for
  !! performing time-stepping are defined
  subroutine fluid_scheme_validate(this)
    class(fluid_scheme_t), target, intent(inout) :: this
    ! Variables for retrieving json parameters
    logical :: logical_val

    if ( (.not. associated(this%u)) .or. &
         (.not. associated(this%v)) .or. &
         (.not. associated(this%w)) .or. &
         (.not. associated(this%p))) then
       call neko_error('Fields are not registered')
    end if

    if ( (.not. allocated(this%u%x)) .or. &
         (.not. allocated(this%v%x)) .or. &
         (.not. allocated(this%w%x)) .or. &
         (.not. allocated(this%p%x))) then
       call neko_error('Fields are not allocated')
    end if

    if (.not. allocated(this%ksp_vel)) then
       call neko_error('No Krylov solver for velocity defined')
    end if

    if (.not. allocated(this%ksp_prs)) then
       call neko_error('No Krylov solver for pressure defined')
    end if

    if (.not. associated(this%params)) then
       call neko_error('No parameters defined')
    end if

    if (allocated(this%bc_inflow)) then
       select type(ip => this%bc_inflow)
       type is(usr_inflow_t)
          call ip%validate
       end select
    end if

    !
    ! Setup checkpoint structure (if everything is fine)
    !
    call this%chkp%init(this%u, this%v, this%w, this%p)

    !
    ! Setup mean flow fields if requested
    !
    if (this%params%valid_path('case.statistics')) then
       call json_get_or_default(this%params, 'case.statistics.enabled',&
                                logical_val, .true.)
       if (logical_val) then
          call this%mean%init(this%u, this%v, this%w, this%p)
          call this%stats%init(this%c_Xh, this%mean%u, &
               this%mean%v, this%mean%w, this%mean%p)
       end if
    end if

!    if (this%params%stats_mean_sqr_flow) then
!       call this%mean_sqr%init(this%u, this%v, this%w, this%p)
!    end if

  end subroutine fluid_scheme_validate

  !> Apply all boundary conditions defined for velocity
  !! Here we perform additional gs operations to take care of
  !! shared points between elements that have different BCs, as done in Nek5000.
  !! @todo Why can't we call the interface here?
  subroutine fluid_scheme_bc_apply_vel(this, t, tstep)
    class(fluid_scheme_t), intent(inout) :: this
    real(kind=rp), intent(in) :: t
    integer, intent(in) :: tstep

    call bc_list_apply_vector(this%bclst_vel,&
         this%u%x, this%v%x, this%w%x, this%dm_Xh%size(), t, tstep)

  end subroutine fluid_scheme_bc_apply_vel

  !> Apply all boundary conditions defined for pressure
  !! @todo Why can't we call the interface here?
  subroutine fluid_scheme_bc_apply_prs(this, t, tstep)
    class(fluid_scheme_t), intent(inout) :: this
    real(kind=rp), intent(in) :: t
    integer, intent(in) :: tstep

    call bc_list_apply_scalar(this%bclst_prs, this%p%x, &
                              this%p%dof%size(), t, tstep)

  end subroutine fluid_scheme_bc_apply_prs

  !> Initialize a linear solver
  !! @note Currently only supporting Krylov solvers
  subroutine fluid_scheme_solver_factory(ksp, n, solver, max_iter, abstol)
    class(ksp_t), allocatable, target, intent(inout) :: ksp
    integer, intent(in), value :: n
    character(len=*), intent(in) :: solver
    integer, intent(in) :: max_iter
    real(kind=rp), intent(in) :: abstol

    call krylov_solver_factory(ksp, n, solver, max_iter, abstol)

  end subroutine fluid_scheme_solver_factory

  !> Initialize a Krylov preconditioner
  subroutine fluid_scheme_precon_factory(pc, ksp, coef, dof, gs, axtype, &
                                         bclst, pctype)
    class(pc_t), allocatable, target, intent(inout) :: pc
    class(ksp_t), target, intent(inout) :: ksp
    type(coef_t), target, intent(inout) :: coef
    type(dofmap_t), target, intent(inout) :: dof
    type(gs_t), target, intent(inout) :: gs
    character(len=*), intent(in) :: axtype
    type(bc_list_t), target, intent(inout) :: bclst
    character(len=*) :: pctype

    call precon_factory(pc, pctype)

    select type(pcp => pc)
    type is(jacobi_t)
       call pcp%init(coef, dof, gs)
    type is (sx_jacobi_t)
       call pcp%init(coef, dof, gs)
    type is (device_jacobi_t)
       call pcp%init(coef, dof, gs)
    type is(hsmg_t)
       if (len_trim(pctype) .gt. 4) then
          if (index(pctype, '+') .eq. 5) then
             call pcp%init(dof%msh, dof%Xh, coef, dof, gs, axtype,&
                  bclst, trim(pctype(6:)))
          else
             call neko_error('Unknown coarse grid solver')
          end if
       else
          call pcp%init(dof%msh, dof%Xh, coef, dof, gs, axtype, bclst)
       end if
    end select

    call ksp%set_pc(pc)

  end subroutine fluid_scheme_precon_factory

  !> Initialize a user defined inflow condition
  subroutine fluid_scheme_set_usr_inflow(this, usr_eval)
    class(fluid_scheme_t), intent(inout) :: this
    procedure(usr_inflow_eval) :: usr_eval

    select type(bc_if => this%bc_inflow)
    type is(usr_inflow_t)
       call bc_if%set_eval(usr_eval)
    class default
       call neko_error("Not a user defined inflow condition")
    end select
  end subroutine fluid_scheme_set_usr_inflow

  !> Compute CFL
  function fluid_compute_cfl(this, dt) result(c)
    class(fluid_scheme_t), intent(in) :: this
    real(kind=rp), intent(in) :: dt
    real(kind=rp) :: c

    c = cfl(dt, this%u%x, this%v%x, this%w%x, &
         this%Xh, this%c_Xh, this%msh%nelv, this%msh%gdim)

  end function fluid_compute_cfl

end module fluid_scheme<|MERGE_RESOLUTION|>--- conflicted
+++ resolved
@@ -605,16 +605,10 @@
     logical :: kspv_init
     logical :: kspp_init
     character(len=*), intent(in) :: scheme
-<<<<<<< HEAD
     real(kind=rp) :: real_val, dong_delta, dong_uchar
     character(len=:), allocatable :: string_val1, string_val2, ax_type
-    integer :: integer_val
-=======
-    real(kind=rp) :: real_val
+    integer :: integer_val, ierr
     real(kind=rp), allocatable :: real_vec(:)
-    integer :: integer_val, ierr
-    character(len=:), allocatable :: string_val1, string_val2
->>>>>>> 78380756
 
     call fluid_scheme_init_common(this, msh, lx, params, scheme, user, &
                                   material_properties)
