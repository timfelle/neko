! Copyright (c) 2020-2024, The Neko Authors
! All rights reserved.
!
! Redistribution and use in source and binary forms, with or without
! modification, are permitted provided that the following conditions
! are met:
!
!   * Redistributions of source code must retain the above copyright
!     notice, this list of conditions and the following disclaimer.
!
!   * Redistributions in binary form must reproduce the above
!     copyright notice, this list of conditions and the following
!     disclaimer in the documentation and/or other materials provided
!     with the distribution.
!
!   * Neither the name of the authors nor the names of its
!     contributors may be used to endorse or promote products derived
!     from this software without specific prior written permission.
!
! THIS SOFTWARE IS PROVIDED BY THE COPYRIGHT HOLDERS AND CONTRIBUTORS
! "AS IS" AND ANY EXPRESS OR IMPLIED WARRANTIES, INCLUDING, BUT NOT
! LIMITED TO, THE IMPLIED WARRANTIES OF MERCHANTABILITY AND FITNESS
! FOR A PARTICULAR PURPOSE ARE DISCLAIMED. IN NO EVENT SHALL THE
! COPYRIGHT OWNER OR CONTRIBUTORS BE LIABLE FOR ANY DIRECT, INDIRECT,
! INCIDENTAL, SPECIAL, EXEMPLARY, OR CONSEQUENTIAL DAMAGES (INCLUDING,
! BUT NOT LIMITED TO, PROCUREMENT OF SUBSTITUTE GOODS OR SERVICES;
! LOSS OF USE, DATA, OR PROFITS; OR BUSINESS INTERRUPTION) HOWEVER
! CAUSED AND ON ANY THEORY OF LIABILITY, WHETHER IN CONTRACT, STRICT
! LIABILITY, OR TORT (INCLUDING NEGLIGENCE OR OTHERWISE) ARISING IN
! ANY WAY OUT OF THE USE OF THIS SOFTWARE, EVEN IF ADVISED OF THE
! POSSIBILITY OF SUCH DAMAGE.
!
!> Fluid formulations
module fluid_scheme
  use gather_scatter
  use mean_sqr_flow, only : mean_sqr_flow_t
  use neko_config
  use checkpoint, only : chkp_t
  use mean_flow, only : mean_flow_t
  use num_types
  use comm
  use fluid_user_source_term, only: fluid_user_source_term_t
  use fluid_source_term, only: fluid_source_term_t
  use field_list, only : field_list_t
  use field, only : field_t
  use space
  use dofmap, only : dofmap_t
  use krylov, only : ksp_t
  use coefs
  use wall, only : no_slip_wall_t
  use inflow, only : inflow_t
  use usr_inflow, only : usr_inflow_t, usr_inflow_eval
  use blasius, only : blasius_t
  use dirichlet, only : dirichlet_t
  use dong_outflow, only : dong_outflow_t
  use symmetry, only : symmetry_t
  use non_normal, only : non_normal_t
  use field_dirichlet, only : field_dirichlet_t, field_dirichlet_update
  use field_dirichlet_vector, only: field_dirichlet_vector_t
  use krylov_fctry
  use precon_fctry
  use fluid_stats, only : fluid_stats_t
  use bc
  use mesh
  use math
  use time_scheme_controller, only : time_scheme_controller_t
  use mathops
  use operators, only : cfl
  use logger
  use field_registry
  use json_utils, only : json_get, json_get_or_default
  use json_module, only : json_file, json_core, json_value
  use scratch_registry, only : scratch_registry_t
  use user_intf, only : user_t
  use utils, only : neko_warning, neko_error
  use material_properties, only : material_properties_t
  use field_series
  use time_step_controller
  implicit none

  !> Base type of all fluid formulations
  type, abstract :: fluid_scheme_t
     type(field_t), pointer :: u => null() !< x-component of Velocity
     type(field_t), pointer :: v => null() !< y-component of Velocity
     type(field_t), pointer :: w => null() !< z-component of Velocity
     type(field_t), pointer :: p => null() !< Pressure
     type(field_series_t) :: ulag, vlag, wlag !< fluid field (lag)
     type(space_t) :: Xh        !< Function space \f$ X_h \f$
     type(dofmap_t) :: dm_Xh    !< Dofmap associated with \f$ X_h \f$
     type(gs_t) :: gs_Xh        !< Gather-scatter associated with \f$ X_h \f$
     type(coef_t) :: c_Xh       !< Coefficients associated with \f$ X_h \f$
     !> The source term for the momentum equation.
     type(fluid_source_term_t) :: source_term
     !> X-component of the right-hand side.
     type(field_t), pointer :: f_x => null()
     !> Y-component of the right-hand side.
     type(field_t), pointer :: f_y => null()
     !> Z-component of the right-hand side.
     type(field_t), pointer :: f_z => null()
     class(ksp_t), allocatable  :: ksp_vel     !< Krylov solver for velocity
     class(ksp_t), allocatable  :: ksp_prs     !< Krylov solver for pressure
     class(pc_t), allocatable :: pc_vel        !< Velocity Preconditioner
     class(pc_t), allocatable :: pc_prs        !< Velocity Preconditioner
     integer :: vel_projection_dim         !< Size of the projection space for ksp_vel
     integer :: pr_projection_dim          !< Size of the projection space for ksp_pr
     integer :: vel_projection_activ_step  !< Steps to activate projection for ksp_vel
     integer :: pr_projection_activ_step   !< Steps to activate projection for ksp_pr
     type(no_slip_wall_t) :: bc_wall           !< No-slip wall for velocity
     class(bc_t), allocatable :: bc_inflow !< Dirichlet inflow for velocity

     ! Attributes for field dirichlet BCs
     type(field_dirichlet_vector_t) :: bc_field_vel   !< Field Dirichlet velocity condition
     type(field_dirichlet_t) :: bc_field_prs   !< Field Dirichlet pressure condition
     procedure(field_dirichlet_update), nopass, pointer :: dirichlet_update_ &
          => null() !< Pointer to user_dirichlet_update to be called in fluid_scheme_step
     type(bc_list_t) :: field_dirichlet_bcs       !< List of BC objects to pass to user_dirichlet_update
     type(field_list_t) :: field_dirichlet_fields !< List of fields to pass to user_dirichlet_update

     type(dirichlet_t) :: bc_prs               !< Dirichlet pressure condition
     type(dong_outflow_t) :: bc_dong           !< Dong outflow condition
     type(symmetry_t) :: bc_sym                !< Symmetry plane for velocity
     type(bc_list_t) :: bclst_vel              !< List of velocity conditions
     type(bc_list_t) :: bclst_prs              !< List of pressure conditions
     type(field_t) :: bdry                     !< Boundary markings
     type(json_file), pointer :: params        !< Parameters
     type(mesh_t), pointer :: msh => null()    !< Mesh
     type(chkp_t) :: chkp                      !< Checkpoint
     type(mean_flow_t) :: mean                 !< Mean flow field
     type(fluid_stats_t) :: stats              !< Fluid statistics
     type(mean_sqr_flow_t) :: mean_sqr         !< Mean squared flow field
     logical :: forced_flow_rate = .false.     !< Is the flow rate forced?
     logical :: freeze = .false.               !< Freeze velocity at initial condition?
     !> Dynamic viscosity
     real(kind=rp), pointer :: mu => null()
     !> Density
     real(kind=rp), pointer :: rho => null()
     type(scratch_registry_t) :: scratch       !< Manager for temporary fields
     !> Boundary condition labels (if any)
     character(len=NEKO_MSH_MAX_ZLBL_LEN), allocatable :: bc_labels(:)
   contains
     procedure, pass(this) :: fluid_scheme_init_all
     procedure, pass(this) :: fluid_scheme_init_uvw
     procedure, pass(this) :: scheme_free => fluid_scheme_free
     procedure, pass(this) :: validate => fluid_scheme_validate
     procedure, pass(this) :: bc_apply_vel => fluid_scheme_bc_apply_vel
     procedure, pass(this) :: bc_apply_prs => fluid_scheme_bc_apply_prs
     procedure, pass(this) :: set_usr_inflow => fluid_scheme_set_usr_inflow
     procedure, pass(this) :: compute_cfl => fluid_compute_cfl
     procedure(fluid_scheme_init_intrf), pass(this), deferred :: init
     procedure(fluid_scheme_free_intrf), pass(this), deferred :: free
     procedure(fluid_scheme_step_intrf), pass(this), deferred :: step
     procedure(fluid_scheme_restart_intrf), pass(this), deferred :: restart
     generic :: scheme_init => fluid_scheme_init_all, fluid_scheme_init_uvw
  end type fluid_scheme_t

  !> Abstract interface to initialize a fluid formulation
  abstract interface
     subroutine fluid_scheme_init_intrf(this, msh, lx, params, user, &
                                        material_properties)
       import fluid_scheme_t
       import json_file
       import mesh_t
       import user_t
       import material_properties_t
       class(fluid_scheme_t), target, intent(inout) :: this
       type(mesh_t), target, intent(inout) :: msh
       integer, intent(inout) :: lx
       type(json_file), target, intent(inout) :: params
       type(user_t), intent(in) :: user
       type(material_properties_t), target, intent(inout) :: material_properties
     end subroutine fluid_scheme_init_intrf
  end interface

  !> Abstract interface to dealocate a fluid formulation
  abstract interface
     subroutine fluid_scheme_free_intrf(this)
       import fluid_scheme_t
       class(fluid_scheme_t), intent(inout) :: this
     end subroutine fluid_scheme_free_intrf
  end interface

  !> Abstract interface to compute a time-step
  abstract interface
     subroutine fluid_scheme_step_intrf(this, t, tstep, dt, ext_bdf, dt_controller)
       import fluid_scheme_t
       import time_scheme_controller_t
       import time_step_controller_t
       import rp
       class(fluid_scheme_t), target, intent(inout) :: this
       real(kind=rp), intent(inout) :: t
       integer, intent(inout) :: tstep
       real(kind=rp), intent(in) :: dt
       type(time_scheme_controller_t), intent(inout) :: ext_bdf
       type(time_step_controller_t), intent(in) :: dt_controller
     end subroutine fluid_scheme_step_intrf
  end interface

  !> Abstract interface to restart a fluid scheme
  abstract interface
     subroutine fluid_scheme_restart_intrf(this, dtlag, tlag)
       import fluid_scheme_t
       import rp
       class(fluid_scheme_t), target, intent(inout) :: this
       real(kind=rp) :: dtlag(10), tlag(10)

     end subroutine fluid_scheme_restart_intrf
  end interface

contains

  !> Initialize common data for the current scheme
  subroutine fluid_scheme_init_common(this, msh, lx, params, scheme, user, &
      material_properties)
    implicit none
    class(fluid_scheme_t), target, intent(inout) :: this
    type(mesh_t), target, intent(inout) :: msh
    integer, intent(inout) :: lx
    character(len=*), intent(in) :: scheme
    type(json_file), target, intent(inout) :: params
    type(user_t), target, intent(in) :: user
    type(material_properties_t), target, intent(inout) :: material_properties
    type(dirichlet_t) :: bdry_mask
    character(len=LOG_SIZE) :: log_buf
    real(kind=rp), allocatable :: real_vec(:)
    real(kind=rp) :: real_val
    logical :: logical_val
    integer :: integer_val, ierr
    character(len=:), allocatable :: string_val1, string_val2
    ! A local pointer that is needed to make Intel happy


    call neko_log%section('Fluid')
    write(log_buf, '(A, A)') 'Type       : ', trim(scheme)
    call neko_log%message(log_buf)
    if (lx .lt. 10) then
       write(log_buf, '(A, I1)') 'lx         : ', lx
    else if (lx .ge. 10) then
       write(log_buf, '(A, I2)') 'lx         : ', lx
    else
       write(log_buf, '(A, I3)') 'lx         : ', lx
    end if

    !
    ! Material properties
    !

    this%rho => material_properties%rho
    this%mu => material_properties%mu

    call neko_log%message(log_buf)
    write(log_buf, '(A,ES13.6)') 'rho        :',  this%rho
    call neko_log%message(log_buf)
    write(log_buf, '(A,ES13.6)') 'mu         :',  this%mu

    call json_get(params, 'case.fluid.velocity_solver.type', string_val1)
    call json_get(params, 'case.fluid.velocity_solver.preconditioner', &
                  string_val2)
    call json_get(params, 'case.fluid.velocity_solver.absolute_tolerance', &
                  real_val)
    call neko_log%message(log_buf)
    call neko_log%message('Ksp vel.   : ('// trim(string_val1) // &
         ', ' // trim(string_val2) // ')')

    write(log_buf, '(A,ES13.6)') ' `-abs tol :',  real_val

    call json_get(params, 'case.fluid.pressure_solver.type', string_val1)
    call json_get(params, 'case.fluid.pressure_solver.preconditioner', &
                  string_val2)
    call json_get(params, 'case.fluid.pressure_solver.absolute_tolerance', &
                  real_val)
    call neko_log%message(log_buf)
    call neko_log%message('Ksp prs.   : ('// trim(string_val1) // &
         ', ' // trim(string_val2) // ')')
    write(log_buf, '(A,ES13.6)') ' `-abs tol :',  real_val
    call neko_log%message(log_buf)

    call json_get(params, 'case.numerics.dealias', logical_val)
    write(log_buf, '(A, L1)') 'Dealias    : ',  logical_val
    call neko_log%message(log_buf)

    call json_get_or_default(params, 'case.output_boundary', logical_val, &
                             .false.)
    write(log_buf, '(A, L1)') 'Save bdry  : ',  logical_val
    call neko_log%message(log_buf)


    call json_get_or_default(params, &
                            'case.fluid.velocity_solver.projection_space_size',&
                            this%vel_projection_dim, 20)
    call json_get_or_default(params, &
                            'case.fluid.pressure_solver.projection_space_size',&
                            this%pr_projection_dim, 20)
    call json_get_or_default(params, &
                            'case.fluid.velocity_solver.projection_hold_steps',&
                            this%vel_projection_activ_step, 5)
    call json_get_or_default(params, &
                            'case.fluid.pressure_solver.projection_hold_steps',&
                            this%pr_projection_activ_step, 5)


    call json_get_or_default(params, 'case.fluid.freeze', this%freeze, .false.)

    if (params%valid_path("case.fluid.flow_rate_force")) then
       this%forced_flow_rate = .true.
    end if

    if (msh%gdim .eq. 2) then
       call this%Xh%init(GLL, lx, lx)
    else
       call this%Xh%init(GLL, lx, lx, lx)
    end if

    this%dm_Xh = dofmap_t(msh, this%Xh)

    this%params => params

    this%msh => msh

    call this%gs_Xh%init(this%dm_Xh)

    call this%c_Xh%init(this%gs_Xh)


    this%scratch = scratch_registry_t(this%dm_Xh, 10, 2)

    allocate(this%bc_labels(NEKO_MSH_MAX_ZLBLS))
    this%bc_labels = "not"

    !
    ! Setup velocity boundary conditions
    !
    if (params%valid_path('case.fluid.boundary_types')) then
       call json_get(params, &
                     'case.fluid.boundary_types', &
                     this%bc_labels)
    end if

    call bc_list_init(this%bclst_vel)

    call this%bc_sym%init_base(this%c_Xh)
    call this%bc_sym%mark_zone(msh%sympln)
    call this%bc_sym%mark_zones_from_list(msh%labeled_zones,&
                        'sym', this%bc_labels)
    call this%bc_sym%finalize()
    call this%bc_sym%init(this%c_Xh)
    call bc_list_add(this%bclst_vel, this%bc_sym)

    !
    ! Inflow
    !
    if (params%valid_path('case.fluid.inflow_condition')) then
       call json_get(params, 'case.fluid.inflow_condition.type', string_val1)
       if (trim(string_val1) .eq. "uniform") then
          allocate(inflow_t::this%bc_inflow)
       else if (trim(string_val1) .eq. "blasius") then
          allocate(blasius_t::this%bc_inflow)
       else if (trim(string_val1) .eq. "user") then
          allocate(usr_inflow_t::this%bc_inflow)
       else
          call neko_error('Invalid inflow condition '//string_val1)
       end if

       call this%bc_inflow%init_base(this%c_Xh)
       call this%bc_inflow%mark_zone(msh%inlet)
       call this%bc_inflow%mark_zones_from_list(msh%labeled_zones,&
                        'v', this%bc_labels)
       call this%bc_inflow%finalize()
       call bc_list_add(this%bclst_vel, this%bc_inflow)

       if (trim(string_val1) .eq. "uniform") then
          call json_get(params, 'case.fluid.inflow_condition.value', real_vec)
          select type(bc_if => this%bc_inflow)
          type is(inflow_t)
             call bc_if%set_inflow(real_vec)
          end select
       else if (trim(string_val1) .eq. "blasius") then
          select type(bc_if => this%bc_inflow)
          type is(blasius_t)
             call json_get(params, 'case.fluid.blasius.delta', real_val)
             call json_get(params, 'case.fluid.blasius.approximation',&
                           string_val2)
             call json_get(params, 'case.fluid.blasius.freestream_velocity',&
                           real_vec)

             call bc_if%set_params(real_vec, real_val, string_val2)

          end select
       else if (trim(string_val1) .eq. "user") then
       end if
    end if

    call this%bc_wall%init_base(this%c_Xh)
    call this%bc_wall%mark_zone(msh%wall)
    call this%bc_wall%mark_zones_from_list(msh%labeled_zones,&
                        'w', this%bc_labels)
    call this%bc_wall%finalize()
    call bc_list_add(this%bclst_vel, this%bc_wall)

    ! Setup field dirichlet bc for u-velocity
    call this%bc_field_vel%field_dirichlet_u%init_base(this%c_Xh)
    call this%bc_field_vel%field_dirichlet_u%mark_zones_from_list(msh%labeled_zones,&
                        'd_vel_u', this%bc_labels)
    call this%bc_field_vel%field_dirichlet_u%finalize()

    call MPI_Allreduce(this%bc_field_vel%field_dirichlet_u%msk(0), integer_val, 1, &
         MPI_INTEGER, MPI_SUM, NEKO_COMM, ierr)
    if (integer_val .gt. 0)  call this%bc_field_vel%field_dirichlet_u%init_field('d_vel_u')

    ! Setup field dirichlet bc for v-velocity
    call this%bc_field_vel%field_dirichlet_v%init_base(this%c_Xh)
    call this%bc_field_vel%field_dirichlet_v%mark_zones_from_list(msh%labeled_zones,&
                        'd_vel_v', this%bc_labels)
    call this%bc_field_vel%field_dirichlet_v%finalize()

    call MPI_Allreduce(this%bc_field_vel%field_dirichlet_v%msk(0), integer_val, 1, &
         MPI_INTEGER, MPI_SUM, NEKO_COMM, ierr)
    if (integer_val .gt. 0)  call this%bc_field_vel%field_dirichlet_v%init_field('d_vel_v')

    ! Setup field dirichlet bc for w-velocity
    call this%bc_field_vel%field_dirichlet_w%init_base(this%c_Xh)
    call this%bc_field_vel%field_dirichlet_w%mark_zones_from_list(msh%labeled_zones,&
                        'd_vel_w', this%bc_labels)
    call this%bc_field_vel%field_dirichlet_w%finalize()

    call MPI_Allreduce(this%bc_field_vel%field_dirichlet_w%msk(0), integer_val, 1, &
         MPI_INTEGER, MPI_SUM, NEKO_COMM, ierr)
    if (integer_val .gt. 0)  call this%bc_field_vel%field_dirichlet_w%init_field('d_vel_w')

    ! Setup our global field dirichlet bc
    call this%bc_field_vel%init_base(this%c_Xh)
    call this%bc_field_vel%mark_zones_from_list(msh%labeled_zones,&
                        'd_vel_u', this%bc_labels)
    call this%bc_field_vel%mark_zones_from_list(msh%labeled_zones,&
                        'd_vel_v', this%bc_labels)
    call this%bc_field_vel%mark_zones_from_list(msh%labeled_zones,&
                        'd_vel_w', this%bc_labels)
    call this%bc_field_vel%finalize()

    ! Add the field bc to velocity bcs
    call bc_list_add(this%bclst_vel, this%bc_field_vel)

    !
    ! Associate our field dirichlet update to the user one.
    !
    this%dirichlet_update_ => user%user_dirichlet_update

    !
    ! Initialize field list and bc list for user_dirichlet_update
    !
    allocate(this%field_dirichlet_fields%items(4))

    this%field_dirichlet_fields%items(1)%ptr => &
         this%bc_field_vel%field_dirichlet_u%field_bc
    this%field_dirichlet_fields%items(2)%ptr => &
         this%bc_field_vel%field_dirichlet_v%field_bc
    this%field_dirichlet_fields%items(3)%ptr => &
         this%bc_field_vel%field_dirichlet_w%field_bc
    this%field_dirichlet_fields%items(4)%ptr => &
         this%bc_field_prs%field_bc

    call bc_list_init(this%field_dirichlet_bcs, size=4)
    call bc_list_add(this%field_dirichlet_bcs, this%bc_field_vel%field_dirichlet_u)
    call bc_list_add(this%field_dirichlet_bcs, this%bc_field_vel%field_dirichlet_v)
    call bc_list_add(this%field_dirichlet_bcs, this%bc_field_vel%field_dirichlet_w)

    !
    ! Check if we need to output boundaries
    !
    call json_get_or_default(params, 'case.output_boundary', logical_val,&
                             .false.)

    if (logical_val) then
       call this%bdry%init(this%dm_Xh, 'bdry')
       this%bdry = 0.0_rp

       call bdry_mask%init_base(this%c_Xh)
       call bdry_mask%mark_zone(msh%wall)
       call bdry_mask%mark_zones_from_list(msh%labeled_zones,&
                      'w', this%bc_labels)
       call bdry_mask%finalize()
       call bdry_mask%set_g(1.0_rp)
       call bdry_mask%apply_scalar(this%bdry%x, this%dm_Xh%size())
       call bdry_mask%free()

       call bdry_mask%init_base(this%c_Xh)
       call bdry_mask%mark_zone(msh%inlet)
       call bdry_mask%mark_zones_from_list(msh%labeled_zones,&
                      'v', this%bc_labels)
       call bdry_mask%finalize()
       call bdry_mask%set_g(2.0_rp)
       call bdry_mask%apply_scalar(this%bdry%x, this%dm_Xh%size())
       call bdry_mask%free()

       call bdry_mask%init_base(this%c_Xh)
       call bdry_mask%mark_zone(msh%outlet)
       call bdry_mask%mark_zones_from_list(msh%labeled_zones,&
                      'o', this%bc_labels)
       call bdry_mask%finalize()
       call bdry_mask%set_g(3.0_rp)
       call bdry_mask%apply_scalar(this%bdry%x, this%dm_Xh%size())
       call bdry_mask%free()

       call bdry_mask%init_base(this%c_Xh)
       call bdry_mask%mark_zone(msh%sympln)
       call bdry_mask%mark_zones_from_list(msh%labeled_zones,&
                      'sym', this%bc_labels)
       call bdry_mask%finalize()
       call bdry_mask%set_g(4.0_rp)
       call bdry_mask%apply_scalar(this%bdry%x, this%dm_Xh%size())
       call bdry_mask%free()

<<<<<<< HEAD
       call bdry_mask%init(this%c_Xh)
       call bdry_mask%mark_zone(msh%outlet_normal)
       call bdry_mask%mark_zones_from_list(msh%labeled_zones,&
                      'on', this%bc_labels)
=======
       call bdry_mask%init_base(this%c_Xh)
       call bdry_mask%mark_zone(msh%periodic)
>>>>>>> 67ba5f4e
       call bdry_mask%finalize()
       call bdry_mask%set_g(5.0_rp)
       call bdry_mask%apply_scalar(this%bdry%x, this%dm_Xh%size())
       call bdry_mask%free()

<<<<<<< HEAD
       call bdry_mask%init(this%c_Xh)
       call bdry_mask%mark_zone(msh%periodic)
=======
       call bdry_mask%init_base(this%c_Xh)
       call bdry_mask%mark_zone(msh%outlet_normal)
       call bdry_mask%mark_zones_from_list(msh%labeled_zones,&
                      'on', this%bc_labels)
>>>>>>> 67ba5f4e
       call bdry_mask%finalize()
       call bdry_mask%set_g(6.0_rp)
       call bdry_mask%apply_scalar(this%bdry%x, this%dm_Xh%size())
       call bdry_mask%free()


    end if

    !
    ! Setup right-hand side fields.
    !
    allocate(this%f_x)
    allocate(this%f_y)
    allocate(this%f_z)
    call this%f_x%init(this%dm_Xh, fld_name="fluid_rhs_x")
    call this%f_y%init(this%dm_Xh, fld_name="fluid_rhs_y")
    call this%f_z%init(this%dm_Xh, fld_name="fluid_rhs_z")

    ! Initialize the source term
    call this%source_term%init(params, this%f_x, this%f_y, this%f_z, this%c_Xh,&
                               user)

  end subroutine fluid_scheme_init_common

  !> Initialize all velocity related components of the current scheme
  subroutine fluid_scheme_init_uvw(this, msh, lx, params, kspv_init, scheme, &
                                   user, material_properties)
    implicit none
    class(fluid_scheme_t), target, intent(inout) :: this
    type(mesh_t), target, intent(inout) :: msh
    integer, intent(inout) :: lx
    type(json_file), target, intent(inout) :: params
    type(user_t), target, intent(in) :: user
    type(material_properties_t), target, intent(inout) :: material_properties
    logical :: kspv_init
    character(len=*), intent(in) :: scheme
    ! Variables for extracting json
    real(kind=rp) :: abs_tol
    character(len=:), allocatable :: solver_type, precon_type
    integer :: ksp_vel_maxiter


    call fluid_scheme_init_common(this, msh, lx, params, scheme, user, &
                                  material_properties)

    call neko_field_registry%add_field(this%dm_Xh, 'u')
    call neko_field_registry%add_field(this%dm_Xh, 'v')
    call neko_field_registry%add_field(this%dm_Xh, 'w')
    this%u => neko_field_registry%get_field('u')
    this%v => neko_field_registry%get_field('v')
    this%w => neko_field_registry%get_field('w')

    call json_get(params, 'case.fluid.velocity_solver.type', solver_type)
    call json_get(params, 'case.fluid.velocity_solver.preconditioner', &
                  precon_type)
    call json_get(params, 'case.fluid.velocity_solver.absolute_tolerance', &
                  abs_tol)

    if (kspv_init) then
      call json_get_or_default(params, &
                              'case.fluid.velocity_solver.max_iterations', &
                              ksp_vel_maxiter, 800)
       call fluid_scheme_solver_factory(this%ksp_vel, this%dm_Xh%size(), &
            solver_type, ksp_vel_maxiter, abs_tol)
       call fluid_scheme_precon_factory(this%pc_vel, this%ksp_vel, &
            this%c_Xh, this%dm_Xh, this%gs_Xh, this%bclst_vel, precon_type)
    end if

    call neko_log%end_section()
  end subroutine fluid_scheme_init_uvw

  !> Initialize all components of the current scheme
  subroutine fluid_scheme_init_all(this, msh, lx, params, kspv_init, kspp_init,&
                                   scheme, user, material_properties)
    implicit none
    class(fluid_scheme_t), target, intent(inout) :: this
    type(mesh_t), target, intent(inout) :: msh
    integer, intent(inout) :: lx
    type(json_file), target, intent(inout) :: params
    type(user_t), target, intent(in) :: user
    type(material_properties_t), target, intent(inout) :: material_properties
    logical :: kspv_init
    logical :: kspp_init
    character(len=*), intent(in) :: scheme
    real(kind=rp) :: real_val
    real(kind=rp), allocatable :: real_vec(:)
    integer :: integer_val, ierr
    character(len=:), allocatable :: string_val1, string_val2

    call fluid_scheme_init_common(this, msh, lx, params, scheme, user, &
                                  material_properties)

    call neko_field_registry%add_field(this%dm_Xh, 'u')
    call neko_field_registry%add_field(this%dm_Xh, 'v')
    call neko_field_registry%add_field(this%dm_Xh, 'w')
    call neko_field_registry%add_field(this%dm_Xh, 'p')
    this%u => neko_field_registry%get_field('u')
    this%v => neko_field_registry%get_field('v')
    this%w => neko_field_registry%get_field('w')
    this%p => neko_field_registry%get_field('p')

    !! lag fields
    call this%ulag%init(this%u, 2)
    call this%vlag%init(this%v, 2)
    call this%wlag%init(this%w, 2)


    !
    ! Setup pressure boundary conditions
    !
    call bc_list_init(this%bclst_prs)
    call this%bc_prs%init_base(this%c_Xh)
    call this%bc_prs%mark_zones_from_list(msh%labeled_zones,&
                        'o', this%bc_labels)
    call this%bc_prs%mark_zones_from_list(msh%labeled_zones,&
                        'on', this%bc_labels)

    ! Field dirichlet pressure bc
    call this%bc_field_prs%init_base(this%c_Xh)
    call this%bc_field_prs%mark_zones_from_list(msh%labeled_zones,&
                        'd_pres', this%bc_labels)
    call this%bc_field_prs%finalize()
    call MPI_Allreduce(this%bc_field_prs%msk(0), integer_val, 1, &
         MPI_INTEGER, MPI_SUM, NEKO_COMM, ierr)

    if (integer_val .gt. 0)  call this%bc_field_prs%init_field('d_pres')
    call bc_list_add(this%bclst_prs, this%bc_field_prs)
    call bc_list_add(this%field_dirichlet_bcs, this%bc_field_prs)

    if (msh%outlet%size .gt. 0) then
       call this%bc_prs%mark_zone(msh%outlet)
    end if
    if (msh%outlet_normal%size .gt. 0) then
       call this%bc_prs%mark_zone(msh%outlet_normal)
    end if

    call this%bc_prs%finalize()
    call this%bc_prs%set_g(0.0_rp)
    call bc_list_add(this%bclst_prs, this%bc_prs)
    call this%bc_dong%init_base(this%c_Xh)
    call this%bc_dong%mark_zones_from_list(msh%labeled_zones,&
                        'o+dong', this%bc_labels)
    call this%bc_dong%mark_zones_from_list(msh%labeled_zones,&
                        'on+dong', this%bc_labels)
    call this%bc_dong%finalize()


    call this%bc_dong%init(this%c_Xh, params)

    call bc_list_add(this%bclst_prs, this%bc_dong)


    if (kspv_init) then
       call json_get_or_default(params, &
                                'case.fluid.velocity_solver.max_iterations', &
                                integer_val, 800)
       call json_get(params, 'case.fluid.velocity_solver.type', string_val1)
       call json_get(params, 'case.fluid.velocity_solver.preconditioner', &
                     string_val2)
       call json_get(params, 'case.fluid.velocity_solver.absolute_tolerance', &
                     real_val)

       call fluid_scheme_solver_factory(this%ksp_vel, this%dm_Xh%size(), &
            string_val1, integer_val, real_val)
       call fluid_scheme_precon_factory(this%pc_vel, this%ksp_vel, &
            this%c_Xh, this%dm_Xh, this%gs_Xh, this%bclst_vel, string_val2)
    end if

    if (kspp_init) then
       call json_get_or_default(params, &
                               'case.fluid.pressure_solver.max_iterations', &
                               integer_val, 800)
       call json_get(params, 'case.fluid.pressure_solver.type', string_val1)
       call json_get(params, 'case.fluid.pressure_solver.preconditioner', &
                     string_val2)
       call json_get(params, 'case.fluid.pressure_solver.absolute_tolerance', &
                     real_val)

       call fluid_scheme_solver_factory(this%ksp_prs, this%dm_Xh%size(), &
            string_val1, integer_val, real_val)
       call fluid_scheme_precon_factory(this%pc_prs, this%ksp_prs, &
            this%c_Xh, this%dm_Xh, this%gs_Xh, this%bclst_prs, string_val2)
    end if


    call neko_log%end_section()

  end subroutine fluid_scheme_init_all

  !> Deallocate a fluid formulation
  subroutine fluid_scheme_free(this)
    class(fluid_scheme_t), intent(inout) :: this

    call this%bdry%free()

    if (allocated(this%bc_inflow)) then
       call this%bc_inflow%free()
    end if

    call this%bc_wall%free()
    call this%bc_sym%free()

    !
    ! Free everything related to field_dirichlet BCs
    !
    call this%bc_field_prs%field_bc%free()
    call this%bc_field_prs%free()
    call this%bc_field_vel%field_dirichlet_u%field_bc%free()
    call this%bc_field_vel%field_dirichlet_v%field_bc%free()
    call this%bc_field_vel%field_dirichlet_w%field_bc%free()
    call this%bc_field_vel%free()

    call this%field_dirichlet_fields%free()
    call bc_list_free(this%field_dirichlet_bcs)
    if (associated(this%dirichlet_update_)) then
       this%dirichlet_update_ => null()
    end if

    call this%Xh%free()

    if (allocated(this%ksp_vel)) then
       call krylov_solver_destroy(this%ksp_vel)
       deallocate(this%ksp_vel)
    end if

    if (allocated(this%ksp_prs)) then
       call krylov_solver_destroy(this%ksp_prs)
       deallocate(this%ksp_prs)
    end if

    if (allocated(this%pc_vel)) then
       call precon_destroy(this%pc_vel)
       deallocate(this%pc_vel)
    end if

    if (allocated(this%pc_prs)) then
       call precon_destroy(this%pc_prs)
       deallocate(this%pc_prs)
    end if

    if (allocated(this%bc_labels)) then
       deallocate(this%bc_labels)
    end if

    call this%source_term%free()

    call this%gs_Xh%free()

    call this%c_Xh%free()

    call bc_list_free(this%bclst_vel)

    call this%scratch%free()

    nullify(this%params)

    nullify(this%u)
    nullify(this%v)
    nullify(this%w)
    nullify(this%p)

    call this%ulag%free()
    call this%vlag%free()
    call this%wlag%free()


    if (associated(this%f_x)) then
       call this%f_x%free()
    end if

    if (associated(this%f_y)) then
       call this%f_y%free()
    end if

    if (associated(this%f_z)) then
       call this%f_z%free()
    end if

    nullify(this%f_x)
    nullify(this%f_y)
    nullify(this%f_z)


  end subroutine fluid_scheme_free

  !> Validate that all fields, solvers etc necessary for
  !! performing time-stepping are defined
  subroutine fluid_scheme_validate(this)
    class(fluid_scheme_t), target, intent(inout) :: this
    ! Variables for retrieving json parameters
    logical :: logical_val

    if ( (.not. associated(this%u)) .or. &
         (.not. associated(this%v)) .or. &
         (.not. associated(this%w)) .or. &
         (.not. associated(this%p))) then
       call neko_error('Fields are not registered')
    end if

    if ( (.not. allocated(this%u%x)) .or. &
         (.not. allocated(this%v%x)) .or. &
         (.not. allocated(this%w%x)) .or. &
         (.not. allocated(this%p%x))) then
       call neko_error('Fields are not allocated')
    end if

    if (.not. allocated(this%ksp_vel)) then
       call neko_error('No Krylov solver for velocity defined')
    end if

    if (.not. allocated(this%ksp_prs)) then
       call neko_error('No Krylov solver for pressure defined')
    end if

    if (.not. associated(this%params)) then
       call neko_error('No parameters defined')
    end if

    if (allocated(this%bc_inflow)) then
       select type(ip => this%bc_inflow)
       type is(usr_inflow_t)
          call ip%validate
       end select
    end if

    !
    ! Setup checkpoint structure (if everything is fine)
    !
    call this%chkp%init(this%u, this%v, this%w, this%p)

    !
    ! Setup mean flow fields if requested
    !
    if (this%params%valid_path('case.statistics')) then
       call json_get_or_default(this%params, 'case.statistics.enabled',&
                                logical_val, .true.)
       if (logical_val) then
          call this%mean%init(this%u, this%v, this%w, this%p)
          call this%stats%init(this%c_Xh, this%mean%u, &
               this%mean%v, this%mean%w, this%mean%p)
       end if
    end if

!    if (this%params%stats_mean_sqr_flow) then
!       call this%mean_sqr%init(this%u, this%v, this%w, this%p)
!    end if

  end subroutine fluid_scheme_validate

  !> Apply all boundary conditions defined for velocity
  !! Here we perform additional gs operations to take care of
  !! shared points between elements that have different BCs, as done in Nek5000.
  !! @todo Why can't we call the interface here?
  subroutine fluid_scheme_bc_apply_vel(this, t, tstep)
    class(fluid_scheme_t), intent(inout) :: this
    real(kind=rp), intent(in) :: t
    integer, intent(in) :: tstep

    call bc_list_apply_vector(this%bclst_vel,&
         this%u%x, this%v%x, this%w%x, this%dm_Xh%size(), t, tstep)

  end subroutine fluid_scheme_bc_apply_vel

  !> Apply all boundary conditions defined for pressure
  !! @todo Why can't we call the interface here?
  subroutine fluid_scheme_bc_apply_prs(this, t, tstep)
    class(fluid_scheme_t), intent(inout) :: this
    real(kind=rp), intent(in) :: t
    integer, intent(in) :: tstep

    call bc_list_apply_scalar(this%bclst_prs, this%p%x, &
                              this%p%dof%size(), t, tstep)

  end subroutine fluid_scheme_bc_apply_prs

  !> Initialize a linear solver
  !! @note Currently only supporting Krylov solvers
  subroutine fluid_scheme_solver_factory(ksp, n, solver, max_iter, abstol)
    class(ksp_t), allocatable, target, intent(inout) :: ksp
    integer, intent(in), value :: n
    character(len=*), intent(in) :: solver
    integer, intent(in) :: max_iter
    real(kind=rp), intent(in) :: abstol

    call krylov_solver_factory(ksp, n, solver, max_iter, abstol)

  end subroutine fluid_scheme_solver_factory

  !> Initialize a Krylov preconditioner
  subroutine fluid_scheme_precon_factory(pc, ksp, coef, dof, gs, bclst, pctype)
    class(pc_t), allocatable, target, intent(inout) :: pc
    class(ksp_t), target, intent(inout) :: ksp
    type(coef_t), target, intent(inout) :: coef
    type(dofmap_t), target, intent(inout) :: dof
    type(gs_t), target, intent(inout) :: gs
    type(bc_list_t), target, intent(inout) :: bclst
    character(len=*) :: pctype

    call precon_factory(pc, pctype)

    select type(pcp => pc)
    type is(jacobi_t)
       call pcp%init(coef, dof, gs)
    type is (sx_jacobi_t)
       call pcp%init(coef, dof, gs)
    type is (device_jacobi_t)
       call pcp%init(coef, dof, gs)
    type is(hsmg_t)
       if (len_trim(pctype) .gt. 4) then
          if (index(pctype, '+') .eq. 5) then
             call pcp%init(dof%msh, dof%Xh, coef, dof, gs, &
                  bclst, trim(pctype(6:)))
          else
             call neko_error('Unknown coarse grid solver')
          end if
       else
          call pcp%init(dof%msh, dof%Xh, coef, dof, gs, bclst)
       end if
    end select

    call ksp%set_pc(pc)

  end subroutine fluid_scheme_precon_factory

  !> Initialize a user defined inflow condition
  subroutine fluid_scheme_set_usr_inflow(this, usr_eval)
    class(fluid_scheme_t), intent(inout) :: this
    procedure(usr_inflow_eval) :: usr_eval

    select type(bc_if => this%bc_inflow)
    type is(usr_inflow_t)
       call bc_if%set_eval(usr_eval)
    class default
       call neko_error("Not a user defined inflow condition")
    end select
  end subroutine fluid_scheme_set_usr_inflow

  !> Compute CFL
  function fluid_compute_cfl(this, dt) result(c)
    class(fluid_scheme_t), intent(in) :: this
    real(kind=rp), intent(in) :: dt
    real(kind=rp) :: c

    c = cfl(dt, this%u%x, this%v%x, this%w%x, &
         this%Xh, this%c_Xh, this%msh%nelv, this%msh%gdim)

  end function fluid_compute_cfl

end module fluid_scheme<|MERGE_RESOLUTION|>--- conflicted
+++ resolved
@@ -509,29 +509,17 @@
        call bdry_mask%apply_scalar(this%bdry%x, this%dm_Xh%size())
        call bdry_mask%free()
 
-<<<<<<< HEAD
-       call bdry_mask%init(this%c_Xh)
-       call bdry_mask%mark_zone(msh%outlet_normal)
-       call bdry_mask%mark_zones_from_list(msh%labeled_zones,&
-                      'on', this%bc_labels)
-=======
        call bdry_mask%init_base(this%c_Xh)
        call bdry_mask%mark_zone(msh%periodic)
->>>>>>> 67ba5f4e
        call bdry_mask%finalize()
        call bdry_mask%set_g(5.0_rp)
        call bdry_mask%apply_scalar(this%bdry%x, this%dm_Xh%size())
        call bdry_mask%free()
 
-<<<<<<< HEAD
-       call bdry_mask%init(this%c_Xh)
-       call bdry_mask%mark_zone(msh%periodic)
-=======
        call bdry_mask%init_base(this%c_Xh)
        call bdry_mask%mark_zone(msh%outlet_normal)
        call bdry_mask%mark_zones_from_list(msh%labeled_zones,&
                       'on', this%bc_labels)
->>>>>>> 67ba5f4e
        call bdry_mask%finalize()
        call bdry_mask%set_g(6.0_rp)
        call bdry_mask%apply_scalar(this%bdry%x, this%dm_Xh%size())
