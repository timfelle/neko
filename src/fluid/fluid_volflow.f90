--- conflicted
+++ resolved
@@ -71,11 +71,8 @@
   use neko_config
   use device_math
   use device_mathops
-<<<<<<< HEAD
   use json_module, only : json_file
-=======
   use scratch_registry, only : scratch_registry_t
->>>>>>> 7b985671
   implicit none
   private
   
