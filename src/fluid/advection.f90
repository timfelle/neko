! Copyright (c) 2021-2023, The Neko Authors
! All rights reserved.
!
! Redistribution and use in source and binary forms, with or without
! modification, are permitted provided that the following conditions
! are met:
!
!   * Redistributions of source code must retain the above copyright
!     notice, this list of conditions and the following disclaimer.
!
!   * Redistributions in binary form must reproduce the above
!     copyright notice, this list of conditions and the following
!     disclaimer in the documentation and/or other materials provided
!     with the distribution.
!
!   * Neither the name of the authors nor the names of its
!     contributors may be used to endorse or promote products derived
!     from this software without specific prior written permission.
!
! THIS SOFTWARE IS PROVIDED BY THE COPYRIGHT HOLDERS AND CONTRIBUTORS
! "AS IS" AND ANY EXPRESS OR IMPLIED WARRANTIES, INCLUDING, BUT NOT
! LIMITED TO, THE IMPLIED WARRANTIES OF MERCHANTABILITY AND FITNESS
! FOR A PARTICULAR PURPOSE ARE DISCLAIMED. IN NO EVENT SHALL THE
! COPYRIGHT OWNER OR CONTRIBUTORS BE LIABLE FOR ANY DIRECT, INDIRECT,
! INCIDENTAL, SPECIAL, EXEMPLARY, OR CONSEQUENTIAL DAMAGES (INCLUDING,
! BUT NOT LIMITED TO, PROCUREMENT OF SUBSTITUTE GOODS OR SERVICES;
! LOSS OF USE, DATA, OR PROFITS; OR BUSINESS INTERRUPTION) HOWEVER
! CAUSED AND ON ANY THEORY OF LIABILITY, WHETHER IN CONTRACT, STRICT
! LIABILITY, OR TORT (INCLUDING NEGLIGENCE OR OTHERWISE) ARISING IN
! ANY WAY OUT OF THE USE OF THIS SOFTWARE, EVEN IF ADVISED OF THE
! POSSIBILITY OF SUCH DAMAGE.
!
!> Subroutines to apply advection to RHS
module advection
  use num_types
  use math
  use utils
  use space
  use field
  use coefs
  use neko_config
  use operators
  use interpolation
  use, intrinsic :: iso_c_binding
  implicit none
  private
  
  !> Base abstract type for computing the advection operator
  type, public, abstract :: advection_t
   contains
     procedure(apply_adv), pass(this), deferred :: apply
     procedure(apply_scalar_adv), pass(this), deferred :: apply_scalar
  end type advection_t

  !> Type encapsulating advection routines with no dealiasing applied
  type, public, extends(advection_t) :: adv_no_dealias_t
     real(kind=rp), allocatable :: temp(:)
     type(c_ptr) :: temp_d = C_NULL_PTR
   contains
     !> Compute the advection term for the fluid, i.e. \f$u \cdot \nabla u \f$
     procedure, pass(this) :: apply => apply_advection_no_dealias
     !> Compute the advection term for a scalar, i.e. \f$u \cdot \nabla s \f$
     procedure, pass(this) :: apply_scalar => apply_scalar_advection_no_dealias
  end type adv_no_dealias_t

  !> Type encapsulating advection routines with dealiasing
  type, public, extends(advection_t) :: adv_dealias_t
     !> Coeffs of the higher-order space
     type(coef_t) :: coef_GL
     !> Coeffs of the original space in the simulation
     type(coef_t), pointer :: coef_GLL
     !> Interpolator between the original and higher-order spaces
     type(interpolator_t) :: GLL_to_GL
     !> The additional higher-order space used in dealiasing
     type(space_t) :: Xh_GL
     !> The original space used in the simulation
     type(space_t), pointer :: Xh_GLL
     real(kind=rp), allocatable :: temp(:), tbf(:)
     !> Temporary arrays
     real(kind=rp), allocatable :: tx(:), ty(:), tz(:)
     real(kind=rp), allocatable :: vr(:), vs(:), vt(:)
     !> Device pointer for `temp`
     type(c_ptr) :: temp_d = C_NULL_PTR
     !> Device pointer for `tbf`
     type(c_ptr) :: tbf_d = C_NULL_PTR
     !> Device pointer for `tx`
     type(c_ptr) :: tx_d = C_NULL_PTR
     !> Device pointer for `ty`
     type(c_ptr) :: ty_d = C_NULL_PTR
     !> Device pointer for `tz`
     type(c_ptr) :: tz_d = C_NULL_PTR
     !> Device pointer for `vr`
     type(c_ptr) :: vr_d = C_NULL_PTR
     !> Device pointer for `vs`
     type(c_ptr) :: vs_d = C_NULL_PTR
     !> Device pointer for `vt`
     type(c_ptr) :: vt_d = C_NULL_PTR

   contains
     !> Compute the advection term for the fluid, i.e. \f$u \cdot \nabla u \f$
     procedure, pass(this) :: apply => apply_advection_dealias
     !> Compute the advection term for a scalar, i.e. \f$u \cdot \nabla s \f$
     procedure, pass(this) :: apply_scalar => apply_scalar_advection_dealias
     !> Constructor
     procedure, pass(this) :: init => init_dealias
  end type adv_dealias_t

  abstract interface
     !> Add advection operator to the right-hand-side for a fluld
     !! @param this The object 
     !! @param vx The x component of velocity
     !! @param vy The y component of velocity
     !! @param vz The z component of velocity
     !! @param fx The x component of source term
     !! @param fy The y component of source term
     !! @param fz The z component of source term
     !! @param coef The coefficients of the (Xh, mesh) pair
     !! @param n Typically the size of the mesh.
     subroutine apply_adv(this, vx, vy, vz, fx, fy, fz, Xh, coef, n)
       import :: advection_t
       import :: coef_t
       import :: space_t
       import :: field_t
       import :: rp
       class(advection_t), intent(inout) :: this
       type(space_t), intent(inout) :: Xh
       type(coef_t), intent(inout) :: coef
       type(field_t), intent(inout) :: vx, vy, vz
       integer, intent(in) :: n
       real(kind=rp), intent(inout), dimension(n) :: fx, fy, fz
     end subroutine apply_adv
  end interface

  abstract interface
     !> Add advection operator to the right-hand-side for a fluld
     !! @param this The object 
     !! @param vx The x component of velocity
     !! @param vy The y component of velocity
     !! @param vz The z component of velocity
     !! @param s The scalar
     !! @param fs The source term
     !! @param coef The coefficients of the (Xh, mesh) pair
     !! @param n Typically the size of the mesh.
     subroutine apply_scalar_adv(this, vx, vy, vz, s, fs, Xh, coef, n)
       import :: advection_t
       import :: coef_t
       import :: space_t
       import :: field_t
       import :: rp
       class(advection_t), intent(inout) :: this
       type(field_t), intent(inout) :: vx, vy, vz
       type(field_t), intent(inout) :: s
       real(kind=rp), intent(inout), dimension(n) :: fs
       type(space_t), intent(inout) :: Xh
       type(coef_t), intent(inout) :: coef
       integer, intent(in) :: n
     end subroutine apply_scalar_adv
  end interface

  public :: advection_factory

contains
  
  !> A factory for \ref advection_t decendants.
  !! @param this Polymorphic object of class \ref advection_t.
  !! @param coeff The coefficients of the (space, mesh) pair.
  !! @param delias Whether to dealias or not.
  !! @param lxd The polynomial order of the space used in the dealiasing.
  !! Defaults to 3/2 of `coeff%Xh%lx`.
  !! @note The factory both allocates and initializes `this`.
  subroutine advection_factory(this, coef, dealias, lxd)
    class(advection_t), allocatable, intent(inout) :: this
    type(coef_t), target :: coef
    logical, intent(in) :: dealias
    integer, intent(in) :: lxd

    ! Free allocatables if necessary
    if (allocated(this)) then
       select type(adv => this)
       type is(adv_no_dealias_t)
          if (allocated(adv%temp)) then
             deallocate(adv%temp)
          end if
          if (c_associated(adv%temp_d)) then
             call device_free(adv%temp_d)
          end if
       end select
       deallocate(this)
    end if

    if (dealias) then
       allocate(adv_dealias_t::this)
    else
       allocate(adv_no_dealias_t::this)
    end if
    
    select type(adv => this)
    type is(adv_dealias_t)
       if (lxd .gt. 0) then
          call init_dealias(adv, lxd, coef) 
       else
          call init_dealias(adv, coef%Xh%lx * 3/2,  coef)
       end if
    type is(adv_no_dealias_t)
       call init_no_dealias(adv, coef)
    end select

  end subroutine advection_factory

  !> Constructor
  !! @param coeff The coefficients of the (space, mesh) pair.
  subroutine init_no_dealias(this, coef)
    class(adv_no_dealias_t) :: this
    type(coef_t) :: coef

    allocate(this%temp(coef%dof%size()))

    if (NEKO_BCKND_DEVICE .eq. 1) then
       call device_map(this%temp, this%temp_d, coef%dof%size())
    end if

  end subroutine init_no_dealias

  !> Constructor
  !! @param lxd The polynomial order of the space used in the dealiasing.
  !! @param coeff The coefficients of the (space, mesh) pair.
  subroutine init_dealias(this, lxd, coef)
    class(adv_dealias_t), target, intent(inout) :: this
    integer, intent(in) :: lxd
    type(coef_t), intent(inout), target :: coef
    integer :: nel, n_GL, n

    call space_init(this%Xh_GL, GL, lxd, lxd, lxd)
    this%Xh_GLL => coef%Xh
    this%coef_GLL => coef
    call this%GLL_to_GL%init(this%Xh_GL, this%Xh_GLL)

    call coef_init(this%coef_GL, this%Xh_GL, coef%msh)

    nel = coef%msh%nelv
    n_GL = nel*this%Xh_GL%lxyz
    n = nel*coef%Xh%lxyz
    call this%GLL_to_GL%map(this%coef_GL%drdx, coef%drdx, nel, this%Xh_GL)
    call this%GLL_to_GL%map(this%coef_GL%dsdx, coef%dsdx, nel, this%Xh_GL)
    call this%GLL_to_GL%map(this%coef_GL%dtdx, coef%dtdx, nel, this%Xh_GL)
    call this%GLL_to_GL%map(this%coef_GL%drdy, coef%drdy, nel, this%Xh_GL)
    call this%GLL_to_GL%map(this%coef_GL%dsdy, coef%dsdy, nel, this%Xh_GL)
    call this%GLL_to_GL%map(this%coef_GL%dtdy, coef%dtdy, nel, this%Xh_GL)
    call this%GLL_to_GL%map(this%coef_GL%drdz, coef%drdz, nel, this%Xh_GL)
    call this%GLL_to_GL%map(this%coef_GL%dsdz, coef%dsdz, nel, this%Xh_GL)
    call this%GLL_to_GL%map(this%coef_GL%dtdz, coef%dtdz, nel, this%Xh_GL)
    if ((NEKO_BCKND_HIP .eq. 1) .or. (NEKO_BCKND_CUDA .eq. 1) .or. &
         (NEKO_BCKND_OPENCL .eq. 1) .or. (NEKO_BCKND_SX .eq. 1) .or. &
         (NEKO_BCKND_XSMM .eq. 1)) then
       allocate(this%temp(n_GL))
       allocate(this%tbf(n_GL))
       allocate(this%tx(n_GL))
       allocate(this%ty(n_GL))
       allocate(this%tz(n_GL))
       allocate(this%vr(n_GL))
       allocate(this%vs(n_GL))
       allocate(this%vt(n_GL))
    end if
    
    if (NEKO_BCKND_DEVICE .eq. 1) then
       call device_map(this%temp, this%temp_d, n_GL)
       call device_map(this%tbf, this%tbf_d, n_GL)
       call device_map(this%tx, this%tx_d, n_GL)
       call device_map(this%ty, this%ty_d, n_GL)
       call device_map(this%tz, this%tz_d, n_GL)
       call device_map(this%vr, this%vr_d, n_GL)
       call device_map(this%vs, this%vs_d, n_GL)
       call device_map(this%vt, this%vt_d, n_GL)
    end if

  end subroutine init_dealias
  
  !> Compute the advection term for the fluid, i.e. \f$u \cdot \nabla u \f$
  subroutine apply_advection_dealias(this, vx, vy, vz, fx, fy, fz, Xh, coef, n)
    class(adv_dealias_t), intent(inout) :: this
    type(space_t), intent(inout) :: Xh
    type(coef_t), intent(inout) :: coef
    type(field_t), intent(inout) :: vx, vy, vz
    integer, intent(in) :: n
    real(kind=rp), intent(inout), dimension(n) :: fx, fy, fz
    real(kind=rp), dimension(this%Xh_GL%lxyz) :: tx, ty, tz
    real(kind=rp), dimension(this%Xh_GL%lxyz) :: tfx, tfy, tfz 
    real(kind=rp), dimension(this%Xh_GL%lxyz) :: vr, vs, vt
    real(kind=rp), dimension(this%Xh_GLL%lxyz) :: tempx, tempy, tempz
    type(c_ptr) :: fx_d, fy_d, fz_d
    integer :: e, i, idx, nel, n_GL
    nel = coef%msh%nelv
    n_GL = nel * this%Xh_GL%lxyz
    !This is extremely primitive and unoptimized  on the device //Karp
    associate(c_GL => this%coef_GL)
    if (NEKO_BCKND_DEVICE .eq. 1) then
       fx_d = device_get_ptr(fx)
       fy_d = device_get_ptr(fy)
       fz_d = device_get_ptr(fz)
       call this%GLL_to_GL%map(this%tx, vx%x, nel, this%Xh_GL)
       call this%GLL_to_GL%map(this%ty, vy%x, nel, this%Xh_GL)
       call this%GLL_to_GL%map(this%tz, vz%x, nel, this%Xh_GL)

       call opgrad(this%vr, this%vs, this%vt, this%tx, c_GL)
       call device_vdot3(this%tbf_d, this%vr_d, this%vs_d, this%vt_d, &
                         this%tx_d, this%ty_d, this%tz_d, n_GL)
       call this%GLL_to_GL%map(this%temp, this%tbf, nel, this%Xh_GLL)
       call device_sub2(fx_d, this%temp_d, n)


       call opgrad(this%vr, this%vs, this%vt, this%ty, c_GL)
       call device_vdot3(this%tbf_d, this%vr_d, this%vs_d, this%vt_d, &
                         this%tx_d, this%ty_d, this%tz_d, n_GL)
       call this%GLL_to_GL%map(this%temp, this%tbf, nel, this%Xh_GLL)
       call device_sub2(fy_d, this%temp_d, n)

       call opgrad(this%vr, this%vs, this%vt, this%tz, c_GL)
       call device_vdot3(this%tbf_d, this%vr_d, this%vs_d, this%vt_d, &
                         this%tx_d, this%ty_d, this%tz_d, n_GL)
       call this%GLL_to_GL%map(this%temp, this%tbf, nel, this%Xh_GLL)
       call device_sub2(fz_d, this%temp_d, n)

    else if ((NEKO_BCKND_SX .eq. 1) .or. (NEKO_BCKND_XSMM .eq. 1)) then

       call this%GLL_to_GL%map(this%tx, vx%x, nel, this%Xh_GL)
       call this%GLL_to_GL%map(this%ty, vy%x, nel, this%Xh_GL)
       call this%GLL_to_GL%map(this%tz, vz%x, nel, this%Xh_GL)

       call opgrad(this%vr, this%vs, this%vt, this%tx, c_GL)
       call vdot3(this%tbf, this%vr, this%vs, this%vt, &
                  this%tx, this%ty, this%tz, n_GL)
       call this%GLL_to_GL%map(this%temp, this%tbf, nel, this%Xh_GLL)
       call sub2(fx, this%temp, n)


       call opgrad(this%vr, this%vs, this%vt, this%ty, c_GL)
       call vdot3(this%tbf, this%vr, this%vs, this%vt, &
                  this%tx, this%ty, this%tz, n_GL)
       call this%GLL_to_GL%map(this%temp, this%tbf, nel, this%Xh_GLL)
       call sub2(fy, this%temp, n)

       call opgrad(this%vr, this%vs, this%vt, this%tz, c_GL)
       call vdot3(this%tbf, this%vr, this%vs, this%vt, &
                  this%tx, this%ty, this%tz, n_GL)
       call this%GLL_to_GL%map(this%temp, this%tbf, nel, this%Xh_GLL)
       call sub2(fz, this%temp, n)
       
    else

       do e = 1, coef%msh%nelv
          call this%GLL_to_GL%map(tx, vx%x(1,1,1,e), 1, this%Xh_GL)
          call this%GLL_to_GL%map(ty, vy%x(1,1,1,e), 1, this%Xh_GL)
          call this%GLL_to_GL%map(tz, vz%x(1,1,1,e), 1, this%Xh_GL)

          call opgrad(vr, vs, vt, tx, c_GL, e, e)
          do i = 1, this%Xh_GL%lxyz
             tfx(i) = tx(i)*vr(i) + ty(i)*vs(i) + tz(i)*vt(i)
          end do

          call opgrad(vr, vs, vt, ty, c_GL, e, e)
          do i = 1, this%Xh_GL%lxyz
             tfy(i) = tx(i)*vr(i) + ty(i)*vs(i) + tz(i)*vt(i)
          end do

          call opgrad(vr, vs, vt, tz, c_GL, e, e)
          do i = 1, this%Xh_GL%lxyz
             tfz(i) = tx(i)*vr(i) + ty(i)*vs(i) + tz(i)*vt(i)
          end do

          call this%GLL_to_GL%map(tempx, tfx, 1, this%Xh_GLL)
          call this%GLL_to_GL%map(tempy, tfy, 1, this%Xh_GLL)
          call this%GLL_to_GL%map(tempz, tfz, 1, this%Xh_GLL)

          idx = (e-1)*this%Xh_GLL%lxyz+1
          call sub2(fx(idx), tempx, this%Xh_GLL%lxyz)
          call sub2(fy(idx), tempy, this%Xh_GLL%lxyz)
          call sub2(fz(idx), tempz, this%Xh_GLL%lxyz)
       end do
    end if
    end associate

  end subroutine apply_advection_dealias



  !> Eulerian scheme, add convection term to forcing function
  !! at current time step.
  subroutine apply_advection_no_dealias(this, vx, vy, vz, fx, fy, fz, Xh, coef, n)
    class(adv_no_dealias_t), intent(inout) :: this
    type(space_t), intent(inout) :: Xh
    type(coef_t), intent(inout) :: coef
    type(field_t), intent(inout) :: vx, vy, vz
    integer, intent(in) :: n
    real(kind=rp), intent(inout), dimension(n) :: fx, fy, fz
    type(c_ptr) :: fx_d, fy_d, fz_d

    if (NEKO_BCKND_DEVICE .eq. 1) then
       fx_d = device_get_ptr(fx)
       fy_d = device_get_ptr(fy)
       fz_d = device_get_ptr(fz)
       
       call conv1(this%temp, vx%x, vx%x, vy%x, vz%x, Xh, coef)
       call device_subcol3 (fx_d, coef%B_d, this%temp_d, n)
       call conv1(this%temp, vy%x, vx%x, vy%x, vz%x, Xh, coef)
       call device_subcol3 (fy_d, coef%B_d, this%temp_d, n)
       if (coef%Xh%lz .eq. 1) then
          call device_rzero (this%temp_d, n)
       else
          call conv1(this%temp, vz%x, vx%x, vy%x, vz%x, Xh, coef)
          call device_subcol3(fz_d, coef%B_d, this%temp_d, n)
       end if
    else
       call conv1(this%temp, vx%x, vx%x, vy%x, vz%x, Xh, coef)
       call subcol3 (fx, coef%B, this%temp, n)
       call conv1(this%temp, vy%x, vx%x, vy%x, vz%x, Xh, coef)
       call subcol3 (fy, coef%B, this%temp, n)
       if (coef%Xh%lz .eq. 1) then
          call rzero (this%temp, n)
       else
          call conv1(this%temp, vz%x, vx%x, vy%x, vz%x, Xh, coef)
          call subcol3(fz, coef%B, this%temp, n)
       end if
    end if

  end subroutine apply_advection_no_dealias


  !> Compute the advection term for the scalar without dealiasing
  subroutine apply_scalar_advection_no_dealias(this, vx, vy, vz, s, fs, Xh, &
                                               coef, n)
    class(adv_no_dealias_t), intent(inout) :: this
    type(field_t), intent(inout) :: vx, vy, vz
    type(field_t), intent(inout) :: s
    integer, intent(in) :: n
    real(kind=rp), intent(inout), dimension(n) :: fs
    type(space_t), intent(inout) :: Xh
    type(coef_t), intent(inout) :: coef
    type(c_ptr) :: fs_d

    if (NEKO_BCKND_DEVICE .eq. 1) then
       fs_d = device_get_ptr(fs)
       
       call conv1(this%temp, s%x, vx%x, vy%x, vz%x, Xh, coef)
       call device_subcol3 (fs_d, coef%B_d, this%temp_d, n)
       if (coef%Xh%lz .eq. 1) then
          call device_rzero (this%temp_d, n)
       end if
    else
       ! temp will hold vx*ds/dx + vy*ds/dy + vz*ds/sz
       call conv1(this%temp, s%x, vx%x, vy%x, vz%x, Xh, coef)

       ! fs = fs - B*temp
       call subcol3 (fs, coef%B, this%temp, n)
       if (coef%Xh%lz .eq. 1) then
          call rzero (this%temp, n)
       end if
    end if

  end subroutine apply_scalar_advection_no_dealias

<<<<<<< HEAD
  !! n is not needed because coef knows the dofmap!
=======
  !> Compute the advection term for the scalar with dealiasing
>>>>>>> 572ba8af
  subroutine apply_scalar_advection_dealias(this, vx, vy, vz, s, fs, Xh, &
                                            coef, n)
    class(adv_dealias_t), intent(inout) :: this
    type(field_t), intent(inout) :: vx, vy, vz
    type(field_t), intent(inout) :: s
    integer, intent(in) :: n
    type(space_t), intent(inout) :: Xh
    type(coef_t), intent(inout) :: coef
    real(kind=rp), intent(inout), dimension(coef%dof%size()) :: fs
    type(c_ptr) :: fs_d
    real(kind=rp), dimension(this%Xh_GL%lxyz) :: vx_GL, vy_GL, vz_GL, s_GL
    real(kind=rp), dimension(this%Xh_GL%lxyz) :: dsdx, dsdy, dsdz
    real(kind=rp), dimension(this%Xh_GL%lxyz) :: f_GL
    integer :: e, i, idx, nel, n_GL
    real(kind=rp), dimension(this%Xh_GLL%lxyz) :: temp

    nel = coef%msh%nelv
    n_GL = nel * this%Xh_GL%lxyz

    associate(c_GL => this%coef_GL, dsdz => this%vt)
<<<<<<< HEAD
=======
    if (NEKO_BCKND_DEVICE .eq. 1) then
       fs_d = device_get_ptr(fs)

       ! Map advecting velocity onto the higher-order space
       call this%GLL_to_GL%map(this%tx, vx%x, nel, this%Xh_GL)
       call this%GLL_to_GL%map(this%ty, vy%x, nel, this%Xh_GL)
       call this%GLL_to_GL%map(this%tz, vz%x, nel, this%Xh_GL)

       ! Map the scalar onto the high-order space
       call this%GLL_to_GL%map(this%temp, s%x, nel, this%Xh_GL)
       
       ! Compute the scalar gradient in the high-order space
       call opgrad(this%vr, this%vs, this%vt, this%temp, c_GL)
       
       ! Compute the convective term, i.e dot the velocity with the scalar grad
       call device_vdot3(this%tbf_d, this%vr_d, this%vs_d, this%vt_d, &
                         this%tx_d, this%ty_d, this%tz_d, n_GL)

       ! Map back to the original space (we reuse this%temp)
       call this%GLL_to_GL%map(this%temp, this%tbf, nel, this%Xh_GLL)
       
       ! Update the source term
       call device_sub2(fs_d, this%temp_d, n)

    else if ((NEKO_BCKND_SX .eq. 1) .or. (NEKO_BCKND_XSMM .eq. 1)) then

       ! Map advecting velocity onto the higher-order space
       call this%GLL_to_GL%map(this%tx, vx%x, nel, this%Xh_GL)
       call this%GLL_to_GL%map(this%ty, vy%x, nel, this%Xh_GL)
       call this%GLL_to_GL%map(this%tz, vz%x, nel, this%Xh_GL)

       ! Map the scalar onto the high-order space
       call this%GLL_to_GL%map(this%temp, s%x, nel, this%Xh_GL)
       
       ! Compute the scalar gradient in the high-order space
       call opgrad(this%vr, this%vs, this%vt, this%temp, c_GL)
       
       ! Compute the convective term, i.e dot the velocity with the scalar grad
       call vdot3(this%tbf, this%vr, this%vs, this%vt, &
                  this%tx, this%ty, this%tz, n_GL)

       ! Map back to the original space (we reuse this%temp)
       call this%GLL_to_GL%map(this%temp, this%tbf, nel, this%Xh_GLL)
       
       ! Update the source term
       call sub2(fs, this%temp, n)

    else
>>>>>>> 572ba8af
       do e = 1, coef%msh%nelv
          ! Map advecting velocity onto the higher-order space
          call this%GLL_to_GL%map(vx_GL, vx%x(1,1,1,e), 1, this%Xh_GL)
          call this%GLL_to_GL%map(vy_GL, vy%x(1,1,1,e), 1, this%Xh_GL)
          call this%GLL_to_GL%map(vz_GL, vz%x(1,1,1,e), 1, this%Xh_GL)

          ! Map scalar onto the higher-order space
          call this%GLL_to_GL%map(s_GL, s%x(1,1,1,e), 1, this%Xh_GL)

          ! Gradient of s in the higher-order space
          call opgrad(dsdx, this%vs, this%vt, s_GL, c_GL, e, e)
          
          ! vx * ds/dx + vy * ds/dy + vz * ds/dz for each point in the element
          do i = 1, this%Xh_GL%lxyz
             f_GL(i) = vx_GL(i)*dsdx(i) + vy_GL(i)*dsdy(i) + vz_GL(i)*dsdz(i)
          end do

          ! Map back the contructed operator to the original space
          call this%GLL_to_GL%map(temp, f_GL, 1, this%Xh_GLL)

          idx = (e-1)*this%Xh_GLL%lxyz+1

          call sub2(fs(idx), temp, this%Xh_GLL%lxyz)
       end do
<<<<<<< HEAD
=======
   end if
>>>>>>> 572ba8af
   end associate

  end subroutine apply_scalar_advection_dealias

end module advection<|MERGE_RESOLUTION|>--- conflicted
+++ resolved
@@ -458,11 +458,7 @@
 
   end subroutine apply_scalar_advection_no_dealias
 
-<<<<<<< HEAD
-  !! n is not needed because coef knows the dofmap!
-=======
   !> Compute the advection term for the scalar with dealiasing
->>>>>>> 572ba8af
   subroutine apply_scalar_advection_dealias(this, vx, vy, vz, s, fs, Xh, &
                                             coef, n)
     class(adv_dealias_t), intent(inout) :: this
@@ -483,8 +479,6 @@
     n_GL = nel * this%Xh_GL%lxyz
 
     associate(c_GL => this%coef_GL, dsdz => this%vt)
-<<<<<<< HEAD
-=======
     if (NEKO_BCKND_DEVICE .eq. 1) then
        fs_d = device_get_ptr(fs)
 
@@ -533,7 +527,6 @@
        call sub2(fs, this%temp, n)
 
     else
->>>>>>> 572ba8af
        do e = 1, coef%msh%nelv
           ! Map advecting velocity onto the higher-order space
           call this%GLL_to_GL%map(vx_GL, vx%x(1,1,1,e), 1, this%Xh_GL)
@@ -558,10 +551,7 @@
 
           call sub2(fs(idx), temp, this%Xh_GLL%lxyz)
        end do
-<<<<<<< HEAD
-=======
    end if
->>>>>>> 572ba8af
    end associate
 
   end subroutine apply_scalar_advection_dealias
