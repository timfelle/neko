
! Copyright (c) 2023, The Neko Authors
! All rights reserved.
!
! Redistribution and use in source and binary forms, with or without
! modification, are permitted provided that the following conditions
! are met:
!
!   * Redistributions of source code must retain the above copyright
!     notice, this list of conditions and the following disclaimer.
!
!   * Redistributions in binary form must reproduce the above
!     copyright notice, this list of conditions and the following
!     disclaimer in the documentation and/or other materials provided
!     with the distribution.
!
!   * Neither the name of the authors nor the names of its
!     contributors may be used to endorse or promote products derived
!     from this software without specific prior written permission.
!
! THIS SOFTWARE IS PROVIDED BY THE COPYRIGHT HOLDERS AND CONTRIBUTORS
! "AS IS" AND ANY EXPRESS OR IMPLIED WARRANTIES, INCLUDING, BUT NOT
! LIMITED TO, THE IMPLIED WARRANTIES OF MERCHANTABILITY AND FITNESS
! FOR A PARTICULAR PURPOSE ARE DISCLAIMED. IN NO EVENT SHALL THE
! COPYRIGHT OWNER OR CONTRIBUTORS BE LIABLE FOR ANY DIRECT, INDIRECT,
! INCIDENTAL, SPECIAL, EXEMPLARY, OR CONSEQUENTIAL DAMAGES (INCLUDING,
! BUT NOT LIMITED TO, PROCUREMENT OF SUBSTITUTE GOODS OR SERVICES;
! LOSS OF USE, DATA, OR PROFITS; OR BUSINESS INTERRUPTION) HOWEVER
! CAUSED AND ON ANY THEORY OF LIABILITY, WHETHER IN CONTRACT, STRICT
! LIABILITY, OR TORT (INCLUDING NEGLIGENCE OR OTHERWISE) ARISING IN
! ANY WAY OUT OF THE USE OF THIS SOFTWARE, EVEN IF ADVISED OF THE
! POSSIBILITY OF SUCH DAMAGE.
!
!> Implements the `fluid_source_term_t` type.
module fluid_source_term
  use neko_config, only : NEKO_BCKND_DEVICE
  use num_types, only : rp
  use fluid_user_source_term, only: fluid_user_source_term_t
  use source_term, only : source_term_wrapper_t, source_term_t
  use source_term_fctry, only : source_term_factory
  use field, only : field_t
  use field_list, only : field_list_t
  use json_utils, only : json_get
  use json_module, only : json_file, json_core, json_value
  use coefs, only : coef_t
  use user_intf, only : user_t
  use utils, only : neko_warning
  implicit none
  private

  !> Wrapper contaning and executing the fluid source terms.
  !! @details
  !! Exists mainly to keep the `fluid_scheme_t` type smaller and also as
  !! placeholder for future optimizations.
  type, public :: fluid_source_term_t
     !> Array of ordinary source terms.
     class(source_term_wrapper_t), allocatable :: source_terms(:)
     !> X-component of the right-hand side.
     type(field_t), pointer :: f_x => null()
     !> Y-component of the right-hand side.
     type(field_t), pointer :: f_y => null()
     !> Z-component of the right-hand side.
     type(field_t), pointer :: f_z => null()
   contains
     !> Constructor.
     procedure, pass(this) :: init => fluid_source_term_init
     !> Destructor.
     procedure, pass(this) :: free => fluid_source_term_free
     !> Add all the source terms to the passed right-hand side fields.
     procedure, pass(this) :: compute => fluid_source_term_compute
     !> Initialize the user source term.
     procedure, nopass, private :: init_user_source

  end type fluid_source_term_t

contains

  !> Costructor.
  subroutine fluid_source_term_init(this, json, f_x, f_y, f_z, coef, user)
    class(fluid_source_term_t), intent(inout) :: this
    type(json_file), intent(inout) :: json
    type(field_t), pointer, intent(in) :: f_x, f_y, f_z
    type(coef_t), intent(inout) :: coef
    type(user_t), intent(in) :: user

    type(field_list_t) :: rhs_fields
    ! Json low-level manipulator.
    type(json_core) :: core
    ! Pointer to the source_terms JSON object and the individual sources.
    type(json_value), pointer :: source_object, source_pointer
    ! Buffer for serializing the json.
    character(len=:), allocatable :: buffer
    ! A single source term as its own json_file.
    type(json_file) :: source_subdict
    ! Source type
    character(len=:), allocatable :: type
    ! Dummy source strenth values
    real(kind=rp) :: values(3)
    logical :: found
    integer :: n_sources, i

    call this%free()

    this%f_x => f_x
    this%f_y => f_y
    this%f_z => f_z


    if (json%valid_path('case.fluid.source_terms')) then
       ! We package the fields for the source term to operate on in a field list.
       call rhs_fields%init(3)
<<<<<<< HEAD
       call rhs_fields%set(1, f_x)
       call rhs_fields%set(2, f_y)
       call rhs_fields%set(3, f_z)
=======
       call rhs_fields%assign(1, f_x)
       call rhs_fields%assign(2, f_y)
       call rhs_fields%assign(3, f_z)
>>>>>>> 78380756

       call json%get_core(core)
       call json%get('case.fluid.source_terms', source_object, found)

       n_sources = core%count(source_object)
       allocate(this%source_terms(n_sources))


       do i=1, n_sources
          ! Create a new json containing just the subdict for this source.
          call core%get_child(source_object, i, source_pointer, found)
          call core%print_to_string(source_pointer, buffer)
          call source_subdict%load_from_string(buffer)
          call json_get(source_subdict, "type", type)

          ! The user source is treated separately
          if ((trim(type) .eq. "user_vector") .or. &
              (trim(type) .eq. "user_pointwise")) then

             if (source_subdict%valid_path("start_time") .or. &
                 source_subdict%valid_path("end_time")) then
                 call neko_warning("The start_time and end_time parameters have&
                                    & no effect on the fluid user source term")
             end if

             call init_user_source(this%source_terms(i)%source_term, &
                                    rhs_fields, coef, type, user)
          else

             call source_term_factory(this%source_terms(i)%source_term, &
                                       source_subdict, rhs_fields, coef)
          end if
       end do
    end if

  end subroutine fluid_source_term_init

  !> Initialize the user source term.
  !! @param source_term The allocatable source term to be initialized to a user.
  !! @param rhs_fields The field list with the 3 right-hand-side components.
  !! @param coef The SEM coefs.
  !! @param type The type of the user source term, "user_vector" or
  !! "user_poinwise".
  !! @param user The user type containing the user source term routines.
  subroutine init_user_source(source_term, rhs_fields, coef, type, user)
    class(source_term_t), allocatable, intent(inout) :: source_term
    type(field_list_t) :: rhs_fields
    type(coef_t), intent(inout) :: coef
    character(len=*) :: type
    type(user_t), intent(in) :: user

    allocate(fluid_user_source_term_t::source_term)

    select type (source_term)
    type is (fluid_user_source_term_t)
       call source_term%init_from_components(rhs_fields, coef, type, &
                                            user%fluid_user_f_vector, &
                                            user%fluid_user_f)
    end select
  end subroutine init_user_source

  !> Destructor.
  subroutine fluid_source_term_free(this)
    class(fluid_source_term_t), intent(inout) :: this
    integer :: i

    nullify(this%f_x)
    nullify(this%f_y)
    nullify(this%f_z)

    if (allocated(this%source_terms)) then
       do i=1, size(this%source_terms)
          call this%source_terms(i)%free()
       end do
       deallocate(this%source_terms)
    end if

  end subroutine fluid_source_term_free

  !> Add all the source term to the passed right-hand side fields.
  !! @param t The time value.
  !! @param tstep The current time step.
  subroutine fluid_source_term_compute(this, t, tstep)
    class(fluid_source_term_t), intent(inout) :: this
    real(kind=rp), intent(in) :: t
    integer, intent(in) :: tstep
    integer :: i, n

    this%f_x = 0.0_rp
    this%f_y = 0.0_rp
    this%f_z = 0.0_rp

    ! Add contribution from all source terms.
    if (allocated(this%source_terms)) then
       do i=1, size(this%source_terms)
          call this%source_terms(i)%source_term%compute(t, tstep)
       end do
    end if

  end subroutine fluid_source_term_compute
end module fluid_source_term<|MERGE_RESOLUTION|>--- conflicted
+++ resolved
@@ -109,15 +109,9 @@
     if (json%valid_path('case.fluid.source_terms')) then
        ! We package the fields for the source term to operate on in a field list.
        call rhs_fields%init(3)
-<<<<<<< HEAD
-       call rhs_fields%set(1, f_x)
-       call rhs_fields%set(2, f_y)
-       call rhs_fields%set(3, f_z)
-=======
        call rhs_fields%assign(1, f_x)
        call rhs_fields%assign(2, f_y)
        call rhs_fields%assign(3, f_z)
->>>>>>> 78380756
 
        call json%get_core(core)
        call json%get('case.fluid.source_terms', source_object, found)
