
! Copyright (c) 2023, The Neko Authors
! All rights reserved.
!
! Redistribution and use in source and binary forms, with or without
! modification, are permitted provided that the following conditions
! are met:
!
!   * Redistributions of source code must retain the above copyright
!     notice, this list of conditions and the following disclaimer.
!
!   * Redistributions in binary form must reproduce the above
!     copyright notice, this list of conditions and the following
!     disclaimer in the documentation and/or other materials provided
!     with the distribution.
!
!   * Neither the name of the authors nor the names of its
!     contributors may be used to endorse or promote products derived
!     from this software without specific prior written permission.
!
! THIS SOFTWARE IS PROVIDED BY THE COPYRIGHT HOLDERS AND CONTRIBUTORS
! "AS IS" AND ANY EXPRESS OR IMPLIED WARRANTIES, INCLUDING, BUT NOT
! LIMITED TO, THE IMPLIED WARRANTIES OF MERCHANTABILITY AND FITNESS
! FOR A PARTICULAR PURPOSE ARE DISCLAIMED. IN NO EVENT SHALL THE
! COPYRIGHT OWNER OR CONTRIBUTORS BE LIABLE FOR ANY DIRECT, INDIRECT,
! INCIDENTAL, SPECIAL, EXEMPLARY, OR CONSEQUENTIAL DAMAGES (INCLUDING,
! BUT NOT LIMITED TO, PROCUREMENT OF SUBSTITUTE GOODS OR SERVICES;
! LOSS OF USE, DATA, OR PROFITS; OR BUSINESS INTERRUPTION) HOWEVER
! CAUSED AND ON ANY THEORY OF LIABILITY, WHETHER IN CONTRACT, STRICT
! LIABILITY, OR TORT (INCLUDING NEGLIGENCE OR OTHERWISE) ARISING IN
! ANY WAY OUT OF THE USE OF THIS SOFTWARE, EVEN IF ADVISED OF THE
! POSSIBILITY OF SUCH DAMAGE.
!
!> Implements the `fluid_source_term_t` type.
module fluid_source_term
  use neko_config, only : NEKO_BCKND_DEVICE
  use num_types, only : rp
  use fluid_user_source_term, only: fluid_user_source_term_t
  use source_term, only : source_term_wrapper_t, source_term_t, &
       source_term_factory
  use field, only : field_t
  use field_list, only : field_list_t
  use json_utils, only : json_get, json_extract_item
  use json_module, only : json_file, json_core, json_value
  use coefs, only : coef_t
  use user_intf, only : user_t
  use utils, only : neko_warning
  implicit none
  private

  !> Wrapper contaning and executing the fluid source terms.
  !! @details
  !! Exists mainly to keep the `fluid_scheme_t` type smaller and also as
  !! placeholder for future optimizations.
  type, public :: fluid_source_term_t
     !> Array of ordinary source terms.
     class(source_term_wrapper_t), allocatable :: source_terms(:)
     !> X-component of the right-hand side.
     type(field_t), pointer :: f_x => null()
     !> Y-component of the right-hand side.
     type(field_t), pointer :: f_y => null()
     !> Z-component of the right-hand side.
     type(field_t), pointer :: f_z => null()
   contains
     !> Constructor.
     procedure, pass(this) :: init => fluid_source_term_init
     !> Destructor.
     procedure, pass(this) :: free => fluid_source_term_free
     !> Add all the source terms to the passed right-hand side fields.
     procedure, pass(this) :: compute => fluid_source_term_compute
     !> Append a new source term to the source_terms array.
     procedure, pass(this) :: add_source_term => &
          fluid_source_term_add_source_term
     !> Initialize the user source term.
     procedure, nopass, private :: init_user_source

  end type fluid_source_term_t

contains

  !> Costructor.
  subroutine fluid_source_term_init(this, json, f_x, f_y, f_z, coef, user)
    class(fluid_source_term_t), intent(inout) :: this
    type(json_file), intent(inout) :: json
    type(field_t), pointer, intent(in) :: f_x, f_y, f_z
    type(coef_t), intent(inout) :: coef
    type(user_t), intent(in) :: user

    type(field_list_t) :: rhs_fields
    ! A single source term as its own json_file.
    type(json_file) :: source_subdict
    ! Source type
    character(len=:), allocatable :: type
    character(len=:), allocatable :: name
    integer :: n_sources, i

    name = 'case.fluid.source_terms'

    call this%free()

    this%f_x => f_x
    this%f_y => f_y
    this%f_z => f_z

<<<<<<< HEAD

    if (json%valid_path('case.fluid.source_terms')) then
       ! We package the fields for the source term to operate on in a field list
=======
    if (json%valid_path(name)) then
       ! We package the fields for the source term to operate on in a field list.
>>>>>>> 53b3a2c0
       call rhs_fields%init(3)
       call rhs_fields%assign(1, f_x)
       call rhs_fields%assign(2, f_y)
       call rhs_fields%assign(3, f_z)

       ! Get the number of source terms.
       call json%info(name, n_children=n_sources)
       allocate(this%source_terms(n_sources))

       do i = 1, n_sources
          ! Create a new json containing just the subdict for this source.
          call json_extract_item(json, name, i, source_subdict)
          call json_get(source_subdict, "type", type)

          ! The user source is treated separately
          if ((trim(type) .eq. "user_vector") .or. &
               (trim(type) .eq. "user_pointwise")) then

             if (source_subdict%valid_path("start_time") .or. &
                  source_subdict%valid_path("end_time")) then
                call neko_warning("The start_time and end_time parameters have&
                     & no effect on the fluid user source term")
             end if

             call init_user_source(this%source_terms(i)%source_term, &
                  rhs_fields, coef, type, user)
          else

             call source_term_factory(this%source_terms(i)%source_term, &
                  source_subdict, rhs_fields, coef)
          end if
       end do
    end if

  end subroutine fluid_source_term_init

  !> Initialize the user source term.
  !! @param source_term The allocatable source term to be initialized to a user.
  !! @param rhs_fields The field list with the 3 right-hand-side components.
  !! @param coef The SEM coefs.
  !! @param type The type of the user source term, "user_vector" or
  !! "user_poinwise".
  !! @param user The user type containing the user source term routines.
  subroutine init_user_source(source_term, rhs_fields, coef, type, user)
    class(source_term_t), allocatable, intent(inout) :: source_term
    type(field_list_t) :: rhs_fields
    type(coef_t), intent(inout) :: coef
    character(len=*) :: type
    type(user_t), intent(in) :: user

    allocate(fluid_user_source_term_t::source_term)

    select type (source_term)
      type is (fluid_user_source_term_t)
       call source_term%init_from_components(rhs_fields, coef, type, &
            user%fluid_user_f_vector, &
            user%fluid_user_f)
    end select
  end subroutine init_user_source

  !> Destructor.
  subroutine fluid_source_term_free(this)
    class(fluid_source_term_t), intent(inout) :: this
    integer :: i

    nullify(this%f_x)
    nullify(this%f_y)
    nullify(this%f_z)

    if (allocated(this%source_terms)) then
       do i = 1, size(this%source_terms)
          call this%source_terms(i)%free()
       end do
       deallocate(this%source_terms)
    end if

  end subroutine fluid_source_term_free

  !> Add new sourceterm to the list.
  !! @param source_term The source term to be added.
  subroutine fluid_source_term_add_source_term(this, source_term)
    class(fluid_source_term_t), intent(inout) :: this
    class(source_term_t), intent(in) :: source_term
    class(source_term_wrapper_t), dimension(:), allocatable :: temp

    integer :: n_sources, i

    n_sources = size(this%source_terms)
    call move_alloc(this%source_terms, temp)
    allocate(this%source_terms(n_sources + 1))

    if (allocated(temp)) then
       do i = 1, n_sources
          call move_alloc(temp(i)%source_term, this%source_terms(i)%source_term)
       end do
    end if

    this%source_terms(n_sources + 1)%source_term = source_term

  end subroutine fluid_source_term_add_source_term


  !> Add all the source term to the passed right-hand side fields.
  !! @param t The time value.
  !! @param tstep The current time step.
  subroutine fluid_source_term_compute(this, t, tstep)
    class(fluid_source_term_t), intent(inout) :: this
    real(kind=rp), intent(in) :: t
    integer, intent(in) :: tstep
    integer :: i

    this%f_x = 0.0_rp
    this%f_y = 0.0_rp
    this%f_z = 0.0_rp

    ! Add contribution from all source terms.
    if (allocated(this%source_terms)) then
       do i = 1, size(this%source_terms)
          call this%source_terms(i)%source_term%compute(t, tstep)
       end do
    end if

  end subroutine fluid_source_term_compute
end module fluid_source_term<|MERGE_RESOLUTION|>--- conflicted
+++ resolved
@@ -102,14 +102,8 @@
     this%f_y => f_y
     this%f_z => f_z
 
-<<<<<<< HEAD
-
-    if (json%valid_path('case.fluid.source_terms')) then
-       ! We package the fields for the source term to operate on in a field list
-=======
     if (json%valid_path(name)) then
        ! We package the fields for the source term to operate on in a field list.
->>>>>>> 53b3a2c0
        call rhs_fields%init(3)
        call rhs_fields%assign(1, f_x)
        call rhs_fields%assign(2, f_y)
