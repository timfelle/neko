--- conflicted
+++ resolved
@@ -112,22 +112,14 @@
     type(field_t), intent(inout) :: p
     type(coef_t), intent(in) :: coef
     type(gs_t), intent(inout) :: gs
-<<<<<<< HEAD
 
     if (NEKO_BCKND_DEVICE .eq. 1) then
-       call device_memcpy(u%x, u%x_d, u%dof%size(), HOST_TO_DEVICE)
-       call device_memcpy(v%x, v%x_d, v%dof%size(), HOST_TO_DEVICE)
-       call device_memcpy(w%x, w%x_d, w%dof%size(), HOST_TO_DEVICE)
-=======
-    
-    if (NEKO_BCKND_DEVICE .eq. 1) then 
        call device_memcpy(u%x, u%x_d, u%dof%size(), &
                           HOST_TO_DEVICE, sync=.false.)
        call device_memcpy(v%x, v%x_d, v%dof%size(), &
                           HOST_TO_DEVICE, sync=.false.)
        call device_memcpy(w%x, w%x_d, w%dof%size(), &
                           HOST_TO_DEVICE, sync=.false.)
->>>>>>> b4758a32
     end if
 
     ! Ensure continuity across elements for initial conditions
