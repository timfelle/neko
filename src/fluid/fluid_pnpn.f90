! Copyright (c) 2022, The Neko Authors
! All rights reserved.
!
! Redistribution and use in source and binary forms, with or without
! modification, are permitted provided that the following conditions
! are met:
!
!   * Redistributions of source code must retain the above copyright
!     notice, this list of conditions and the following disclaimer.
!
!   * Redistributions in binary form must reproduce the above
!     copyright notice, this list of conditions and the following
!     disclaimer in the documentation and/or other materials provided
!     with the distribution.
!
!   * Neither the name of the authors nor the names of its
!     contributors may be used to endorse or promote products derived
!     from this software without specific prior written permission.
!
! THIS SOFTWARE IS PROVIDED BY THE COPYRIGHT HOLDERS AND CONTRIBUTORS
! "AS IS" AND ANY EXPRESS OR IMPLIED WARRANTIES, INCLUDING, BUT NOT
! LIMITED TO, THE IMPLIED WARRANTIES OF MERCHANTABILITY AND FITNESS
! FOR A PARTICULAR PURPOSE ARE DISCLAIMED. IN NO EVENT SHALL THE
! COPYRIGHT OWNER OR CONTRIBUTORS BE LIABLE FOR ANY DIRECT, INDIRECT,
! INCIDENTAL, SPECIAL, EXEMPLARY, OR CONSEQUENTIAL DAMAGES (INCLUDING,
! BUT NOT LIMITED TO, PROCUREMENT OF SUBSTITUTE GOODS OR SERVICES;
! LOSS OF USE, DATA, OR PROFITS; OR BUSINESS INTERRUPTION) HOWEVER
! CAUSED AND ON ANY THEORY OF LIABILITY, WHETHER IN CONTRACT, STRICT
! LIABILITY, OR TORT (INCLUDING NEGLIGENCE OR OTHERWISE) ARISING IN
! ANY WAY OUT OF THE USE OF THIS SOFTWARE, EVEN IF ADVISED OF THE
! POSSIBILITY OF SUCH DAMAGE.
!
!> Modular version of the Classic Nek5000 Pn/Pn formulation for fluids
module fluid_pnpn
  use num_types, only : rp
  use krylov, only : ksp_monitor_t
  use pnpn_res_fctry, only : pnpn_prs_res_factory, pnpn_vel_res_factory
  use pnpn_residual, only : pnpn_prs_res_t, pnpn_vel_res_t
  use ax_helm_fctry, only : ax_helm_factory
  use rhs_maker_fctry, only : rhs_maker_sumab_fctry, rhs_maker_bdf_fctry, &
                              rhs_maker_ext_fctry
  use rhs_maker, only : rhs_maker_sumab_t, rhs_maker_bdf_t, rhs_maker_ext_t
  use fluid_volflow, only : fluid_volflow_t
  use fluid_scheme, only : fluid_scheme_t
  use field_series, only : field_series_t
  use device_math, only : device_add2, device_col2
  use device_mathops, only : device_opcolv, device_opadd2cm
  use fluid_aux, only : fluid_step_info
  use time_scheme_controller, only : time_scheme_controller_t
  use projection, only : projection_t
  use device, only : device_memcpy, HOST_TO_DEVICE
  use logger, only : neko_log
  use advection, only : advection_t, advection_factory
  use profiler, only : profiler_start_region, profiler_end_region
  use json_utils, only : json_get
  use json_module, only : json_file
  use material_properties, only : material_properties_t
  use ax_product, only : ax_t
  use field, only : field_t
  use dirichlet, only : dirichlet_t
  use facet_normal, only : facet_normal_t
  use non_normal, only : non_normal_t
  use mesh, only : mesh_t
  use user_intf, only : user_t
  use coefs, only : coef_t
  use time_step_controller, only : time_step_controller_t
  use gather_scatter, only : gs_t, GS_OP_ADD
  use neko_config, only : NEKO_BCKND_DEVICE
  use math, only : col2, add2
  use mathops, only : opadd2cm, opcolv
<<<<<<< HEAD
  use bc
=======
  use bc, only: bc_list_t, bc_list_init, bc_list_add, bc_list_free, &
                bc_list_apply_scalar, bc_list_apply_vector
>>>>>>> 0becdd23
  implicit none
  private


  type, public, extends(fluid_scheme_t) :: fluid_pnpn_t
     type(field_t) :: p_res, u_res, v_res, w_res

     type(field_t) :: dp, du, dv, dw

     class(ax_t), allocatable :: Ax

     type(projection_t) :: proj_prs
     type(projection_t) :: proj_u
     type(projection_t) :: proj_v
     type(projection_t) :: proj_w

     type(facet_normal_t) :: bc_prs_surface !< Surface term in pressure rhs
     type(facet_normal_t) :: bc_sym_surface !< Surface term in pressure rhs
     type(dirichlet_t) :: bc_vel_res   !< Dirichlet condition vel. res.
     type(dirichlet_t) :: bc_dp   !< Dirichlet condition vel. res.
     type(non_normal_t) :: bc_vel_res_non_normal   !< Dirichlet condition vel. res.
     type(bc_list_t) :: bclst_vel_res
     type(bc_list_t) :: bclst_du
     type(bc_list_t) :: bclst_dv
     type(bc_list_t) :: bclst_dw
     type(bc_list_t) :: bclst_dp

     class(advection_t), allocatable :: adv

     ! Time variables
     type(field_t) :: abx1, aby1, abz1
     type(field_t) :: abx2, aby2, abz2

     !> Pressure residual
     class(pnpn_prs_res_t), allocatable :: prs_res

     !> Velocity residual
     class(pnpn_vel_res_t), allocatable :: vel_res

     !> Summation of AB/BDF contributions
     class(rhs_maker_sumab_t), allocatable :: sumab

     !> Contributions to kth order extrapolation scheme
     class(rhs_maker_ext_t), allocatable :: makeabf

     !> Contributions to F from lagged BD terms
     class(rhs_maker_bdf_t), allocatable :: makebdf

     !> Adjust flow volume
     type(fluid_volflow_t) :: vol_flow

   contains
     procedure, pass(this) :: init => fluid_pnpn_init
     procedure, pass(this) :: free => fluid_pnpn_free
     procedure, pass(this) :: step => fluid_pnpn_step
     procedure, pass(this) :: restart => fluid_pnpn_restart
  end type fluid_pnpn_t

contains

  subroutine fluid_pnpn_init(this, msh, lx, params, user, material_properties)
    class(fluid_pnpn_t), target, intent(inout) :: this
    type(mesh_t), target, intent(inout) :: msh
    integer, intent(inout) :: lx
    type(json_file), target, intent(inout) :: params
    type(user_t), intent(in) :: user
    type(material_properties_t), target, intent(inout) :: material_properties
    character(len=15), parameter :: scheme = 'Modular (Pn/Pn)'
    logical :: found, logical_val
    integer :: integer_val
    real(kind=rp) :: real_val

    call this%free()

    ! Initialize base class
    call this%scheme_init(msh, lx, params, .true., .true., scheme, user, &
                          material_properties)

    ! Setup backend dependent Ax routines
    call ax_helm_factory(this%ax, "simple")

    ! Setup backend dependent prs residual routines
    call pnpn_prs_res_factory(this%prs_res)

    ! Setup backend dependent vel residual routines
    call pnpn_vel_res_factory(this%vel_res)

    ! Setup backend dependent summation of AB/BDF
    call rhs_maker_sumab_fctry(this%sumab)

    ! Setup backend dependent summation of extrapolation scheme
    call rhs_maker_ext_fctry(this%makeabf)

    ! Setup backend depenent contributions to F from lagged BD terms
    call rhs_maker_bdf_fctry(this%makebdf)

    ! Initialize variables specific to this plan
    associate(Xh_lx => this%Xh%lx, Xh_ly => this%Xh%ly, Xh_lz => this%Xh%lz, &
         dm_Xh => this%dm_Xh, nelv => this%msh%nelv)

      call this%p_res%init(dm_Xh, "p_res")
      call this%u_res%init(dm_Xh, "u_res")
      call this%v_res%init(dm_Xh, "v_res")
      call this%w_res%init(dm_Xh, "w_res")
      call this%abx1%init(dm_Xh, "abx1")
      call this%aby1%init(dm_Xh, "aby1")
      call this%abz1%init(dm_Xh, "abz1")
      call this%abx2%init(dm_Xh, "abx2")
      call this%aby2%init(dm_Xh, "aby2")
      call this%abz2%init(dm_Xh, "abz2")
      this%abx1 = 0.0_rp
      this%aby1 = 0.0_rp
      this%abz1 = 0.0_rp
      this%abx2 = 0.0_rp
      this%aby2 = 0.0_rp
      this%abz2 = 0.0_rp

      call this%du%init(dm_Xh, 'du')
      call this%dv%init(dm_Xh, 'dv')
      call this%dw%init(dm_Xh, 'dw')
      call this%dp%init(dm_Xh, 'dp')

    end associate

    ! Initialize velocity surface terms in pressure rhs
    call this%bc_prs_surface%init(this%dm_Xh)
    call this%bc_prs_surface%mark_zone(msh%inlet)
    call this%bc_prs_surface%mark_zones_from_list(msh%labeled_zones,&
                                                 'v', this%bc_labels)
    call this%bc_prs_surface%finalize()
    call this%bc_prs_surface%set_coef(this%c_Xh)
    ! Initialize symmetry surface terms in pressure rhs
    call this%bc_sym_surface%init(this%dm_Xh)
    call this%bc_sym_surface%mark_zone(msh%sympln)
    call this%bc_sym_surface%mark_zones_from_list(msh%labeled_zones,&
                                                 'sym', this%bc_labels)
    call this%bc_sym_surface%finalize()
    call this%bc_sym_surface%set_coef(this%c_Xh)
    ! Initialize dirichlet bcs for velocity residual
    call this%bc_vel_res_non_normal%init(this%dm_Xh)
    call this%bc_vel_res_non_normal%mark_zone(msh%outlet_normal)
    call this%bc_vel_res_non_normal%mark_zones_from_list(msh%labeled_zones,&
                                                         'on', this%bc_labels)
    call this%bc_vel_res_non_normal%mark_zones_from_list(msh%labeled_zones,&
                                                         'on+dong', &
                                                         this%bc_labels)
    call this%bc_vel_res_non_normal%finalize()
    call this%bc_vel_res_non_normal%init_msk(this%c_Xh)

    call this%bc_dp%init(this%dm_Xh)
    call this%bc_dp%mark_zones_from_list(msh%labeled_zones, 'on+dong', &
                                         this%bc_labels)
    call this%bc_dp%mark_zones_from_list(msh%labeled_zones, &
                                         'o+dong', this%bc_labels)
    call this%bc_dp%finalize()
    call this%bc_dp%set_g(0.0_rp)
    call bc_list_init(this%bclst_dp)
    call bc_list_add(this%bclst_dp, this%bc_dp)
    !Add 0 prs bcs
    call bc_list_add(this%bclst_dp, this%bc_prs)

    call this%bc_vel_res%init(this%dm_Xh)
    call this%bc_vel_res%mark_zone(msh%inlet)
    call this%bc_vel_res%mark_zone(msh%wall)
    call this%bc_vel_res%mark_zones_from_list(msh%labeled_zones, &
                                              'v', this%bc_labels)
    call this%bc_vel_res%mark_zones_from_list(msh%labeled_zones, &
                                              'w', this%bc_labels)
    call this%bc_vel_res%finalize()
    call this%bc_vel_res%set_g(0.0_rp)
    call bc_list_init(this%bclst_vel_res)
    call bc_list_add(this%bclst_vel_res, this%bc_vel_res)
    call bc_list_add(this%bclst_vel_res, this%bc_vel_res_non_normal)
    call bc_list_add(this%bclst_vel_res, this%bc_sym)

    !Initialize bcs for u, v, w velocity components
    call bc_list_init(this%bclst_du)
    call bc_list_add(this%bclst_du,this%bc_sym%bc_x)
    call bc_list_add(this%bclst_du,this%bc_vel_res_non_normal%bc_x)
    call bc_list_add(this%bclst_du, this%bc_vel_res)

    call bc_list_init(this%bclst_dv)
    call bc_list_add(this%bclst_dv,this%bc_sym%bc_y)
    call bc_list_add(this%bclst_dv,this%bc_vel_res_non_normal%bc_y)
    call bc_list_add(this%bclst_dv, this%bc_vel_res)

    call bc_list_init(this%bclst_dw)
    call bc_list_add(this%bclst_dw,this%bc_sym%bc_z)
    call bc_list_add(this%bclst_dw,this%bc_vel_res_non_normal%bc_z)
    call bc_list_add(this%bclst_dw, this%bc_vel_res)

    !Intialize projection space thingy
    call this%proj_prs%init(this%dm_Xh%size(), this%pr_projection_dim, &
                              this%pr_projection_activ_step)

    call this%proj_u%init(this%dm_Xh%size(), this%vel_projection_dim, &
                              this%vel_projection_activ_step)
    call this%proj_v%init(this%dm_Xh%size(), this%vel_projection_dim, &
                              this%vel_projection_activ_step)
    call this%proj_w%init(this%dm_Xh%size(), this%vel_projection_dim, &
                              this%vel_projection_activ_step)


    ! Add lagged term to checkpoint
    call this%chkp%add_lag(this%ulag, this%vlag, this%wlag)

    call json_get(params, 'case.numerics.dealias', logical_val)
    call params%get('case.numerics.dealiased_polynomial_order', integer_val, &
                    found)
    if (.not. found) then
       call json_get(params, 'case.numerics.polynomial_order', integer_val)
       integer_val =  3.0_rp / 2.0_rp * (integer_val + 1) - 1
    end if
    ! an extra +1 below to go from poly order to space size
    call advection_factory(this%adv, this%c_Xh, logical_val, integer_val + 1)

    if (params%valid_path('case.fluid.flow_rate_force')) then
       call this%vol_flow%init(this%dm_Xh, params)
    end if

  end subroutine fluid_pnpn_init

  subroutine fluid_pnpn_restart(this,dtlag, tlag)
    class(fluid_pnpn_t), target, intent(inout) :: this
    real(kind=rp) :: dtlag(10), tlag(10)
    type(field_t) :: u_temp, v_temp, w_temp
    integer :: i, n

    n = this%u%dof%size()
    ! Make sure that continuity is maintained (important for interpolation)
<<<<<<< HEAD
    ! Do not do this for lagged rhs (derivatives are not necessairly coninous across elements)
=======
    ! Do not do this for lagged rhs
    ! (derivatives are not necessairly coninous across elements)
>>>>>>> 0becdd23
    call col2(this%u%x,this%c_Xh%mult,this%u%dof%size())
    call col2(this%v%x,this%c_Xh%mult,this%u%dof%size())
    call col2(this%w%x,this%c_Xh%mult,this%u%dof%size())
    call col2(this%p%x,this%c_Xh%mult,this%u%dof%size())
    do i = 1, this%ulag%size()
       call col2(this%ulag%lf(i)%x,this%c_Xh%mult,this%u%dof%size())
       call col2(this%vlag%lf(i)%x,this%c_Xh%mult,this%u%dof%size())
       call col2(this%wlag%lf(i)%x,this%c_Xh%mult,this%u%dof%size())
    end do

    if (NEKO_BCKND_DEVICE .eq. 1) then
       associate(u=>this%u, v=>this%v, w=>this%w, &
            ulag=>this%ulag, vlag=>this%vlag, wlag=>this%wlag,&
            p=>this%p)
         call device_memcpy(u%x, u%x_d, u%dof%size(), &
                            HOST_TO_DEVICE, sync=.false.)
         call device_memcpy(v%x, v%x_d, v%dof%size(), &
                            HOST_TO_DEVICE, sync=.false.)
         call device_memcpy(w%x, w%x_d, w%dof%size(), &
                            HOST_TO_DEVICE, sync=.false.)
         call device_memcpy(p%x, p%x_d, p%dof%size(), &
                            HOST_TO_DEVICE, sync=.false.)
         call device_memcpy(ulag%lf(1)%x, ulag%lf(1)%x_d, &
                            u%dof%size(), HOST_TO_DEVICE, sync=.false.)
         call device_memcpy(ulag%lf(2)%x, ulag%lf(2)%x_d, &
                            u%dof%size(), HOST_TO_DEVICE, sync=.false.)

         call device_memcpy(vlag%lf(1)%x, vlag%lf(1)%x_d, &
                            v%dof%size(), HOST_TO_DEVICE, sync=.false.)
         call device_memcpy(vlag%lf(2)%x, vlag%lf(2)%x_d, &
                            v%dof%size(), HOST_TO_DEVICE, sync=.false.)

         call device_memcpy(wlag%lf(1)%x, wlag%lf(1)%x_d, &
                            w%dof%size(), HOST_TO_DEVICE, sync=.false.)
         call device_memcpy(wlag%lf(2)%x, wlag%lf(2)%x_d, &
                            w%dof%size(), HOST_TO_DEVICE, sync=.false.)
         call device_memcpy(this%abx1%x, this%abx1%x_d, &
                            w%dof%size(), HOST_TO_DEVICE, sync=.false.)
         call device_memcpy(this%abx2%x, this%abx2%x_d, &
                            w%dof%size(), HOST_TO_DEVICE, sync=.false.)
         call device_memcpy(this%aby1%x, this%aby1%x_d, &
                            w%dof%size(), HOST_TO_DEVICE, sync=.false.)
         call device_memcpy(this%aby2%x, this%aby2%x_d, &
                            w%dof%size(), HOST_TO_DEVICE, sync=.false.)
         call device_memcpy(this%abz1%x, this%abz1%x_d, &
                            w%dof%size(), HOST_TO_DEVICE, sync=.false.)
         call device_memcpy(this%abz2%x, this%abz2%x_d, &
                            w%dof%size(), HOST_TO_DEVICE, sync=.false.)
       end associate
    end if


    call this%gs_Xh%op(this%u,GS_OP_ADD)
    call this%gs_Xh%op(this%v,GS_OP_ADD)
    call this%gs_Xh%op(this%w,GS_OP_ADD)
    call this%gs_Xh%op(this%p,GS_OP_ADD)

    do i = 1, this%ulag%size()
       call this%gs_Xh%op(this%ulag%lf(i),GS_OP_ADD)
       call this%gs_Xh%op(this%vlag%lf(i),GS_OP_ADD)
       call this%gs_Xh%op(this%wlag%lf(i),GS_OP_ADD)
    end do

    !! If we would decide to only restart from lagged fields instead of asving abx1, aby1 etc.
    !! Observe that one also needs to recompute the focing at the old time steps
    !u_temp = this%ulag%lf(2)
    !v_temp = this%vlag%lf(2)
    !w_temp = this%wlag%lf(2)
    !! Compute the source terms
    !call this%source_term%compute(tlag(2), -1)
    !
    !! Pre-multiply the source terms with the mass matrix.
    !if (NEKO_BCKND_DEVICE .eq. 1) then
    !   call device_opcolv(this%f_x%x_d, this%f_y%x_d, this%f_z%x_d, this%c_Xh%B_d, this%msh%gdim, n)
    !else
    !   call opcolv(this%f_x%x, this%f_y%x, this%f_z%x, this%c_Xh%B, this%msh%gdim, n)
    !end if

    !! Add the advection operators to the right-hand-side.
    !call this%adv%compute(u_temp, v_temp, w_temp, &
    !                      this%f_x%x, this%f_y%x, this%f_z%x, &
    !                      this%Xh, this%c_Xh, this%dm_Xh%size())
    !this%abx2 = this%f_x
    !this%aby2 = this%f_y
    !this%abz2 = this%f_z
    !
    !u_temp = this%ulag%lf(1)
    !v_temp = this%vlag%lf(1)
    !w_temp = this%wlag%lf(1)
    !call this%source_term%compute(tlag(1), 0)

    !! Pre-multiply the source terms with the mass matrix.
    !if (NEKO_BCKND_DEVICE .eq. 1) then
    !   call device_opcolv(this%f_x%x_d, this%f_y%x_d, this%f_z%x_d, this%c_Xh%B_d, this%msh%gdim, n)
    !else
    !   call opcolv(this%f_x%x, this%f_y%x, this%f_z%x, this%c_Xh%B, this%msh%gdim, n)
    !end if

    !! Pre-multiply the source terms with the mass matrix.
    !if (NEKO_BCKND_DEVICE .eq. 1) then
    !   call device_opcolv(this%f_x%x_d, this%f_y%x_d, this%f_z%x_d, this%c_Xh%B_d, this%msh%gdim, n)
    !else
    !   call opcolv(this%f_x%x, this%f_y%x, this%f_z%x, this%c_Xh%B, this%msh%gdim, n)
    !end if

    !call this%adv%compute(u_temp, v_temp, w_temp, &
    !                      this%f_x%x, this%f_y%x, this%f_z%x, &
    !                      this%Xh, this%c_Xh, this%dm_Xh%size())
    !this%abx1 = this%f_x
    !this%aby1 = this%f_y
    !this%abz1 = this%f_z

  end subroutine fluid_pnpn_restart

  subroutine fluid_pnpn_free(this)
    class(fluid_pnpn_t), intent(inout) :: this

    !Deallocate velocity and pressure fields
    call this%scheme_free()

    call this%bc_prs_surface%free()
    call this%bc_sym_surface%free()
    call bc_list_free(this%bclst_vel_res)
    call bc_list_free(this%bclst_dp)
    call this%proj_prs%free()
    call this%proj_u%free()
    call this%proj_v%free()
    call this%proj_w%free()

    call this%p_res%free()
    call this%u_res%free()
    call this%v_res%free()
    call this%w_res%free()

    call this%du%free()
    call this%dv%free()
    call this%dw%free()
    call this%dp%free()

    call this%abx1%free()
    call this%aby1%free()
    call this%abz1%free()

    call this%abx2%free()
    call this%aby2%free()
    call this%abz2%free()

    if (allocated(this%Ax)) then
       deallocate(this%Ax)
    end if

    if (allocated(this%prs_res)) then
       deallocate(this%prs_res)
    end if

    if (allocated(this%vel_res)) then
       deallocate(this%vel_res)
    end if

    if (allocated(this%sumab)) then
       deallocate(this%sumab)
    end if

    if (allocated(this%makeabf)) then
       deallocate(this%makeabf)
    end if

    if (allocated(this%makebdf)) then
       deallocate(this%makebdf)
    end if

    call this%vol_flow%free()

  end subroutine fluid_pnpn_free

  !> Advance fluid simulation in time.
  !! @param t The time value.
  !! @param tstep The current interation.
  !! @param dt The timestep
  !! @param ext_bdf Time integration logic.
  !! @param dt_controller timestep controller
  subroutine fluid_pnpn_step(this, t, tstep, dt, ext_bdf, dt_controller)
    class(fluid_pnpn_t), target, intent(inout) :: this
    real(kind=rp), intent(inout) :: t
    integer, intent(inout) :: tstep
    real(kind=rp), intent(in) :: dt
    type(time_scheme_controller_t), intent(inout) :: ext_bdf
    type(time_step_controller_t), intent(in) :: dt_controller
    ! number of degrees of freedom
    integer :: n
    ! Solver results monitors (pressure + 3 velocity)
    type(ksp_monitor_t) :: ksp_results(4)
    ! Extrapolated velocity for the pressure residual
    type(field_t), pointer :: u_e, v_e, w_e
    ! Indices for tracking temporary fields
    integer :: temp_indices(3)
    ! Counter
    integer :: i

    if (this%freeze) return

    n = this%dm_Xh%size()

    call profiler_start_region('Fluid', 1)
    associate(u => this%u, v => this%v, w => this%w, p => this%p, &
         du => this%du, dv => this%dv, dw => this%dw, dp => this%dp, &
         u_res =>this%u_res, v_res => this%v_res, w_res => this%w_res, &
         p_res => this%p_res, Ax => this%Ax, Xh => this%Xh, &
         c_Xh => this%c_Xh, dm_Xh => this%dm_Xh, gs_Xh => this%gs_Xh, &
         ulag => this%ulag, vlag => this%vlag, wlag => this%wlag, &
         msh => this%msh, prs_res => this%prs_res, &
         source_term => this%source_term, &
         vel_res => this%vel_res, sumab => this%sumab, &
         makeabf => this%makeabf, makebdf => this%makebdf, &
         vel_projection_dim => this%vel_projection_dim, &
         pr_projection_dim => this%pr_projection_dim, &
         rho => this%rho, mu => this%mu, &
         f_x => this%f_x, f_y => this%f_y, f_z => this%f_z, &
         if_variable_dt => dt_controller%if_variable_dt, &
         dt_last_change => dt_controller%dt_last_change)

      ! Get temporary arrays
      call this%scratch%request_field(u_e, temp_indices(1))
      call this%scratch%request_field(v_e, temp_indices(2))
      call this%scratch%request_field(w_e, temp_indices(3))
      call sumab%compute_fluid(u_e, v_e, w_e, u, v, w, &
           ulag, vlag, wlag, ext_bdf%advection_coeffs, ext_bdf%nadv)

      ! Compute the source terms
      call this%source_term%compute(t, tstep)

      ! Pre-multiply the source terms with the mass matrix.
      if (NEKO_BCKND_DEVICE .eq. 1) then
         call device_opcolv(f_x%x_d, f_y%x_d, f_z%x_d, c_Xh%B_d, msh%gdim, n)
      else
         call opcolv(f_x%x, f_y%x, f_z%x, c_Xh%B, msh%gdim, n)
      end if

      ! Add the advection operators to the right-hand-side.
      call this%adv%compute(u, v, w, &
                            f_x%x, f_y%x, f_z%x, &
                            Xh, this%c_Xh, dm_Xh%size())

      ! At this point the RHS contains the sum of the advection operator and
      ! additional source terms, evaluated using the velocity field from the
      ! previous time-step. Now, this value is used in the explicit time
      ! scheme to advance both terms in time.
      call makeabf%compute_fluid(this%abx1, this%aby1, this%abz1,&
                           this%abx2, this%aby2, this%abz2, &
                           f_x%x, f_y%x, f_z%x, &
                           rho, ext_bdf%advection_coeffs, n)

      ! Add the RHS contributions coming from the BDF scheme.
      call makebdf%compute_fluid(ulag, vlag, wlag, f_x%x, f_y%x, f_z%x, &
                           u, v, w, c_Xh%B, rho, dt, &
                           ext_bdf%diffusion_coeffs, ext_bdf%ndiff, n)

      call ulag%update()
      call vlag%update()
      call wlag%update()

      !> We assume that no change of boundary conditions
      !! occurs between elements. I.e. we do not apply gsop here like in Nek5000
      !> Apply dirichlet
      call this%bc_apply_vel(t, tstep)
      call this%bc_apply_prs(t, tstep)

      ! Compute pressure.
      call profiler_start_region('Pressure residual', 18)
      call prs_res%compute(p, p_res, u, v, w, u_e, v_e, w_e, &
                           f_x, f_y, f_z, c_Xh, gs_Xh, this%bc_prs_surface, &
                           this%bc_sym_surface, Ax, ext_bdf%diffusion_coeffs(1), &
                           dt, mu, rho)

      call gs_Xh%op(p_res, GS_OP_ADD)
      call bc_list_apply_scalar(this%bclst_dp, p_res%x, p%dof%size(), t, tstep)
      call profiler_end_region

      call this%proj_prs%pre_solving(p_res%x, tstep, c_Xh, n, dt_controller, 'Pressure')

      call this%pc_prs%update()
      call profiler_start_region('Pressure solve', 3)
      ksp_results(1) = &
         this%ksp_prs%solve(Ax, dp, p_res%x, n, c_Xh,  this%bclst_dp, gs_Xh)

      call profiler_end_region

      call this%proj_prs%post_solving(dp%x, Ax, c_Xh, &
                                 this%bclst_dp, gs_Xh, n, tstep, dt_controller)

      if (NEKO_BCKND_DEVICE .eq. 1) then
         call device_add2(p%x_d, dp%x_d,n)
      else
         call add2(p%x, dp%x,n)
      end if


      ! Compute velocity.
      call profiler_start_region('Velocity residual', 19)
      call vel_res%compute(Ax, u, v, w, &
                           u_res, v_res, w_res, &
                           p, &
                           f_x, f_y, f_z, &
                           c_Xh, msh, Xh, &
                           mu, rho, ext_bdf%diffusion_coeffs(1), &
                           dt, dm_Xh%size())

      call gs_Xh%op(u_res, GS_OP_ADD)
      call gs_Xh%op(v_res, GS_OP_ADD)
      call gs_Xh%op(w_res, GS_OP_ADD)

      call bc_list_apply_vector(this%bclst_vel_res,&
                                u_res%x, v_res%x, w_res%x, dm_Xh%size(),&
                                t, tstep)

      call profiler_end_region

      call this%proj_u%pre_solving(u_res%x, tstep, c_Xh, n, dt_controller)
      call this%proj_v%pre_solving(v_res%x, tstep, c_Xh, n, dt_controller)
      call this%proj_w%pre_solving(w_res%x, tstep, c_Xh, n, dt_controller)

      call this%pc_vel%update()

      call profiler_start_region("Velocity solve", 4)
      ksp_results(2) = this%ksp_vel%solve(Ax, du, u_res%x, n, &
           c_Xh, this%bclst_du, gs_Xh)
      ksp_results(3) = this%ksp_vel%solve(Ax, dv, v_res%x, n, &
           c_Xh, this%bclst_dv, gs_Xh)
      ksp_results(4) = this%ksp_vel%solve(Ax, dw, w_res%x, n, &
           c_Xh, this%bclst_dw, gs_Xh)
      call profiler_end_region

      call this%proj_u%post_solving(du%x, Ax, c_Xh, &
                                 this%bclst_du, gs_Xh, n, tstep, dt_controller)
      call this%proj_v%post_solving(dv%x, Ax, c_Xh, &
                                 this%bclst_dv, gs_Xh, n, tstep, dt_controller)
      call this%proj_w%post_solving(dw%x, Ax, c_Xh, &
                                 this%bclst_dw, gs_Xh, n, tstep, dt_controller)

      if (NEKO_BCKND_DEVICE .eq. 1) then
         call device_opadd2cm(u%x_d, v%x_d, w%x_d, &
              du%x_d, dv%x_d, dw%x_d, 1.0_rp, n, msh%gdim)
      else
         call opadd2cm(u%x, v%x, w%x, du%x, dv%x, dw%x, 1.0_rp, n, msh%gdim)
      end if

      if (this%forced_flow_rate) then
         call this%vol_flow%adjust( u, v, w, p, u_res, v_res, w_res, p_res, &
              c_Xh, gs_Xh, ext_bdf, rho, mu,&
              dt, this%bclst_dp, this%bclst_du, this%bclst_dv, &
              this%bclst_dw, this%bclst_vel_res, Ax, this%ksp_prs, &
              this%ksp_vel, this%pc_prs, this%pc_vel, this%ksp_prs%max_iter, &
              this%ksp_vel%max_iter)
      end if

      call fluid_step_info(tstep, t, dt, ksp_results)

      call this%scratch%relinquish_field(temp_indices)

    end associate
    call profiler_end_region
  end subroutine fluid_pnpn_step


end module fluid_pnpn<|MERGE_RESOLUTION|>--- conflicted
+++ resolved
@@ -68,12 +68,8 @@
   use neko_config, only : NEKO_BCKND_DEVICE
   use math, only : col2, add2
   use mathops, only : opadd2cm, opcolv
-<<<<<<< HEAD
-  use bc
-=======
   use bc, only: bc_list_t, bc_list_init, bc_list_add, bc_list_free, &
                 bc_list_apply_scalar, bc_list_apply_vector
->>>>>>> 0becdd23
   implicit none
   private
 
@@ -304,12 +300,8 @@
 
     n = this%u%dof%size()
     ! Make sure that continuity is maintained (important for interpolation)
-<<<<<<< HEAD
-    ! Do not do this for lagged rhs (derivatives are not necessairly coninous across elements)
-=======
     ! Do not do this for lagged rhs
     ! (derivatives are not necessairly coninous across elements)
->>>>>>> 0becdd23
     call col2(this%u%x,this%c_Xh%mult,this%u%dof%size())
     call col2(this%v%x,this%c_Xh%mult,this%u%dof%size())
     call col2(this%w%x,this%c_Xh%mult,this%u%dof%size())
