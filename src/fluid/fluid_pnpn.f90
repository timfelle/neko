! Copyright (c) 2022, The Neko Authors
! All rights reserved.
!
! Redistribution and use in source and binary forms, with or without
! modification, are permitted provided that the following conditions
! are met:
!
!   * Redistributions of source code must retain the above copyright
!     notice, this list of conditions and the following disclaimer.
!
!   * Redistributions in binary form must reproduce the above
!     copyright notice, this list of conditions and the following
!     disclaimer in the documentation and/or other materials provided
!     with the distribution.
!
!   * Neither the name of the authors nor the names of its
!     contributors may be used to endorse or promote products derived
!     from this software without specific prior written permission.
!
! THIS SOFTWARE IS PROVIDED BY THE COPYRIGHT HOLDERS AND CONTRIBUTORS
! "AS IS" AND ANY EXPRESS OR IMPLIED WARRANTIES, INCLUDING, BUT NOT
! LIMITED TO, THE IMPLIED WARRANTIES OF MERCHANTABILITY AND FITNESS
! FOR A PARTICULAR PURPOSE ARE DISCLAIMED. IN NO EVENT SHALL THE
! COPYRIGHT OWNER OR CONTRIBUTORS BE LIABLE FOR ANY DIRECT, INDIRECT,
! INCIDENTAL, SPECIAL, EXEMPLARY, OR CONSEQUENTIAL DAMAGES (INCLUDING,
! BUT NOT LIMITED TO, PROCUREMENT OF SUBSTITUTE GOODS OR SERVICES;
! LOSS OF USE, DATA, OR PROFITS; OR BUSINESS INTERRUPTION) HOWEVER
! CAUSED AND ON ANY THEORY OF LIABILITY, WHETHER IN CONTRACT, STRICT
! LIABILITY, OR TORT (INCLUDING NEGLIGENCE OR OTHERWISE) ARISING IN
! ANY WAY OUT OF THE USE OF THIS SOFTWARE, EVEN IF ADVISED OF THE
! POSSIBILITY OF SUCH DAMAGE.
!
!> Modular version of the Classic Nek5000 Pn/Pn formulation for fluids
module fluid_pnpn
  use pnpn_res_fctry
  use ax_helm_fctry
  use rhs_maker_fctry
  use fluid_volflow
  use fluid_scheme
  use field_series
  use facet_normal
  use device_math
  use device_mathops
  use fluid_aux
  use time_scheme_controller
  use projection
  use device
  use logger
  use advection
  use profiler
  use json_utils, only : json_get
  use json_module, only : json_file
  use material_properties, only : material_properties_t
  implicit none
  private


  type, public, extends(fluid_scheme_t) :: fluid_pnpn_t
     type(field_t) :: p_res, u_res, v_res, w_res

     type(field_series_t) :: ulag, vlag, wlag

     type(field_t) :: dp, du, dv, dw

     class(ax_t), allocatable :: Ax

     type(projection_t) :: proj_prs
     type(projection_t) :: proj_u
     type(projection_t) :: proj_v
     type(projection_t) :: proj_w

     type(facet_normal_t) :: bc_prs_surface !< Surface term in pressure rhs
     type(facet_normal_t) :: bc_sym_surface !< Surface term in pressure rhs
     type(dirichlet_t) :: bc_vel_res   !< Dirichlet condition vel. res.
     type(dirichlet_t) :: bc_dp   !< Dirichlet condition vel. res.
     type(non_normal_t) :: bc_vel_res_non_normal   !< Dirichlet condition vel. res.
     type(bc_list_t) :: bclst_vel_res
     type(bc_list_t) :: bclst_du
     type(bc_list_t) :: bclst_dv
     type(bc_list_t) :: bclst_dw
     type(bc_list_t) :: bclst_dp

     class(advection_t), allocatable :: adv

     ! Time variables
     type(field_t) :: abx1, aby1, abz1
     type(field_t) :: abx2, aby2, abz2

     !> Pressure residual
     class(pnpn_prs_res_t), allocatable :: prs_res

     !> Velocity residual
     class(pnpn_vel_res_t), allocatable :: vel_res

     !> Summation of AB/BDF contributions
     class(rhs_maker_sumab_t), allocatable :: sumab

     !> Contributions to kth order extrapolation scheme
     class(rhs_maker_ext_t), allocatable :: makeabf

     !> Contributions to F from lagged BD terms
     class(rhs_maker_bdf_t), allocatable :: makebdf

     !> Adjust flow volume
     type(fluid_volflow_t) :: vol_flow

   contains
     procedure, pass(this) :: init => fluid_pnpn_init
     procedure, pass(this) :: free => fluid_pnpn_free
     procedure, pass(this) :: step => fluid_pnpn_step
     procedure, pass(this) :: restart => fluid_pnpn_restart
  end type fluid_pnpn_t

contains

  subroutine fluid_pnpn_init(this, msh, lx, params, user, material_properties)
    class(fluid_pnpn_t), target, intent(inout) :: this
    type(mesh_t), target, intent(inout) :: msh
    integer, intent(inout) :: lx
    type(json_file), target, intent(inout) :: params
    type(user_t), intent(in) :: user
    type(material_properties_t), intent(inout) :: material_properties
    character(len=15), parameter :: scheme = 'Modular (Pn/Pn)'
    logical :: found, logical_val
    integer :: integer_val
    real(kind=rp) :: real_val

    call this%free()

    ! Initialize base class
    call this%scheme_init(msh, lx, params, .true., .true., scheme, user, &
                          material_properties)

    ! Setup backend dependent Ax routines
    call ax_helm_factory(this%ax)

    ! Setup backend dependent prs residual routines
    call pnpn_prs_res_factory(this%prs_res)

    ! Setup backend dependent vel residual routines
    call pnpn_vel_res_factory(this%vel_res)

    ! Setup backend dependent summation of AB/BDF
    call rhs_maker_sumab_fctry(this%sumab)

    ! Setup backend dependent summation of extrapolation scheme
    call rhs_maker_ext_fctry(this%makeabf)

    ! Setup backend depenent contributions to F from lagged BD terms
    call rhs_maker_bdf_fctry(this%makebdf)

    ! Initialize variables specific to this plan
    associate(Xh_lx => this%Xh%lx, Xh_ly => this%Xh%ly, Xh_lz => this%Xh%lz, &
         dm_Xh => this%dm_Xh, nelv => this%msh%nelv)

      call this%p_res%init(dm_Xh, "p_res")
      call this%u_res%init(dm_Xh, "u_res")
      call this%v_res%init(dm_Xh, "v_res")
      call this%w_res%init(dm_Xh, "w_res")
      call this%abx1%init(dm_Xh, "abx1")
      call this%aby1%init(dm_Xh, "aby1")
      call this%abz1%init(dm_Xh, "abz1")
      call this%abx2%init(dm_Xh, "abx2")
      call this%aby2%init(dm_Xh, "aby2")
      call this%abz2%init(dm_Xh, "abz2")
<<<<<<< HEAD

=======
      this%abx1 = 0.0_rp
      this%aby1 = 0.0_rp
      this%abz1 = 0.0_rp
      this%abx2 = 0.0_rp
      this%aby2 = 0.0_rp
      this%abz2 = 0.0_rp
                  
>>>>>>> e3242594
      call this%du%init(dm_Xh, 'du')
      call this%dv%init(dm_Xh, 'dv')
      call this%dw%init(dm_Xh, 'dw')
      call this%dp%init(dm_Xh, 'dp')

      call this%ulag%init(this%u, 2)
      call this%vlag%init(this%v, 2)
      call this%wlag%init(this%w, 2)

    end associate

    ! Initialize velocity surface terms in pressure rhs
    call this%bc_prs_surface%init(this%dm_Xh)
    call this%bc_prs_surface%mark_zone(msh%inlet)
    call this%bc_prs_surface%mark_zones_from_list(msh%labeled_zones,&
                                                 'v', this%bc_labels)
    call this%bc_prs_surface%finalize()
    call this%bc_prs_surface%set_coef(this%c_Xh)
    ! Initialize symmetry surface terms in pressure rhs
    call this%bc_sym_surface%init(this%dm_Xh)
    call this%bc_sym_surface%mark_zone(msh%sympln)
    call this%bc_sym_surface%mark_zones_from_list(msh%labeled_zones,&
                                                 'sym', this%bc_labels)
    call this%bc_sym_surface%finalize()
    call this%bc_sym_surface%set_coef(this%c_Xh)
    ! Initialize dirichlet bcs for velocity residual
    call this%bc_vel_res_non_normal%init(this%dm_Xh)
    call this%bc_vel_res_non_normal%mark_zone(msh%outlet_normal)
    call this%bc_vel_res_non_normal%mark_zones_from_list(msh%labeled_zones,&
                                                         'on', this%bc_labels)
    call this%bc_vel_res_non_normal%mark_zones_from_list(msh%labeled_zones,&
                                                         'on+dong', &
                                                         this%bc_labels)
    call this%bc_vel_res_non_normal%finalize()
    call this%bc_vel_res_non_normal%init_msk(this%c_Xh)

    call this%bc_dp%init(this%dm_Xh)
    call this%bc_dp%mark_zones_from_list(msh%labeled_zones, 'on+dong', &
                                         this%bc_labels)
    call this%bc_dp%mark_zones_from_list(msh%labeled_zones, &
                                         'o+dong', this%bc_labels)
    call this%bc_dp%finalize()
    call this%bc_dp%set_g(0.0_rp)
    call bc_list_init(this%bclst_dp)
    call bc_list_add(this%bclst_dp, this%bc_dp)
    !Add 0 prs bcs
    call bc_list_add(this%bclst_dp, this%bc_prs)

    call this%bc_vel_res%init(this%dm_Xh)
    call this%bc_vel_res%mark_zone(msh%inlet)
    call this%bc_vel_res%mark_zone(msh%wall)
    call this%bc_vel_res%mark_zones_from_list(msh%labeled_zones, &
                                              'v', this%bc_labels)
    call this%bc_vel_res%mark_zones_from_list(msh%labeled_zones, &
                                              'w', this%bc_labels)
    call this%bc_vel_res%finalize()
    call this%bc_vel_res%set_g(0.0_rp)
    call bc_list_init(this%bclst_vel_res)
    call bc_list_add(this%bclst_vel_res, this%bc_vel_res)
    call bc_list_add(this%bclst_vel_res, this%bc_vel_res_non_normal)
    call bc_list_add(this%bclst_vel_res, this%bc_sym)

    !Initialize bcs for u, v, w velocity components
    call bc_list_init(this%bclst_du)
    call bc_list_add(this%bclst_du,this%bc_sym%bc_x)
    call bc_list_add(this%bclst_du,this%bc_vel_res_non_normal%bc_x)
    call bc_list_add(this%bclst_du, this%bc_vel_res)

    call bc_list_init(this%bclst_dv)
    call bc_list_add(this%bclst_dv,this%bc_sym%bc_y)
    call bc_list_add(this%bclst_dv,this%bc_vel_res_non_normal%bc_y)
    call bc_list_add(this%bclst_dv, this%bc_vel_res)

    call bc_list_init(this%bclst_dw)
    call bc_list_add(this%bclst_dw,this%bc_sym%bc_z)
    call bc_list_add(this%bclst_dw,this%bc_vel_res_non_normal%bc_z)
    call bc_list_add(this%bclst_dw, this%bc_vel_res)

    !Intialize projection space thingy
    if (this%pr_projection_dim .gt. 0) then
       call this%proj_prs%init(this%dm_Xh%size(), this%pr_projection_dim)
    end if

    if (this%vel_projection_dim .gt. 0) then
       call this%proj_u%init(this%dm_Xh%size(), this%vel_projection_dim)
       call this%proj_v%init(this%dm_Xh%size(), this%vel_projection_dim)
       call this%proj_w%init(this%dm_Xh%size(), this%vel_projection_dim)
    end if

    ! Add lagged term to checkpoint
    call this%chkp%add_lag(this%ulag, this%vlag, this%wlag)

    call json_get(params, 'case.numerics.dealias', logical_val)
    call params%get('case.numerics.dealiased_polynomial_order', integer_val, &
                    found)
    if (.not. found) then
       call json_get(params, 'case.numerics.polynomial_order', integer_val)
       integer_val =  3.0_rp / 2.0_rp * (integer_val + 1) - 1
    end if
    ! an extra +1 below to go from poly order to space size
    call advection_factory(this%adv, this%c_Xh, logical_val, integer_val + 1)

    if (params%valid_path('case.fluid.flow_rate_force')) then
       call this%vol_flow%init(this%dm_Xh, params)
    end if

  end subroutine fluid_pnpn_init

  subroutine fluid_pnpn_restart(this,dtlag, tlag)
    class(fluid_pnpn_t), target, intent(inout) :: this
    real(kind=rp) :: dtlag(10), tlag(10)
    type(field_t) :: u_temp, v_temp, w_temp
    integer :: i, n

    n = this%u%dof%size()
    ! Make sure that continuity is maintained (important for interpolation) 
    call col2(this%u%x,this%c_Xh%mult,this%u%dof%size())
    call col2(this%v%x,this%c_Xh%mult,this%u%dof%size())
    call col2(this%w%x,this%c_Xh%mult,this%u%dof%size())
    call col2(this%p%x,this%c_Xh%mult,this%u%dof%size())
    do i = 1, this%ulag%size()
       call col2(this%ulag%lf(i)%x,this%c_Xh%mult,this%u%dof%size())
       call col2(this%vlag%lf(i)%x,this%c_Xh%mult,this%u%dof%size())
       call col2(this%wlag%lf(i)%x,this%c_Xh%mult,this%u%dof%size())
    end do

    call col2(this%abx1%x,this%c_Xh%mult,this%abx1%dof%size())
    call col2(this%abx2%x,this%c_Xh%mult,this%abx2%dof%size())
    call col2(this%aby1%x,this%c_Xh%mult,this%aby1%dof%size())
    call col2(this%aby2%x,this%c_Xh%mult,this%aby2%dof%size())
    call col2(this%abz1%x,this%c_Xh%mult,this%abz1%dof%size())
    call col2(this%abz2%x,this%c_Xh%mult,this%abz2%dof%size())

    
    if (NEKO_BCKND_DEVICE .eq. 1) then
       associate(u=>this%u, v=>this%v, w=>this%w, &
            ulag=>this%ulag, vlag=>this%vlag, wlag=>this%wlag,&
            p=>this%p)
       call device_memcpy(u%x, u%x_d, u%dof%size(), HOST_TO_DEVICE)
       call device_memcpy(v%x, v%x_d, v%dof%size(), HOST_TO_DEVICE)
       call device_memcpy(w%x, w%x_d, w%dof%size(), HOST_TO_DEVICE)
       call device_memcpy(p%x, p%x_d, p%dof%size(), HOST_TO_DEVICE)
       call device_memcpy(ulag%lf(1)%x, ulag%lf(1)%x_d, &
                          u%dof%size(), HOST_TO_DEVICE)
       call device_memcpy(ulag%lf(2)%x, ulag%lf(2)%x_d, &
                          u%dof%size(), HOST_TO_DEVICE)
  
       call device_memcpy(vlag%lf(1)%x, vlag%lf(1)%x_d, &
                          v%dof%size(), HOST_TO_DEVICE)
       call device_memcpy(vlag%lf(2)%x, vlag%lf(2)%x_d, &
                          v%dof%size(), HOST_TO_DEVICE)
    
       call device_memcpy(wlag%lf(1)%x, wlag%lf(1)%x_d, &
                          w%dof%size(), HOST_TO_DEVICE)
       call device_memcpy(wlag%lf(2)%x, wlag%lf(2)%x_d, &
                          w%dof%size(), HOST_TO_DEVICE)
       call device_memcpy(this%abx1%x, this%abx1%x_d, &
                          w%dof%size(), HOST_TO_DEVICE)
       call device_memcpy(this%abx2%x, this%abx2%x_d, &
                          w%dof%size(), HOST_TO_DEVICE)
       call device_memcpy(this%aby1%x, this%aby1%x_d, &
                          w%dof%size(), HOST_TO_DEVICE)
       call device_memcpy(this%aby2%x, this%aby2%x_d, &
                          w%dof%size(), HOST_TO_DEVICE)
       call device_memcpy(this%abz1%x, this%abz1%x_d, &
                          w%dof%size(), HOST_TO_DEVICE)
       call device_memcpy(this%abz2%x, this%abz2%x_d, &
                          w%dof%size(), HOST_TO_DEVICE)
       end associate
   end if



    call this%gs_Xh%op(this%u,GS_OP_ADD)
    call this%gs_Xh%op(this%v,GS_OP_ADD)
    call this%gs_Xh%op(this%w,GS_OP_ADD)
    call this%gs_Xh%op(this%p,GS_OP_ADD)

    do i = 1, this%ulag%size()
       call this%gs_Xh%op(this%ulag%lf(i),GS_OP_ADD)
       call this%gs_Xh%op(this%vlag%lf(i),GS_OP_ADD)
       call this%gs_Xh%op(this%wlag%lf(i),GS_OP_ADD)
    end do
    call this%gs_Xh%op(this%abx1,GS_OP_ADD)
    call this%gs_Xh%op(this%abx2,GS_OP_ADD)
    call this%gs_Xh%op(this%aby1,GS_OP_ADD)
    call this%gs_Xh%op(this%aby2,GS_OP_ADD)
    call this%gs_Xh%op(this%abz1,GS_OP_ADD)
    call this%gs_Xh%op(this%abz2,GS_OP_ADD)

    !! If we would decide to only restart from lagged fields instead of asving abx1, aby1 etc.
    !! Observe that one also needs to recompute the focing at the old time steps
    !u_temp = this%ulag%lf(2)
    !v_temp = this%vlag%lf(2)
    !w_temp = this%wlag%lf(2)
    !! Compute the source terms
    !call this%source_term%compute(tlag(2), -1)
    !  
    !! Pre-multiply the source terms with the mass matrix.
    !if (NEKO_BCKND_DEVICE .eq. 1) then
    !   call device_opcolv(this%f_x%x_d, this%f_y%x_d, this%f_z%x_d, this%c_Xh%B_d, this%msh%gdim, n)
    !else
    !   call opcolv(this%f_x%x, this%f_y%x, this%f_z%x, this%c_Xh%B, this%msh%gdim, n)
    !end if

    !! Add the advection operators to the right-hand-side.
    !call this%adv%compute(u_temp, v_temp, w_temp, &
    !                      this%f_x%x, this%f_y%x, this%f_z%x, &
    !                      this%Xh, this%c_Xh, this%dm_Xh%size())
    !this%abx2 = this%f_x
    !this%aby2 = this%f_y
    !this%abz2 = this%f_z
    !
    !u_temp = this%ulag%lf(1)
    !v_temp = this%vlag%lf(1)
    !w_temp = this%wlag%lf(1)
    !call this%source_term%compute(tlag(1), 0)
  
    !! Pre-multiply the source terms with the mass matrix.
    !if (NEKO_BCKND_DEVICE .eq. 1) then
    !   call device_opcolv(this%f_x%x_d, this%f_y%x_d, this%f_z%x_d, this%c_Xh%B_d, this%msh%gdim, n)
    !else
    !   call opcolv(this%f_x%x, this%f_y%x, this%f_z%x, this%c_Xh%B, this%msh%gdim, n)
    !end if

    !! Pre-multiply the source terms with the mass matrix.
    !if (NEKO_BCKND_DEVICE .eq. 1) then
    !   call device_opcolv(this%f_x%x_d, this%f_y%x_d, this%f_z%x_d, this%c_Xh%B_d, this%msh%gdim, n)
    !else
    !   call opcolv(this%f_x%x, this%f_y%x, this%f_z%x, this%c_Xh%B, this%msh%gdim, n)
    !end if

    !call this%adv%compute(u_temp, v_temp, w_temp, &
    !                      this%f_x%x, this%f_y%x, this%f_z%x, &
    !                      this%Xh, this%c_Xh, this%dm_Xh%size())
    !this%abx1 = this%f_x
    !this%aby1 = this%f_y
    !this%abz1 = this%f_z

  end subroutine fluid_pnpn_restart
  
  subroutine fluid_pnpn_free(this)
    class(fluid_pnpn_t), intent(inout) :: this

    !Deallocate velocity and pressure fields
    call this%scheme_free()

    call this%bc_prs_surface%free()
    call this%bc_sym_surface%free()
    call bc_list_free(this%bclst_vel_res)
    call bc_list_free(this%bclst_dp)
    call this%proj_prs%free()
    call this%proj_u%free()
    call this%proj_v%free()
    call this%proj_w%free()

    call this%p_res%free()
    call this%u_res%free()
    call this%v_res%free()
    call this%w_res%free()

    call this%du%free()
    call this%dv%free()
    call this%dw%free()
    call this%dp%free()

    call this%abx1%free()
    call this%aby1%free()
    call this%abz1%free()

    call this%abx2%free()
    call this%aby2%free()
    call this%abz2%free()

    if (allocated(this%Ax)) then
       deallocate(this%Ax)
    end if

    if (allocated(this%prs_res)) then
       deallocate(this%prs_res)
    end if

    if (allocated(this%vel_res)) then
       deallocate(this%vel_res)
    end if

    if (allocated(this%sumab)) then
       deallocate(this%sumab)
    end if

    if (allocated(this%makeabf)) then
       deallocate(this%makeabf)
    end if

    if (allocated(this%makebdf)) then
       deallocate(this%makebdf)
    end if

    call this%vol_flow%free()

    call this%ulag%free()
    call this%vlag%free()
    call this%wlag%free()

  end subroutine fluid_pnpn_free

  !> Advance fluid simulation in time.
  !! @param t The time value.
  !! @param tstep The current interation.
  !! @param dt The timestep
  !! @param ext_bdf Time integration logic.
  subroutine fluid_pnpn_step(this, t, tstep, dt, ext_bdf)
    class(fluid_pnpn_t), intent(inout) :: this
    real(kind=rp), intent(inout) :: t
    integer, intent(inout) :: tstep
    real(kind=rp), intent(in) :: dt
    type(time_scheme_controller_t), intent(inout) :: ext_bdf
    ! number of degrees of freedom
    integer :: n
    ! Solver results monitors (pressure + 3 velocity)
    type(ksp_monitor_t) :: ksp_results(4)
    ! Extrapolated velocity for the pressure residual
    type(field_t), pointer :: u_e, v_e, w_e
    ! Indices for tracking temporary fields
    integer :: temp_indices(3)
    ! Counter
    integer :: i

    if (this%freeze) return

    n = this%dm_Xh%size()

    call profiler_start_region('Fluid')
    associate(u => this%u, v => this%v, w => this%w, p => this%p, &
         du => this%du, dv => this%dv, dw => this%dw, dp => this%dp, &
         u_res =>this%u_res, v_res => this%v_res, w_res => this%w_res, &
         p_res => this%p_res, Ax => this%Ax, Xh => this%Xh, &
         c_Xh => this%c_Xh, dm_Xh => this%dm_Xh, gs_Xh => this%gs_Xh, &
         ulag => this%ulag, vlag => this%vlag, wlag => this%wlag, &
         msh => this%msh, prs_res => this%prs_res, &
         source_term => this%source_term, &
         vel_res => this%vel_res, sumab => this%sumab, &
         makeabf => this%makeabf, makebdf => this%makebdf, &
         vel_projection_dim => this%vel_projection_dim, &
         pr_projection_dim => this%pr_projection_dim, &
         ksp_vel_maxiter => this%ksp_vel_maxiter, &
         ksp_pr_maxiter => this%ksp_pr_maxiter, &
         rho => this%rho, mu => this%mu, &
         f_x => this%f_x, f_y => this%f_y, f_z => this%f_z)

      ! Get temporary arrays
      call this%scratch%request_field(u_e, temp_indices(1))
      call this%scratch%request_field(v_e, temp_indices(2))
      call this%scratch%request_field(w_e, temp_indices(3))
      call sumab%compute_fluid(u_e, v_e, w_e, u, v, w, &
           ulag, vlag, wlag, ext_bdf%advection_coeffs, ext_bdf%nadv)

      ! Compute the source terms
      call this%source_term%compute(t, tstep)

      ! Pre-multiply the source terms with the mass matrix.
      if (NEKO_BCKND_DEVICE .eq. 1) then
         call device_opcolv(f_x%x_d, f_y%x_d, f_z%x_d, c_Xh%B_d, msh%gdim, n)
      else
         call opcolv(f_x%x, f_y%x, f_z%x, c_Xh%B, msh%gdim, n)
      end if

      ! Add the advection operators to the right-hand-side.
      call this%adv%compute(u, v, w, &
                            f_x%x, f_y%x, f_z%x, &
                            Xh, this%c_Xh, dm_Xh%size())

      ! At this point the RHS contains the sum of the advection operator and
      ! additional source terms, evaluated using the velocity field from the
      ! previous time-step. Now, this value is used in the explicit time
      ! scheme to advance both terms in time.
      call makeabf%compute_fluid(this%abx1, this%aby1, this%abz1,&
                           this%abx2, this%aby2, this%abz2, &
                           f_x%x, f_y%x, f_z%x, &
                           rho, ext_bdf%advection_coeffs, n)

      ! Add the RHS contributions coming from the BDF scheme.
      call makebdf%compute_fluid(ulag, vlag, wlag, f_x%x, f_y%x, f_z%x, &
                           u, v, w, c_Xh%B, rho, dt, &
                           ext_bdf%diffusion_coeffs, ext_bdf%ndiff, n)

      call ulag%update()
      call vlag%update()
      call wlag%update()

      !> We assume that no change of boundary conditions
      !! occurs between elements. I.e. we do not apply gsop here like in Nek5000
      !> Apply dirichlet
      call this%bc_apply_vel(t, tstep)
      call this%bc_apply_prs(t, tstep)

      ! Compute pressure.
      call profiler_start_region('Pressure residual')
      call prs_res%compute(p, p_res, u, v, w, u_e, v_e, w_e, &
                           f_x, f_y, f_z, c_Xh, gs_Xh, this%bc_prs_surface, &
                           this%bc_sym_surface, Ax, ext_bdf%diffusion_coeffs(1), &
                           dt, mu, rho)

      call gs_Xh%op(p_res, GS_OP_ADD)
      call bc_list_apply_scalar(this%bclst_dp, p_res%x, p%dof%size(), t, tstep)
      call profiler_end_region

      if( tstep .gt. 5 .and. pr_projection_dim .gt. 0) then
         call this%proj_prs%project_on(p_res%x, c_Xh, n)
         call this%proj_prs%log_info('Pressure')
      end if

      call this%pc_prs%update()
      call profiler_start_region('Pressure solve')
      ksp_results(1) = &
         this%ksp_prs%solve(Ax, dp, p_res%x, n, c_Xh,  this%bclst_dp, gs_Xh, &
                            ksp_pr_maxiter)
      call profiler_end_region

      if( tstep .gt. 5 .and. pr_projection_dim .gt. 0) then
         call this%proj_prs%project_back(dp%x, Ax, c_Xh, &
                                         this%bclst_dp, gs_Xh, n)
      end if

      if (NEKO_BCKND_DEVICE .eq. 1) then
         call device_add2(p%x_d, dp%x_d,n)
      else
         call add2(p%x, dp%x,n)
      end if


      ! Compute velocity.
      call profiler_start_region('Velocity residual')
      call vel_res%compute(Ax, u, v, w, &
                           u_res, v_res, w_res, &
                           p, &
                           f_x, f_y, f_z, &
                           c_Xh, msh, Xh, &
                           mu, rho, ext_bdf%diffusion_coeffs(1), &
                           dt, dm_Xh%size())

      call gs_Xh%op(u_res, GS_OP_ADD)
      call gs_Xh%op(v_res, GS_OP_ADD)
      call gs_Xh%op(w_res, GS_OP_ADD)

      call bc_list_apply_vector(this%bclst_vel_res,&
                                u_res%x, v_res%x, w_res%x, dm_Xh%size(),&
                                t, tstep)

      call profiler_end_region

      if (tstep .gt. 5 .and. vel_projection_dim .gt. 0) then
         call this%proj_u%project_on(u_res%x, c_Xh, n)
         call this%proj_v%project_on(v_res%x, c_Xh, n)
         call this%proj_w%project_on(w_res%x, c_Xh, n)
      end if

      call this%pc_vel%update()

      call profiler_start_region("Velocity solve")
      ksp_results(2) = this%ksp_vel%solve(Ax, du, u_res%x, n, &
           c_Xh, this%bclst_du, gs_Xh, ksp_vel_maxiter)
      ksp_results(3) = this%ksp_vel%solve(Ax, dv, v_res%x, n, &
           c_Xh, this%bclst_dv, gs_Xh, ksp_vel_maxiter)
      ksp_results(4) = this%ksp_vel%solve(Ax, dw, w_res%x, n, &
           c_Xh, this%bclst_dw, gs_Xh, ksp_vel_maxiter)
      call profiler_end_region

      if (tstep .gt. 5 .and. vel_projection_dim .gt. 0) then
         call this%proj_u%project_back(du%x, Ax, c_Xh, &
                                  this%bclst_du, gs_Xh, n)
         call this%proj_v%project_back(dv%x, Ax, c_Xh, &
                                  this%bclst_dv, gs_Xh, n)
         call this%proj_w%project_back(dw%x, Ax, c_Xh, &
                                  this%bclst_dw, gs_Xh, n)
      end if

      if (NEKO_BCKND_DEVICE .eq. 1) then
         call device_opadd2cm(u%x_d, v%x_d, w%x_d, &
              du%x_d, dv%x_d, dw%x_d, 1.0_rp, n, msh%gdim)
      else
         call opadd2cm(u%x, v%x, w%x, du%x, dv%x, dw%x, 1.0_rp, n, msh%gdim)
      end if

      if (this%forced_flow_rate) then
         call this%vol_flow%adjust( u, v, w, p, u_res, v_res, w_res, p_res, &
              c_Xh, gs_Xh, ext_bdf, rho, mu,&
              dt, this%bclst_dp, this%bclst_du, this%bclst_dv, &
              this%bclst_dw, this%bclst_vel_res, Ax, this%ksp_prs, &
              this%ksp_vel, this%pc_prs, this%pc_vel, ksp_pr_maxiter, &
              ksp_vel_maxiter)
      end if

      call fluid_step_info(tstep, t, dt, ksp_results)

      call this%scratch%relinquish_field(temp_indices)

    end associate
    call profiler_end_region
  end subroutine fluid_pnpn_step


end module fluid_pnpn<|MERGE_RESOLUTION|>--- conflicted
+++ resolved
@@ -163,17 +163,13 @@
       call this%abx2%init(dm_Xh, "abx2")
       call this%aby2%init(dm_Xh, "aby2")
       call this%abz2%init(dm_Xh, "abz2")
-<<<<<<< HEAD
-
-=======
       this%abx1 = 0.0_rp
       this%aby1 = 0.0_rp
       this%abz1 = 0.0_rp
       this%abx2 = 0.0_rp
       this%aby2 = 0.0_rp
       this%abz2 = 0.0_rp
-                  
->>>>>>> e3242594
+
       call this%du%init(dm_Xh, 'du')
       call this%dv%init(dm_Xh, 'dv')
       call this%dw%init(dm_Xh, 'dw')
@@ -289,7 +285,7 @@
     integer :: i, n
 
     n = this%u%dof%size()
-    ! Make sure that continuity is maintained (important for interpolation) 
+    ! Make sure that continuity is maintained (important for interpolation)
     call col2(this%u%x,this%c_Xh%mult,this%u%dof%size())
     call col2(this%v%x,this%c_Xh%mult,this%u%dof%size())
     call col2(this%w%x,this%c_Xh%mult,this%u%dof%size())
@@ -307,7 +303,7 @@
     call col2(this%abz1%x,this%c_Xh%mult,this%abz1%dof%size())
     call col2(this%abz2%x,this%c_Xh%mult,this%abz2%dof%size())
 
-    
+
     if (NEKO_BCKND_DEVICE .eq. 1) then
        associate(u=>this%u, v=>this%v, w=>this%w, &
             ulag=>this%ulag, vlag=>this%vlag, wlag=>this%wlag,&
@@ -320,12 +316,12 @@
                           u%dof%size(), HOST_TO_DEVICE)
        call device_memcpy(ulag%lf(2)%x, ulag%lf(2)%x_d, &
                           u%dof%size(), HOST_TO_DEVICE)
-  
+
        call device_memcpy(vlag%lf(1)%x, vlag%lf(1)%x_d, &
                           v%dof%size(), HOST_TO_DEVICE)
        call device_memcpy(vlag%lf(2)%x, vlag%lf(2)%x_d, &
                           v%dof%size(), HOST_TO_DEVICE)
-    
+
        call device_memcpy(wlag%lf(1)%x, wlag%lf(1)%x_d, &
                           w%dof%size(), HOST_TO_DEVICE)
        call device_memcpy(wlag%lf(2)%x, wlag%lf(2)%x_d, &
@@ -371,7 +367,7 @@
     !w_temp = this%wlag%lf(2)
     !! Compute the source terms
     !call this%source_term%compute(tlag(2), -1)
-    !  
+    !
     !! Pre-multiply the source terms with the mass matrix.
     !if (NEKO_BCKND_DEVICE .eq. 1) then
     !   call device_opcolv(this%f_x%x_d, this%f_y%x_d, this%f_z%x_d, this%c_Xh%B_d, this%msh%gdim, n)
@@ -391,7 +387,7 @@
     !v_temp = this%vlag%lf(1)
     !w_temp = this%wlag%lf(1)
     !call this%source_term%compute(tlag(1), 0)
-  
+
     !! Pre-multiply the source terms with the mass matrix.
     !if (NEKO_BCKND_DEVICE .eq. 1) then
     !   call device_opcolv(this%f_x%x_d, this%f_y%x_d, this%f_z%x_d, this%c_Xh%B_d, this%msh%gdim, n)
@@ -414,7 +410,7 @@
     !this%abz1 = this%f_z
 
   end subroutine fluid_pnpn_restart
-  
+
   subroutine fluid_pnpn_free(this)
     class(fluid_pnpn_t), intent(inout) :: this
 
