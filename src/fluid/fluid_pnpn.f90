--- conflicted
+++ resolved
@@ -228,13 +228,8 @@
     call this%bc_vel_res_non_normal%finalize()
     call this%bc_vel_res_non_normal%init_msk()
 
-<<<<<<< HEAD
-    call this%bc_dp%init_base(this%c_Xh)
-    call this%bc_dp%mark_zones_from_list(msh%labeled_zones, 'on+dong', &
-=======
-    call this%bc_field_dirichlet_p%init(this%c_Xh)
+    call this%bc_field_dirichlet_p%init_base(this%c_Xh)
     call this%bc_field_dirichlet_p%mark_zones_from_list(msh%labeled_zones, 'on+dong', &
->>>>>>> 6d717d78
                                          this%bc_labels)
     call this%bc_field_dirichlet_p%mark_zones_from_list(msh%labeled_zones, &
                                          'o+dong', this%bc_labels)
@@ -247,29 +242,25 @@
     !Add 0 prs bcs
     call bc_list_add(this%bclst_dp, this%bc_prs)
 
-<<<<<<< HEAD
-    call this%bc_vel_res%init_base(this%c_Xh)
-=======
-    call this%bc_field_dirichlet_u%init(this%c_Xh)
+    call this%bc_field_dirichlet_u%init_base(this%c_Xh)
     call this%bc_field_dirichlet_u%mark_zones_from_list(msh%labeled_zones, 'd_vel_u', &
                                          this%bc_labels)
     call this%bc_field_dirichlet_u%finalize()
     call this%bc_field_dirichlet_u%set_g(0.0_rp)
 
-    call this%bc_field_dirichlet_v%init(this%c_Xh)
+    call this%bc_field_dirichlet_v%init_base(this%c_Xh)
     call this%bc_field_dirichlet_v%mark_zones_from_list(msh%labeled_zones, 'd_vel_v', &
                                          this%bc_labels)
     call this%bc_field_dirichlet_v%finalize()
     call this%bc_field_dirichlet_v%set_g(0.0_rp)
 
-    call this%bc_field_dirichlet_w%init(this%c_Xh)
+    call this%bc_field_dirichlet_w%init_base(this%c_Xh)
     call this%bc_field_dirichlet_w%mark_zones_from_list(msh%labeled_zones, 'd_vel_w', &
                                          this%bc_labels)
     call this%bc_field_dirichlet_w%finalize()
     call this%bc_field_dirichlet_w%set_g(0.0_rp)
 
-    call this%bc_vel_res%init(this%c_Xh)
->>>>>>> 6d717d78
+    call this%bc_vel_res%init_base(this%c_Xh)
     call this%bc_vel_res%mark_zone(msh%inlet)
     call this%bc_vel_res%mark_zone(msh%wall)
     call this%bc_vel_res%mark_zones_from_list(msh%labeled_zones, &
