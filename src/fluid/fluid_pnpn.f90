--- conflicted
+++ resolved
@@ -166,13 +166,6 @@
       call this%abx2%init(dm_Xh, "abx2")
       call this%aby2%init(dm_Xh, "aby2")
       call this%abz2%init(dm_Xh, "abz2")
-<<<<<<< HEAD
-                  
-      call this%du%init(dm_Xh)
-      call this%dv%init(dm_Xh)
-      call this%dw%init(dm_Xh)
-      call this%dp%init(dm_Xh)
-=======
       this%abx1 = 0.0_rp
       this%aby1 = 0.0_rp
       this%abz1 = 0.0_rp
@@ -184,7 +177,6 @@
       call this%dv%init(dm_Xh, 'dv')
       call this%dw%init(dm_Xh, 'dw')
       call this%dp%init(dm_Xh, 'dp')
->>>>>>> 04c286d0
 
       call this%ulag%init(this%u, 2)
       call this%vlag%init(this%v, 2)
@@ -663,7 +655,6 @@
       call bc_list_apply_vector(this%bclst_vel_res,&
                                 u_res%x, v_res%x, w_res%x, dm_Xh%size(),&
                                 t, tstep)
-<<<<<<< HEAD
       !We should implement a bc that takes three field_bcs and implements vector_apply
       if (NEKO_BCKND_DEVICE .eq. 1) then
          call this%bc_du%apply_scalar_dev(u_res%x_d, t, tstep)
@@ -674,8 +665,6 @@
        call this%bc_dv%apply_scalar(v_res%x, this%dm_Xh%size(), t, tstep)
        call this%bc_dw%apply_scalar(w_res%x, this%dm_Xh%size(), t, tstep)
     end if
-=======
->>>>>>> 04c286d0
 
       call profiler_end_region
 
