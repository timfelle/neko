! Copyright (c) 2022, The Neko Authors
! All rights reserved.
!
! Redistribution and use in source and binary forms, with or without
! modification, are permitted provided that the following conditions
! are met:
!
!   * Redistributions of source code must retain the above copyright
!     notice, this list of conditions and the following disclaimer.
!
!   * Redistributions in binary form must reproduce the above
!     copyright notice, this list of conditions and the following
!     disclaimer in the documentation and/or other materials provided
!     with the distribution.
!
!   * Neither the name of the authors nor the names of its
!     contributors may be used to endorse or promote products derived
!     from this software without specific prior written permission.
!
! THIS SOFTWARE IS PROVIDED BY THE COPYRIGHT HOLDERS AND CONTRIBUTORS
! "AS IS" AND ANY EXPRESS OR IMPLIED WARRANTIES, INCLUDING, BUT NOT
! LIMITED TO, THE IMPLIED WARRANTIES OF MERCHANTABILITY AND FITNESS
! FOR A PARTICULAR PURPOSE ARE DISCLAIMED. IN NO EVENT SHALL THE
! COPYRIGHT OWNER OR CONTRIBUTORS BE LIABLE FOR ANY DIRECT, INDIRECT,
! INCIDENTAL, SPECIAL, EXEMPLARY, OR CONSEQUENTIAL DAMAGES (INCLUDING,
! BUT NOT LIMITED TO, PROCUREMENT OF SUBSTITUTE GOODS OR SERVICES;
! LOSS OF USE, DATA, OR PROFITS; OR BUSINESS INTERRUPTION) HOWEVER
! CAUSED AND ON ANY THEORY OF LIABILITY, WHETHER IN CONTRACT, STRICT
! LIABILITY, OR TORT (INCLUDING NEGLIGENCE OR OTHERWISE) ARISING IN
! ANY WAY OUT OF THE USE OF THIS SOFTWARE, EVEN IF ADVISED OF THE
! POSSIBILITY OF SUCH DAMAGE.
!
!> Modular version of the Classic Nek5000 Pn/Pn formulation for fluids
module fluid_pnpn
  use pnpn_res_fctry
  use ax_helm_fctry
  use rhs_maker_fctry
  use fluid_volflow
  use fluid_scheme
  use field_series  
  use facet_normal
  use device_math
  use device_mathops
  use fluid_aux    
  use time_scheme_controller
  use projection
  use logger
  use advection
  use profiler
  use json_utils, only : json_get, json_get_or_default
  use json_module, only : json_file, json_value
  implicit none
  private

  
  type, public, extends(fluid_scheme_t) :: fluid_pnpn_t
     type(field_t) :: p_res, u_res, v_res, w_res

     type(field_series_t) :: ulag, vlag, wlag

     type(field_t) :: dp, du, dv, dw

     class(ax_t), allocatable :: Ax
     
     type(projection_t) :: proj_prs
     type(projection_t) :: proj_u
     type(projection_t) :: proj_v
     type(projection_t) :: proj_w

     type(facet_normal_t) :: bc_prs_surface !< Surface term in pressure rhs
     type(facet_normal_t) :: bc_sym_surface !< Surface term in pressure rhs
     type(dirichlet_t) :: bc_vel_res   !< Dirichlet condition vel. res.
     type(dirichlet_t) :: bc_dp   !< Dirichlet condition vel. res.
     type(non_normal_t) :: bc_vel_res_non_normal   !< Dirichlet condition vel. res.
     type(bc_list_t) :: bclst_vel_res  
     type(bc_list_t) :: bclst_du
     type(bc_list_t) :: bclst_dv
     type(bc_list_t) :: bclst_dw
     type(bc_list_t) :: bclst_dp  

     class(advection_t), allocatable :: adv 

     ! Time variables
     type(field_t) :: abx1, aby1, abz1
     type(field_t) :: abx2, aby2, abz2
     
     !> Pressure residual
     class(pnpn_prs_res_t), allocatable :: prs_res

     !> Velocity residual
     class(pnpn_vel_res_t), allocatable :: vel_res

     !> Summation of AB/BDF contributions
     class(rhs_maker_sumab_t), allocatable :: sumab

     !> Contributions to kth order extrapolation scheme
     class(rhs_maker_ext_t), allocatable :: makeabf

     !> Contributions to F from lagged BD terms
     class(rhs_maker_bdf_t), allocatable :: makebdf

     !> Adjust flow volume
     type(fluid_volflow_t) :: vol_flow
     
   contains
     procedure, pass(this) :: init => fluid_pnpn_init
     procedure, pass(this) :: free => fluid_pnpn_free
     procedure, pass(this) :: step => fluid_pnpn_step
  end type fluid_pnpn_t

contains
  
  subroutine fluid_pnpn_init(this, msh, lx, params)    
    class(fluid_pnpn_t), target, intent(inout) :: this
    type(mesh_t), target, intent(inout) :: msh
    integer, intent(inout) :: lx
    type(json_file), target, intent(inout) :: params
    character(len=15), parameter :: scheme = 'Modular (Pn/Pn)'
    character(len=20), dimension(:), allocatable :: bc_labels
    ! Variables for retrieving json parameters
    logical :: found, logical_val
    real(kind=rp) :: real_val
    integer :: integer_val
    character(len=:), allocatable :: string_val1, string_val2

    call this%free()
    
    ! Setup velocity and pressure fields on the space \f$ Xh \f$
    call this%scheme_init(msh, lx, params, .true., .true., scheme)

    ! Setup backend dependent Ax routines
    call ax_helm_factory(this%ax)

    ! Setup backend dependent prs residual routines
    call pnpn_prs_res_factory(this%prs_res)

    ! Setup backend dependent vel residual routines
    call pnpn_vel_res_factory(this%vel_res)

    ! Setup backend dependent summation of AB/BDF
    call rhs_maker_sumab_fctry(this%sumab)

    ! Setup backend dependent summation of extrapolation scheme
    call rhs_maker_ext_fctry(this%makeabf)

    ! Setup backend depenent contributions to F from lagged BD terms
    call rhs_maker_bdf_fctry(this%makebdf)
    
    ! Initialize variables specific to this plan
    associate(Xh_lx => this%Xh%lx, Xh_ly => this%Xh%ly, Xh_lz => this%Xh%lz, &
         dm_Xh => this%dm_Xh, nelv => this%msh%nelv)

      call field_init(this%p_res, dm_Xh, "p_res")
      call field_init(this%u_res, dm_Xh, "u_res")
      call field_init(this%v_res, dm_Xh, "v_res")
      call field_init(this%w_res, dm_Xh, "w_res")            
      call field_init(this%abx1, dm_Xh, "abx1")
      call field_init(this%aby1, dm_Xh, "aby1")
      call field_init(this%abz1, dm_Xh, "abz1")

      call field_init(this%abx2, dm_Xh, "abx2")
      call field_init(this%aby2, dm_Xh, "aby2")
      call field_init(this%abz2, dm_Xh, "abz2")
                  
      call field_init(this%du, dm_Xh, 'du')
      call field_init(this%dv, dm_Xh, 'dv')
      call field_init(this%dw, dm_Xh, 'dw')
      call field_init(this%dp, dm_Xh, 'dp')

      call this%ulag%init(this%u, 2)
      call this%vlag%init(this%v, 2)
      call this%wlag%init(this%w, 2)
      
    end associate
    
    call params%get('case.fluid.boundary_types', bc_labels, found) 
    if (.not. found) then
       if (allocated(bc_labels)) then
          deallocate(bc_labels)
       end if
       allocate(bc_labels(NEKO_MSH_MAX_ZLBLS))
       bc_labels = "not"
    end if

    ! Initialize velocity surface terms in pressure rhs
    call this%bc_prs_surface%init(this%dm_Xh)
    call this%bc_prs_surface%mark_zone(msh%inlet)
    call this%bc_prs_surface%mark_zones_from_list(msh%labeled_zones,&
                                                 'v', bc_labels)
    call this%bc_prs_surface%finalize()
    call this%bc_prs_surface%set_coef(this%c_Xh)
    ! Initialize symmetry surface terms in pressure rhs
    call this%bc_sym_surface%init(this%dm_Xh)
    call this%bc_sym_surface%mark_zone(msh%sympln)
    call this%bc_sym_surface%mark_zones_from_list(msh%labeled_zones,&
                                                 'sym', bc_labels)
    call this%bc_sym_surface%finalize()
    call this%bc_sym_surface%set_coef(this%c_Xh)
    ! Initialize dirichlet bcs for velocity residual
    call this%bc_vel_res_non_normal%init(this%dm_Xh)
    call this%bc_vel_res_non_normal%mark_zone(msh%outlet_normal)
    call this%bc_vel_res_non_normal%mark_zones_from_list(msh%labeled_zones,&
                                                         'on', bc_labels)
    call this%bc_vel_res_non_normal%mark_zones_from_list(msh%labeled_zones,&
                                                        'on+dong', bc_labels)
    call this%bc_vel_res_non_normal%finalize()
    call this%bc_vel_res_non_normal%init_msk(this%c_Xh)    

    call this%bc_dp%init(this%dm_Xh)
    call this%bc_dp%mark_zones_from_list(msh%labeled_zones, 'on+dong', &
                                         bc_labels)
    call this%bc_dp%mark_zones_from_list(msh%labeled_zones, 'o+dong', bc_labels)
    call this%bc_dp%finalize()
    call this%bc_dp%set_g(0.0_rp)
    call bc_list_init(this%bclst_dp)
    call bc_list_add(this%bclst_dp, this%bc_dp)
    !Add 0 prs bcs
    call bc_list_add(this%bclst_dp, this%bc_prs)

    call this%bc_vel_res%init(this%dm_Xh)
    call this%bc_vel_res%mark_zone(msh%inlet)
    call this%bc_vel_res%mark_zone(msh%wall)
    call this%bc_vel_res%mark_zones_from_list(msh%labeled_zones, 'v', bc_labels)
    call this%bc_vel_res%mark_zones_from_list(msh%labeled_zones, 'w', bc_labels)
    call this%bc_vel_res%finalize()
    call this%bc_vel_res%set_g(0.0_rp)
    call bc_list_init(this%bclst_vel_res)
    call bc_list_add(this%bclst_vel_res, this%bc_vel_res)
    call bc_list_add(this%bclst_vel_res, this%bc_vel_res_non_normal)
    call bc_list_add(this%bclst_vel_res, this%bc_sym)

    !Initialize bcs for u, v, w velocity components
    call bc_list_init(this%bclst_du)
    call bc_list_add(this%bclst_du,this%bc_sym%bc_x)
    call bc_list_add(this%bclst_du,this%bc_vel_res_non_normal%bc_x)
    call bc_list_add(this%bclst_du, this%bc_vel_res)

    call bc_list_init(this%bclst_dv)
    call bc_list_add(this%bclst_dv,this%bc_sym%bc_y)
    call bc_list_add(this%bclst_dv,this%bc_vel_res_non_normal%bc_y)
    call bc_list_add(this%bclst_dv, this%bc_vel_res)

    call bc_list_init(this%bclst_dw)
    call bc_list_add(this%bclst_dw,this%bc_sym%bc_z)
    call bc_list_add(this%bclst_dw,this%bc_vel_res_non_normal%bc_z)
    call bc_list_add(this%bclst_dw, this%bc_vel_res)

    !Intialize projection space thingy
    call json_get_or_default(params,&
                            'case.fluid.pressure_solver.projection_space_size',&
                             integer_val, 0)
    if (integer_val .gt. 0) then
       call this%proj_prs%init(this%dm_Xh%size(), integer_val)
    end if
    
    call json_get_or_default(params,&
                            'case.fluid.velocity_solver.projection_space_size',&
                             integer_val, 0)
    if (integer_val .gt. 0) then
       call this%proj_u%init(this%dm_Xh%size(), integer_val)
       call this%proj_v%init(this%dm_Xh%size(), integer_val)
       call this%proj_w%init(this%dm_Xh%size(), integer_val)
    end if

    ! Add lagged term to checkpoint
    call this%chkp%add_lag(this%ulag, this%vlag, this%wlag)    

    call json_get(params, 'case.numerics.dealias', logical_val)
    call params%get('case.numerics.dealiased_polynomial_order', integer_val, &
                    found)
    if (.not. found) then
       call json_get(params, 'case.numerics.polynomial_order', integer_val)
       integer_val =  3.0_rp / 2.0_rp * (integer_val + 1) - 1
    end if
    ! an extra +1 below to go from poly order to space size
    call advection_factory(this%adv, this%c_Xh, logical_val, integer_val + 1)

    if (params%valid_path('case.fluid.flow_rate_force')) then
       call this%vol_flow%init(this%dm_Xh, params)
    end if
    
  end subroutine fluid_pnpn_init

  subroutine fluid_pnpn_free(this)
    class(fluid_pnpn_t), intent(inout) :: this

    !Deallocate velocity and pressure fields
    call this%scheme_free()

    call this%bc_prs_surface%free() 
    call this%bc_sym_surface%free()  
    call bc_list_free(this%bclst_vel_res)
    call bc_list_free(this%bclst_dp)
    call this%proj_prs%free()
    call this%proj_u%free()
    call this%proj_v%free()
    call this%proj_w%free()
   
    call field_free(this%p_res)        
    call field_free(this%u_res)
    call field_free(this%v_res)
    call field_free(this%w_res)
    
    call field_free(this%du)
    call field_free(this%dv)
    call field_free(this%dw)
    call field_free(this%dp)
    
    call field_free(this%abx1)
    call field_free(this%aby1)
    call field_free(this%abz1)

    call field_free(this%abx2)
    call field_free(this%aby2)
    call field_free(this%abz2)
    
    if (allocated(this%Ax)) then
       deallocate(this%Ax)
    end if

    if (allocated(this%prs_res)) then
       deallocate(this%prs_res)
    end if
    
    if (allocated(this%vel_res)) then
       deallocate(this%vel_res)
    end if

    if (allocated(this%sumab)) then
       deallocate(this%sumab)
    end if

    if (allocated(this%makeabf)) then
       deallocate(this%makeabf)
    end if

    if (allocated(this%makebdf)) then
       deallocate(this%makebdf)
    end if

    call this%vol_flow%free()
    
    call this%ulag%free()
    call this%vlag%free()
    call this%wlag%free()
    
  end subroutine fluid_pnpn_free

  !! @param t The time value.
  !! @param tstep The current interation.
  !! @param dt The timestep
  !! @param ext_bdf Time integration logic.
  subroutine fluid_pnpn_step(this, t, tstep, dt, ext_bdf)
    class(fluid_pnpn_t), intent(inout) :: this
    real(kind=rp), intent(inout) :: t
    integer, intent(inout) :: tstep
    real(kind=rp), intent(in) :: dt
    type(time_scheme_controller_t), intent(inout) :: ext_bdf
    integer :: n
    type(ksp_monitor_t) :: ksp_results(4)
<<<<<<< HEAD
    ! Variables for retrieving json parameters
    type(json_value), pointer :: json_val
    logical :: found, logical_val
    real(kind=rp) :: real_val, rho, mu, Re
    integer :: integer_val, ksp_vel_maxiter, ksp_pr_maxiter
=======
    type(field_t), pointer :: u_e, v_e, w_e
    integer :: temp_indices(3)

>>>>>>> 7b985671
    n = this%dm_Xh%size()

    call profiler_start_region('Fluid')
    associate(u => this%u, v => this%v, w => this%w, p => this%p, &
         du => this%du, dv => this%dv, dw => this%dw, dp => this%dp, &
         u_res =>this%u_res, v_res => this%v_res, w_res => this%w_res, &
         p_res => this%p_res, Ax => this%Ax, f_Xh => this%f_Xh, Xh => this%Xh, &
         c_Xh => this%c_Xh, dm_Xh => this%dm_Xh, gs_Xh => this%gs_Xh, &
         ulag => this%ulag, vlag => this%vlag, wlag => this%wlag, &
         params => this%params, msh => this%msh, prs_res => this%prs_res, &
         vel_res => this%vel_res, sumab => this%sumab, &
         makeabf => this%makeabf, makebdf => this%makebdf, &
         rho => this%rho, Re => this%Re, mu => this%mu)


      call json_get(params, 'case.fluid.velocity_solver.max_iterations', &
                    ksp_vel_maxiter)
      call json_get(params, 'case.fluid.pressure_solver.max_iterations', &
                    ksp_pr_maxiter)
         
      ! Get temporary arrays
      call this%scratch%request_field(u_e, temp_indices(1))
      call this%scratch%request_field(v_e, temp_indices(2))
      call this%scratch%request_field(w_e, temp_indices(3))

      call sumab%compute_fluid(u_e, v_e, w_e, u, v, w, &
           ulag, vlag, wlag, ext_bdf%advection_coeffs, ext_bdf%nadv)
     
      call f_Xh%eval(t)

      if (NEKO_BCKND_DEVICE .eq. 1) then
         call device_opcolv(f_Xh%u_d, f_Xh%v_d, f_Xh%w_d, c_Xh%B_d, msh%gdim, n)
      else
         call opcolv(f_Xh%u, f_Xh%v, f_Xh%w, c_Xh%B, msh%gdim, n)
      end if

      call this%adv%apply(this%u, this%v, this%w, &
                          f_Xh%u, f_Xh%v, f_Xh%w, &
                          Xh, this%c_Xh, dm_Xh%size())

      call makeabf%compute_fluid(this%abx1, this%aby1, this%abz1,&
                           this%abx2, this%aby2, this%abz2, &
                           f_Xh%u, f_Xh%v, f_Xh%w,&
                           rho, ext_bdf%advection_coeffs, n)

<<<<<<< HEAD
      call makebdf%compute_fluid(ta1, ta2, ta3, this%wa1, this%wa2, this%wa3,&
                           ulag, vlag, wlag, f_Xh%u, f_Xh%v, f_Xh%w, &
                           u, v, w, c_Xh%B, rho, dt, &
=======
      call makebdf%compute_fluid(ulag, vlag, wlag, f_Xh%u, f_Xh%v, f_Xh%w, &
                           u, v, w, c_Xh%B, params%rho, params%dt, &
>>>>>>> 7b985671
                           ext_bdf%diffusion_coeffs, ext_bdf%ndiff, n)

      call ulag%update()
      call vlag%update()
      call wlag%update()
      !> We assume that no change of boundary conditions 
      !! occurs between elements. I.e. we do not apply gsop here like in Nek5000
      !> Apply dirichlet
      call this%bc_apply_vel()
      call this%bc_apply_prs()

      ! compute pressure
      call profiler_start_region('Pressure residual')
      call prs_res%compute(p, p_res, u, v, w, u_e, v_e, w_e, &
                           f_Xh, c_Xh, gs_Xh, this%bc_prs_surface, &
                           this%bc_sym_surface, Ax, ext_bdf%diffusion_coeffs(1), &
                           dt, Re, rho)
      
      call gs_op(gs_Xh, p_res, GS_OP_ADD) 
      call bc_list_apply_scalar(this%bclst_dp, p_res%x, p%dof%size())
      call profiler_end_region

      call params%get('case.fluid.pressure_solver.projection_space_size', &
                      integer_val, found)
     
      if( tstep .gt. 5 .and. found .and. integer_val .gt. 0) then
         call this%proj_prs%project_on(p_res%x, c_Xh, n)
         call this%proj_prs%log_info('Pressure')
      end if
      
      call this%pc_prs%update()
      call profiler_start_region('Pressure solve')
      ksp_results(1) = this%ksp_prs%solve(Ax, dp, p_res%x, n, c_Xh, &
                                          this%bclst_dp, gs_Xh, ksp_pr_maxiter)
      call profiler_end_region

      if( tstep .gt. 5 .and. found .and. integer_val .gt. 0) then
         call this%proj_prs%project_back(dp%x, Ax, c_Xh, &
                                         this%bclst_dp, gs_Xh, n)
      end if

      if (NEKO_BCKND_DEVICE .eq. 1) then
         call device_add2(p%x_d, dp%x_d,n)
      else
         call add2(p%x, dp%x,n)
      end if
      

      ! compute velocity
      call profiler_start_region('Velocity residual')
      call vel_res%compute(Ax, u, v, w, &
                           u_res, v_res, w_res, &
                           p, &
                           f_Xh, c_Xh, msh, Xh, &
                           Re, rho, ext_bdf%diffusion_coeffs(1), &
                           dt, dm_Xh%size())
      
      call gs_op(gs_Xh, u_res, GS_OP_ADD) 
      call gs_op(gs_Xh, v_res, GS_OP_ADD) 
      call gs_op(gs_Xh, w_res, GS_OP_ADD) 

      call bc_list_apply_vector(this%bclst_vel_res,&
                                u_res%x, v_res%x, w_res%x, dm_Xh%size())
      call profiler_end_region
      
      call params%get('case.fluid.velocity_solver.projection_space_size', &
                      integer_val, found)
      if (tstep .gt. 5 .and. found .and. integer_val .gt. 0) then 
         call this%proj_u%project_on(u_res%x, c_Xh, n)
         call this%proj_v%project_on(v_res%x, c_Xh, n)
         call this%proj_w%project_on(w_res%x, c_Xh, n)
      end if

      call this%pc_vel%update()

      call profiler_start_region("Velocity solve")
      ksp_results(2) = this%ksp_vel%solve(Ax, du, u_res%x, n, &
           c_Xh, this%bclst_du, gs_Xh, ksp_vel_maxiter)
      ksp_results(3) = this%ksp_vel%solve(Ax, dv, v_res%x, n, &
           c_Xh, this%bclst_dv, gs_Xh, ksp_vel_maxiter)
      ksp_results(4) = this%ksp_vel%solve(Ax, dw, w_res%x, n, &
           c_Xh, this%bclst_dw, gs_Xh, ksp_vel_maxiter)
      call profiler_end_region

      if (tstep .gt. 5 .and. found .and. integer_val .gt. 0) then 
         call this%proj_u%project_back(du%x, Ax, c_Xh, &
                                  this%bclst_du, gs_Xh, n)
         call this%proj_v%project_back(dv%x, Ax, c_Xh, &
                                  this%bclst_dv, gs_Xh, n)
         call this%proj_w%project_back(dw%x, Ax, c_Xh, &
                                  this%bclst_dw, gs_Xh, n)
      end if
      
      if (NEKO_BCKND_DEVICE .eq. 1) then
         call device_opadd2cm(u%x_d, v%x_d, w%x_d, &
              du%x_d, dv%x_d, dw%x_d, 1.0_rp, n, msh%gdim)
      else
         call opadd2cm(u%x, v%x, w%x, du%x, dv%x, dw%x, 1.0_rp, n, msh%gdim)
      end if

      call params%get('case.fluid.flow_rate_force.rate', real_val, found)
      if (found) then
         call this%vol_flow%adjust( u, v, w, p, u_res, v_res, w_res, p_res, &
<<<<<<< HEAD
              ta1, ta2, ta3, c_Xh, gs_Xh, ext_bdf, rho, Re, &
              dt, this%bclst_dp, this%bclst_du, this%bclst_dv, &
=======
              c_Xh, gs_Xh, ext_bdf, params%rho, params%Re,&
              params%dt, this%bclst_dp, this%bclst_du, this%bclst_dv, &
>>>>>>> 7b985671
              this%bclst_dw, this%bclst_vel_res, Ax, this%ksp_prs, &
              this%ksp_vel, this%pc_prs, this%pc_vel, ksp_pr_maxiter, &
              ksp_vel_maxiter)
      end if
      
      call fluid_step_info(tstep, t, dt, ksp_results)
      
      call this%scratch%relinquish_field(temp_indices)
      
    end associate
    call profiler_end_region
  end subroutine fluid_pnpn_step

  
end module fluid_pnpn<|MERGE_RESOLUTION|>--- conflicted
+++ resolved
@@ -358,17 +358,14 @@
     type(time_scheme_controller_t), intent(inout) :: ext_bdf
     integer :: n
     type(ksp_monitor_t) :: ksp_results(4)
-<<<<<<< HEAD
     ! Variables for retrieving json parameters
     type(json_value), pointer :: json_val
     logical :: found, logical_val
     real(kind=rp) :: real_val, rho, mu, Re
     integer :: integer_val, ksp_vel_maxiter, ksp_pr_maxiter
-=======
     type(field_t), pointer :: u_e, v_e, w_e
     integer :: temp_indices(3)
 
->>>>>>> 7b985671
     n = this%dm_Xh%size()
 
     call profiler_start_region('Fluid')
@@ -414,14 +411,8 @@
                            f_Xh%u, f_Xh%v, f_Xh%w,&
                            rho, ext_bdf%advection_coeffs, n)
 
-<<<<<<< HEAD
-      call makebdf%compute_fluid(ta1, ta2, ta3, this%wa1, this%wa2, this%wa3,&
-                           ulag, vlag, wlag, f_Xh%u, f_Xh%v, f_Xh%w, &
+      call makebdf%compute_fluid(ulag, vlag, wlag, f_Xh%u, f_Xh%v, f_Xh%w, &
                            u, v, w, c_Xh%B, rho, dt, &
-=======
-      call makebdf%compute_fluid(ulag, vlag, wlag, f_Xh%u, f_Xh%v, f_Xh%w, &
-                           u, v, w, c_Xh%B, params%rho, params%dt, &
->>>>>>> 7b985671
                            ext_bdf%diffusion_coeffs, ext_bdf%ndiff, n)
 
       call ulag%update()
@@ -525,13 +516,8 @@
       call params%get('case.fluid.flow_rate_force.rate', real_val, found)
       if (found) then
          call this%vol_flow%adjust( u, v, w, p, u_res, v_res, w_res, p_res, &
-<<<<<<< HEAD
-              ta1, ta2, ta3, c_Xh, gs_Xh, ext_bdf, rho, Re, &
+              c_Xh, gs_Xh, ext_bdf, rho, Re,&
               dt, this%bclst_dp, this%bclst_du, this%bclst_dv, &
-=======
-              c_Xh, gs_Xh, ext_bdf, params%rho, params%Re,&
-              params%dt, this%bclst_dp, this%bclst_du, this%bclst_dv, &
->>>>>>> 7b985671
               this%bclst_dw, this%bclst_vel_res, Ax, this%ksp_prs, &
               this%ksp_vel, this%pc_prs, this%pc_vel, ksp_pr_maxiter, &
               ksp_vel_maxiter)
