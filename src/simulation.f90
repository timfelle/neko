! Copyright (c) 2020-2021, The Neko Authors
! All rights reserved.
!
! Redistribution and use in source and binary forms, with or without
! modification, are permitted provided that the following conditions
! are met:
!
!   * Redistributions of source code must retain the above copyright
!     notice, this list of conditions and the following disclaimer.
!
!   * Redistributions in binary form must reproduce the above
!     copyright notice, this list of conditions and the following
!     disclaimer in the documentation and/or other materials provided
!     with the distribution.
!
!   * Neither the name of the authors nor the names of its
!     contributors may be used to endorse or promote products derived
!     from this software without specific prior written permission.
!
! THIS SOFTWARE IS PROVIDED BY THE COPYRIGHT HOLDERS AND CONTRIBUTORS
! "AS IS" AND ANY EXPRESS OR IMPLIED WARRANTIES, INCLUDING, BUT NOT
! LIMITED TO, THE IMPLIED WARRANTIES OF MERCHANTABILITY AND FITNESS
! FOR A PARTICULAR PURPOSE ARE DISCLAIMED. IN NO EVENT SHALL THE
! COPYRIGHT OWNER OR CONTRIBUTORS BE LIABLE FOR ANY DIRECT, INDIRECT,
! INCIDENTAL, SPECIAL, EXEMPLARY, OR CONSEQUENTIAL DAMAGES (INCLUDING,
! BUT NOT LIMITED TO, PROCUREMENT OF SUBSTITUTE GOODS OR SERVICES;
! LOSS OF USE, DATA, OR PROFITS; OR BUSINESS INTERRUPTION) HOWEVER
! CAUSED AND ON ANY THEORY OF LIABILITY, WHETHER IN CONTRACT, STRICT
! LIABILITY, OR TORT (INCLUDING NEGLIGENCE OR OTHERWISE) ARISING IN
! ANY WAY OUT OF THE USE OF THIS SOFTWARE, EVEN IF ADVISED OF THE
! POSSIBILITY OF SUCH DAMAGE.
!
!> Simulation driver
module simulation
  use case
  use gather_scatter
  use ext_bdf_scheme
  use file
  use logger
  use jobctrl
  implicit none
  private

  public :: neko_solve
  
contains

  !> Main driver to solve a case @a C
  subroutine neko_solve(C)
    type(case_t), intent(inout) :: C
    real(kind=rp) :: t, cfl
    real(kind=dp) :: start_time_org, start_time, end_time
    character(len=LOG_SIZE) :: log_buf    
    integer :: tstep

    t = 0d0
    tstep = 0
    call neko_log%section('Starting simulation')
    write(log_buf,'(A, E15.7,A,E15.7,A)') 'T  : [', 0d0,',',C%params%T_end,')'
    call neko_log%message(log_buf)
    write(log_buf,'(A, E15.7)') 'dt :  ', C%params%dt
    call neko_log%message(log_buf)
    
    if (len_trim(C%params%restart_file) .gt. 0) then
       call simulation_restart(C, t)
    end if

    !> Call stats, samplers and user-init before time loop
    call neko_log%section('Postprocessing')       
    call C%q%eval(t, C%params%dt)
    call C%s%sample(t)
    call C%usr%user_init_modules(t, C%fluid%u, C%fluid%v, C%fluid%w,&
                                 C%fluid%p, C%fluid%c_Xh, C%params)
    call neko_log%end_section()
    call neko_log%newline()

    start_time_org = MPI_WTIME()
    do while (t .lt. C%params%T_end .and. (.not. jobctrl_time_limit()))
       tstep = tstep + 1
       start_time = MPI_WTIME()
       cfl = C%fluid%compute_cfl(C%params%dt)
       call neko_log%status(t, c%params%T_end)
       write(log_buf, '(A,I6)') 'Time-step: ', tstep
       call neko_log%message(log_buf)
       call neko_log%begin()

       write(log_buf, '(A,E15.7,1x,A,E15.7)') 'CFL:', cfl, 'dt:', C%params%dt
       call neko_log%message(log_buf)
<<<<<<< HEAD

       ! Fluid step 
       call simulation_settime(t, C%params%dt, C%ext_bdf, C%tlag, C%dtlag, tstep)
=======
 
       call simulation_settime(t, C%params%dt, C%ab_bdf, C%tlag, C%dtlag, tstep)
>>>>>>> 626c6e4b
       call neko_log%section('Fluid')       
       call C%fluid%step(t, tstep, C%ext_bdf)
       end_time = MPI_WTIME()
       write(log_buf, '(A,E15.7,A,E15.7)') &
            'Elapsed time (s):', end_time-start_time_org, ' Step time:', &
            end_time-start_time
       call neko_log%end_section(log_buf)

<<<<<<< HEAD
       ! Scalar step
       start_time = MPI_WTIME()
       call neko_log%section('Scalar')       
       call C%scalar%step(t, tstep, C%ext_bdf)
       end_time = MPI_WTIME()
       write(log_buf, '(A,E15.7,A,E15.7)') &
            'Elapsed time (s):', end_time-start_time_org, ' Step time:', &
            end_time-start_time
       call neko_log%end_section(log_buf)

=======
       call neko_log%section('Postprocessing')       
       call C%q%eval(t, C%params%dt)
       call C%s%sample(t)
>>>>>>> 626c6e4b
       call C%usr%usr_chk(t, C%params%dt, tstep,&
            C%fluid%u, C%fluid%v, C%fluid%w, C%fluid%p, C%fluid%c_Xh)
       call neko_log%end_section()
       
       call neko_log%end()
    end do

    if (t .lt. C%params%T_end) then
       call simulation_joblimit_chkp(C, t)
    end if
    
    call neko_log%end_section('Normal end.')
    
  end subroutine neko_solve

  subroutine simulation_settime(t, dt, ext_bdf, tlag, dtlag, step)
    real(kind=rp), intent(inout) :: t
    real(kind=rp), intent(in) :: dt
    type(ext_bdf_scheme_t), intent(inout) :: ext_bdf
    real(kind=rp), dimension(10) :: tlag
    real(kind=rp), dimension(10) :: dtlag
    integer, intent(in) :: step
    integer :: i
    

    do i = 10, 2, -1
       tlag(i) = tlag(i-1)
       dtlag(i) = dtlag(i-1)
    end do

    dtlag(1) = dt
    if (step .eq. 1) then
       dtlag(2) = dt
       tlag(2) = t
    end if

    t = t + dt

    call ext_bdf%set_bd(dtlag)
    call ext_bdf%set_abbd(dtlag)
    
  end subroutine simulation_settime

  !> Restart a case @a C from a given checkpoint
  subroutine simulation_restart(C, t)
    type(case_t), intent(inout) :: C
    real(kind=rp), intent(inout) :: t
    integer :: i
    type(file_t) :: chkpf
    character(len=LOG_SIZE) :: log_buf   


    chkpf = file_t(trim(C%params%restart_file))
    call chkpf%read(C%fluid%chkp)
    
    ! Make sure that continuity is maintained (important for interpolation) 
    call col2(C%fluid%u%x,C%fluid%c_Xh%mult,C%fluid%u%dof%size())
    call col2(C%fluid%v%x,C%fluid%c_Xh%mult,C%fluid%u%dof%size())
    call col2(C%fluid%w%x,C%fluid%c_Xh%mult,C%fluid%u%dof%size())
    call col2(C%fluid%p%x,C%fluid%c_Xh%mult,C%fluid%u%dof%size())
    select type (fld => C%fluid)
    type is(fluid_pnpn_t)
    do i = 1, fld%ulag%size()
       call col2(fld%ulag%lf(i)%x,fld%c_Xh%mult,fld%u%dof%size())
       call col2(fld%vlag%lf(i)%x,fld%c_Xh%mult,fld%u%dof%size())
       call col2(fld%wlag%lf(i)%x,fld%c_Xh%mult,fld%u%dof%size())
    end do
    end select

    call C%fluid%chkp%sync_device()
    call gs_op(C%fluid%gs_Xh,C%fluid%u,GS_OP_ADD)
    call gs_op(C%fluid%gs_Xh,C%fluid%v,GS_OP_ADD)
    call gs_op(C%fluid%gs_Xh,C%fluid%w,GS_OP_ADD)
    call gs_op(C%fluid%gs_Xh,C%fluid%p,GS_OP_ADD)
    select type (fld => C%fluid)
    type is(fluid_pnpn_t)
    do i = 1, fld%ulag%size()
       call gs_op(fld%gs_Xh,fld%ulag%lf(i),GS_OP_ADD)
       call gs_op(fld%gs_Xh,fld%vlag%lf(i),GS_OP_ADD)
       call gs_op(fld%gs_Xh,fld%wlag%lf(i),GS_OP_ADD)
    end do
    end select
 
    t = C%fluid%chkp%restart_time()
    call neko_log%section('Restarting from checkpoint')
    write(log_buf,'(A,A)') 'File :   ', &
         trim(C%params%restart_file)
    call neko_log%message(log_buf)
    write(log_buf,'(A,E15.7)') 'Time : ', t
    call neko_log%message(log_buf)
    call neko_log%end_section()


    call C%s%set_counter(t)
  end subroutine simulation_restart

  !> Write a checkpoint at joblimit
  subroutine simulation_joblimit_chkp(C, t)
    type(case_t), intent(inout) :: C
    real(kind=rp), intent(inout) :: t
    type(file_t) :: chkpf
    character(len=LOG_SIZE) :: log_buf

    call C%fluid%chkp%sync_host()
    chkpf = file_t('joblimit.chkp')
    call chkpf%write(C%fluid%chkp, t)
    write(log_buf, '(A)') '! saving checkpoint >>>'
    call neko_log%message(log_buf)
    
  end subroutine simulation_joblimit_chkp

end module simulation
<|MERGE_RESOLUTION|>--- conflicted
+++ resolved
@@ -86,14 +86,10 @@
 
        write(log_buf, '(A,E15.7,1x,A,E15.7)') 'CFL:', cfl, 'dt:', C%params%dt
        call neko_log%message(log_buf)
-<<<<<<< HEAD
 
        ! Fluid step 
        call simulation_settime(t, C%params%dt, C%ext_bdf, C%tlag, C%dtlag, tstep)
-=======
- 
-       call simulation_settime(t, C%params%dt, C%ab_bdf, C%tlag, C%dtlag, tstep)
->>>>>>> 626c6e4b
+
        call neko_log%section('Fluid')       
        call C%fluid%step(t, tstep, C%ext_bdf)
        end_time = MPI_WTIME()
@@ -102,7 +98,6 @@
             end_time-start_time
        call neko_log%end_section(log_buf)
 
-<<<<<<< HEAD
        ! Scalar step
        start_time = MPI_WTIME()
        call neko_log%section('Scalar')       
@@ -113,11 +108,9 @@
             end_time-start_time
        call neko_log%end_section(log_buf)
 
-=======
        call neko_log%section('Postprocessing')       
        call C%q%eval(t, C%params%dt)
        call C%s%sample(t)
->>>>>>> 626c6e4b
        call C%usr%usr_chk(t, C%params%dt, tstep,&
             C%fluid%u, C%fluid%v, C%fluid%w, C%fluid%p, C%fluid%c_Xh)
        call neko_log%end_section()
