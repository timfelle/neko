include $(top_srcdir)/hip.mk
include $(top_srcdir)/cuda.mk

lib_LIBRARIES = libneko.a
libneko_a_SOURCES = \
<<<<<<< HEAD
	num_types.f90\
        structs.f90\
	parameters.f90\
	nmsh.f90\
	re2.f90\
	map.f90\
	log.f90\
	comm.f90\
        curve.f90\
	mpi_types.f90 \
	datadist.f90 \
	distdata.f90 \
	utils.f90\
	mxm_wrapper.F90\
	mxm_std.f90\
	speclib.f90 \
	math.f90\
	mathops.f90\
	fast3d.f90\
	tensor.f90\
	space.f90\
	dofmap.f90\
	coef.f90\
	gs_bcknd.f90\
	gs_cpu.f90\
	gs_hip.f90\
	gs_sx.f90\
	gs_ops.f90\
	gather_scatter.f90\
	entity.f90\
	point.f90\
	element.f90\
	ax.f90\
	precon.f90\
	krylov.f90\
	cg.f90\
	cg_hip.f90\
        ksp_bicgstab.f90\
	quad.f90\
	hex.f90\
	tet.f90\
	tri.f90\
	htable.f90\
	uset.f90\
	stack.f90\
	tuple.f90\
	zone.f90\
	mesh.f90\
	mesh_field.f90\
	tet_mesh.f90\
	field.f90\
	rea.f90\
	sx_cdtp.f90\
	sx_conv1.f90\
	sx_dudxyz.f90\
	sx_opgrad.f90\
	operators.f90\
	opr_cpu.f90\
	opr_sx.f90\
	opr_xsmm.F90\
	opr_device.F90\
	checkpoint.f90\
	generic_file.f90\
	map_file.f90\
	re2_file.f90\
	rea_file.f90\
	fld_file.f90\
	vtk_file.f90\
	nmsh_file.f90\
	chkp_file.f90\
	file.f90\
	output.f90\
	fluid_output.f90\
	chkp_output.f90\
	sampler.f90\
	bc.f90\
	dirichlet.f90\
	wall.f90\
	inflow.f90\
	usr_inflow.f90\
	facet_normal.f90\
	symmetry.f90\
	gmres.f90\
	pc_jacobi.f90\
	pc_identity.f90\
	pc_jacobi_sx.f90\
	source.f90\
	abbdf.f90\
	neko_config.f90\
=======
	config/num_types.f90\
	common/structs.f90\
	common/parameters.f90\
	io/format/nmsh.f90\
	io/format/re2.f90\
	io/format/map.f90\
	common/log.f90\
	comm/comm.f90\
	mesh/curve.f90\
	comm/mpi_types.f90\
	common/datadist.f90\
	common/distdata.f90\
	common/utils.f90\
	math/mxm_wrapper.F90\
	math/bcknd/cpu/mxm_std.f90\
	sem/speclib.f90 \
	math/math.f90\
	math/mathops.f90\
	math/fast3d.f90\
	math/tensor.f90\
	sem/space.f90\
	sem/dofmap.f90\
	sem/coef.f90\
	gs/gs_bcknd.f90\
	gs/bcknd/cpu/gs_cpu.f90\
	gs/bcknd/sx/gs_sx.f90\
	gs/gs_ops.f90\
	gs/gather_scatter.f90\
	mesh/entity.f90\
	mesh/point.f90\
	mesh/element.f90\
	math/ax.f90\
	krylov/precon.f90\
	krylov/krylov.f90\
	krylov/cg.f90\
	krylov/bicgstab.f90\
	mesh/quad.f90\
	mesh/hex.f90\
	mesh/tet.f90\
	mesh/tri.f90\
	adt/htable.f90\
	adt/uset.f90\
	adt/stack.f90\
	adt/tuple.f90\
	mesh/zone.f90\
	mesh/mesh.f90\
	field/mesh_field.f90\
	mesh/tet_mesh.f90\
	field/field.f90\
	io/format/rea.f90\
	math/bcknd/sx/sx_cdtp.f90\
	math/bcknd/sx/sx_conv1.f90\
	math/bcknd/sx/sx_dudxyz.f90\
	math/bcknd/sx/sx_opgrad.f90\
	math/operators.f90\
	math/bcknd/cpu/opr_cpu.f90\
	math/bcknd/sx/opr_sx.f90\
	math/bcknd/xsmm/opr_xsmm.F90\
	common/checkpoint.f90\
	io/generic_file.f90\
	io/map_file.f90\
	io/re2_file.f90\
	io/rea_file.f90\
	io/fld_file.f90\
	io/vtk_file.f90\
	io/nmsh_file.f90\
	io/chkp_file.f90\
	io/file.f90\
	io/output.f90\
	io/fluid_output.f90\
	io/chkp_output.f90\
	common/sampler.f90\
	bc/bc.f90\
	bc/dirichlet.f90\
	bc/wall.f90\
	bc/inflow.f90\
	bc/usr_inflow.f90\
	bc/facet_normal.f90\
	bc/symmetry.f90\
	krylov/gmres.f90\
	krylov/bcknd/cpu/pc_jacobi.f90\
	krylov/pc_identity.f90\
	krylov/bcknd/sx/pc_jacobi_sx.f90\
	common/source.f90\
	common/abbdf.f90\
	config/neko_config.f90\
>>>>>>> ad9997ae
	case.f90\
	common/user_intf.f90\
	fluid/fluid_method.f90\
	fluid/fluid_plan4.f90\
	fluid/fluid_plan1.f90\
	fluid/fluid_schemes.f90\
	simulation.f90\
<<<<<<< HEAD
	ax_helm.f90\
	ax_helm_sx.f90\
	ax_helm_xsmm.F90\
	projection.f90\
	parmetis.F90\
	redist.f90\
	pc_hsmg.f90\
	fdm.f90\
	schwarz.f90\
	signal.f90\
	sighdl.c\
	jobctrl.f90\
	cuda_intf.F90\
	hip_intf.F90\
	device.F90\
	device_math.F90\
	device_dirichlet.F90\
	device_inflow.F90\
	device_wall.F90\
	device_symmetry.F90\
	device_facet_normal.F90\
=======
	math/bcknd/cpu/ax_helm.f90\
	math/bcknd/sx/ax_helm_sx.f90\
	math/bcknd/xsmm/ax_helm_xsmm.F90\
	common/projection.f90\
	comm/parmetis.F90\
	comm/redist.f90\
	krylov/pc_hsmg.f90\
	math/fdm.f90\
	math/schwarz.f90\
	common/signal.f90\
	common/sighdl.c\
	common/jobctrl.f90\
>>>>>>> ad9997ae
	neko.f90

if ENABLE_PARMETIS
libneko_a_SOURCES += comm/parmetis_wrapper.c
endif

if ENABLE_HIP
libneko_a_SOURCES += \
	hip/hip_wrapper.hip\
	hip/math.hip\
	hip/opr_dudxyz.hip\
	hip/gs_kernels.hip\
	hip/dirichlet_kernel.hip\
	hip/inflow_kernel.hip\
	hip/no_slip_wall_kernel.hip\
	hip/symmetry_kernel.hip\
	hip/facet_normal_kernel.hip
endif

if ENABLE_CUDA
libneko_a_SOURCES += cuda/cuda_wrapper.hip
endif

bin_PROGRAMS = neko
neko_SOURCES = $(libneko_a_SOURCES) driver.f90

pkginclude_HEADERS =  $(wildcard *.mod)

CLEANFILES =*.mod

if ENABLE_MAKEDEPF90
depend:
	$(MAKEDEPF90) $(libneko_a_SOURCES) driver.f90  > .depends
endif

include	.depends<|MERGE_RESOLUTION|>--- conflicted
+++ resolved
@@ -3,97 +3,6 @@
 
 lib_LIBRARIES = libneko.a
 libneko_a_SOURCES = \
-<<<<<<< HEAD
-	num_types.f90\
-        structs.f90\
-	parameters.f90\
-	nmsh.f90\
-	re2.f90\
-	map.f90\
-	log.f90\
-	comm.f90\
-        curve.f90\
-	mpi_types.f90 \
-	datadist.f90 \
-	distdata.f90 \
-	utils.f90\
-	mxm_wrapper.F90\
-	mxm_std.f90\
-	speclib.f90 \
-	math.f90\
-	mathops.f90\
-	fast3d.f90\
-	tensor.f90\
-	space.f90\
-	dofmap.f90\
-	coef.f90\
-	gs_bcknd.f90\
-	gs_cpu.f90\
-	gs_hip.f90\
-	gs_sx.f90\
-	gs_ops.f90\
-	gather_scatter.f90\
-	entity.f90\
-	point.f90\
-	element.f90\
-	ax.f90\
-	precon.f90\
-	krylov.f90\
-	cg.f90\
-	cg_hip.f90\
-        ksp_bicgstab.f90\
-	quad.f90\
-	hex.f90\
-	tet.f90\
-	tri.f90\
-	htable.f90\
-	uset.f90\
-	stack.f90\
-	tuple.f90\
-	zone.f90\
-	mesh.f90\
-	mesh_field.f90\
-	tet_mesh.f90\
-	field.f90\
-	rea.f90\
-	sx_cdtp.f90\
-	sx_conv1.f90\
-	sx_dudxyz.f90\
-	sx_opgrad.f90\
-	operators.f90\
-	opr_cpu.f90\
-	opr_sx.f90\
-	opr_xsmm.F90\
-	opr_device.F90\
-	checkpoint.f90\
-	generic_file.f90\
-	map_file.f90\
-	re2_file.f90\
-	rea_file.f90\
-	fld_file.f90\
-	vtk_file.f90\
-	nmsh_file.f90\
-	chkp_file.f90\
-	file.f90\
-	output.f90\
-	fluid_output.f90\
-	chkp_output.f90\
-	sampler.f90\
-	bc.f90\
-	dirichlet.f90\
-	wall.f90\
-	inflow.f90\
-	usr_inflow.f90\
-	facet_normal.f90\
-	symmetry.f90\
-	gmres.f90\
-	pc_jacobi.f90\
-	pc_identity.f90\
-	pc_jacobi_sx.f90\
-	source.f90\
-	abbdf.f90\
-	neko_config.f90\
-=======
 	config/num_types.f90\
 	common/structs.f90\
 	common/parameters.f90\
@@ -120,6 +29,7 @@
 	gs/gs_bcknd.f90\
 	gs/bcknd/cpu/gs_cpu.f90\
 	gs/bcknd/sx/gs_sx.f90\
+	gs_hip.f90\
 	gs/gs_ops.f90\
 	gs/gather_scatter.f90\
 	mesh/entity.f90\
@@ -130,6 +40,7 @@
 	krylov/krylov.f90\
 	krylov/cg.f90\
 	krylov/bicgstab.f90\
+	krylov/bcknd/device/cg_device.f90\
 	mesh/quad.f90\
 	mesh/hex.f90\
 	mesh/tet.f90\
@@ -152,6 +63,7 @@
 	math/bcknd/cpu/opr_cpu.f90\
 	math/bcknd/sx/opr_sx.f90\
 	math/bcknd/xsmm/opr_xsmm.F90\
+	math/bcknd/device/opr_device.F90\
 	common/checkpoint.f90\
 	io/generic_file.f90\
 	io/map_file.f90\
@@ -180,7 +92,6 @@
 	common/source.f90\
 	common/abbdf.f90\
 	config/neko_config.f90\
->>>>>>> ad9997ae
 	case.f90\
 	common/user_intf.f90\
 	fluid/fluid_method.f90\
@@ -188,29 +99,6 @@
 	fluid/fluid_plan1.f90\
 	fluid/fluid_schemes.f90\
 	simulation.f90\
-<<<<<<< HEAD
-	ax_helm.f90\
-	ax_helm_sx.f90\
-	ax_helm_xsmm.F90\
-	projection.f90\
-	parmetis.F90\
-	redist.f90\
-	pc_hsmg.f90\
-	fdm.f90\
-	schwarz.f90\
-	signal.f90\
-	sighdl.c\
-	jobctrl.f90\
-	cuda_intf.F90\
-	hip_intf.F90\
-	device.F90\
-	device_math.F90\
-	device_dirichlet.F90\
-	device_inflow.F90\
-	device_wall.F90\
-	device_symmetry.F90\
-	device_facet_normal.F90\
-=======
 	math/bcknd/cpu/ax_helm.f90\
 	math/bcknd/sx/ax_helm_sx.f90\
 	math/bcknd/xsmm/ax_helm_xsmm.F90\
@@ -223,7 +111,15 @@
 	common/signal.f90\
 	common/sighdl.c\
 	common/jobctrl.f90\
->>>>>>> ad9997ae
+	cuda_intf.F90\
+	hip_intf.F90\
+	device.F90\
+	device_math.F90\
+	device_dirichlet.F90\
+	device_inflow.F90\
+	device_wall.F90\
+	device_symmetry.F90\
+	device_facet_normal.F90\
 	neko.f90
 
 if ENABLE_PARMETIS
@@ -244,7 +140,7 @@
 endif
 
 if ENABLE_CUDA
-libneko_a_SOURCES += cuda/cuda_wrapper.hip
+libneko_a_SOURCES += cuda/cuda_wrapper.cu
 endif
 
 bin_PROGRAMS = neko
