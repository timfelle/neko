--- conflicted
+++ resolved
@@ -436,9 +436,10 @@
   !> Define a MPI derived type for parameters
   subroutine mpi_type_neko_params_init
     type(param_t) :: param_data
-    type(MPI_Datatype) :: type(33)
-    integer(kind=MPI_ADDRESS_KIND) :: disp(33), base    
-    integer :: len(33), ierr
+    integer, parameter :: n_param = 35
+    type(MPI_Datatype) :: type(n_param)
+    integer(kind=MPI_ADDRESS_KIND) :: disp(n_param), base    
+    integer :: len(n_param), ierr
     integer :: i
 
     call MPI_Get_address(param_data%nsamples, disp(1), ierr)
@@ -472,16 +473,13 @@
     call MPI_Get_address(param_data%stats_mean_sqr_flow, disp(29), ierr)
     call MPI_Get_address(param_data%output_mean_sqr_flow, disp(30), ierr)
     call MPI_Get_address(param_data%output_dir, disp(31), ierr)
-<<<<<<< HEAD
     call MPI_Get_address(param_data%dealias, disp(32), ierr)
     call MPI_Get_address(param_data%lxd, disp(33), ierr)
-=======
-    call MPI_Get_address(param_data%delta, disp(32), ierr)
-    call MPI_Get_address(param_data%blasius_approx, disp(33), ierr)
->>>>>>> 464f3663
-    
-    base = disp(1)
-    do i = 1, 33
+    call MPI_Get_address(param_data%delta, disp(34), ierr)
+    call MPI_Get_address(param_data%blasius_approx, disp(35), ierr)
+    
+    base = disp(1)
+    do i = 1, n_param
        disp(i) = disp(i) - base
     end do
 
@@ -496,11 +494,9 @@
     len(26:30) = 1
     len(31) = 1024
     len(32) = 1
-<<<<<<< HEAD
     len(33) = 1
-=======
-    len(33) = 10
->>>>>>> 464f3663
+    len(34) = 1
+    len(35) = 10
     
     type(1) = MPI_INTEGER
     type(2:4) = MPI_LOGICAL
@@ -515,15 +511,12 @@
     type(26) = MPI_REAL_PRECISION
     type(27:30) = MPI_LOGICAL
     type(31) = MPI_CHARACTER
-<<<<<<< HEAD
     type(32) = MPI_LOGICAL
     type(33) = MPI_INTEGER
-=======
-    type(32) = MPI_REAL_PRECISION
-    type(33) = MPI_CHARACTER
->>>>>>> 464f3663
-    
-    call MPI_Type_create_struct(33, len, disp, type, MPI_NEKO_PARAMS, ierr)
+    type(34) = MPI_REAL_PRECISION
+    type(35) = MPI_CHARACTER
+    
+    call MPI_Type_create_struct(n_param, len, disp, type, MPI_NEKO_PARAMS, ierr)
     call MPI_Type_commit(MPI_NEKO_PARAMS, ierr)
 
   end subroutine mpi_type_neko_params_init
