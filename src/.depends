--- conflicted
+++ resolved
@@ -49,24 +49,15 @@
 bc.o : bc.f90 utils.o tuple.o stack.o zone.o mesh.o space.o dofmap.o num_types.o 
 dirichlet.o : dirichlet.f90 bc.o num_types.o 
 wall.o : wall.f90 dirichlet.o num_types.o 
-<<<<<<< HEAD
 inflow.o : inflow.f90 dirichlet.o num_types.o 
-gmres.o : gmres.f90 num_types.o math.o comm.o krylov.o 
-=======
 gmres.o : gmres.f90 num_types.o operators.o math.o comm.o krylov.o 
->>>>>>> 07d7c920
 pc_jacobi.o : pc_jacobi.f90 gather_scatter.o ax.o precon.o utils.o math.o 
 pc_identity.o : pc_identity.f90 ax.o precon.o utils.o math.o 
 source.o : source.f90 num_types.o dofmap.o 
 neko_config.o : neko_config.f90 
 case.o : case.f90 comm.o mesh.o utils.o file.o mpi_types.o parameters.o fluid_schemes.o num_types.o 
-<<<<<<< HEAD
-fluid_method.o : fluid_method.f90 mesh.o gmres.o bc.o cg.o dirichlet.o inflow.o wall.o coef.o krylov.o dofmap.o space.o field.o source.o parameters.o gather_scatter.o 
-fluid_plan4.o : fluid_plan4.f90 fluid_method.o 
-=======
-fluid_method.o : fluid_method.f90 operators.o mathops.o math.o mesh.o gmres.o cg.o coef.o krylov.o dofmap.o space.o field.o source.o gather_scatter.o 
+fluid_method.o : fluid_method.f90 operators.o mathops.o math.o mesh.o gmres.o bc.o cg.o dirichlet.o inflow.o wall.o coef.o krylov.o dofmap.o space.o field.o source.o parameters.o gather_scatter.o 
 fluid_plan4.o : fluid_plan4.f90 ax_helm.o fluid_method.o 
->>>>>>> 07d7c920
 fluid_plan1.o : fluid_plan1.f90 fluid_method.o 
 fluid_schemes.o : fluid_schemes.f90 fluid_plan4.o fluid_plan1.o fluid_method.o 
 simulation.o : simulation.f90 case.o 
