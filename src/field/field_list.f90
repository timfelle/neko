--- conflicted
+++ resolved
@@ -2,12 +2,9 @@
   use field, only : field_ptr_t, field_t
   use iso_c_binding, only : c_ptr
   use num_types, only : rp
-<<<<<<< HEAD
-=======
   use space, only : space_t
   use dofmap, only : dofmap_t
   use mesh, only : mesh_t
->>>>>>> 78380756
   implicit none
   private
 
@@ -24,21 +21,6 @@
      !> Get an item pointer by array index
      procedure, pass(this) :: get => field_list_get
      !> Point item at given index.
-<<<<<<< HEAD
-     generic :: set => set_to_ptr, set_to_field_ptr
-     procedure, pass(this) :: set_to_ptr => field_list_set_to_ptr
-     procedure, pass(this) :: set_to_field_ptr => field_list_set_to_field_ptr
-     procedure, pass(this) :: set_to_field => field_list_set_to_field
-
-     !> Get device pointer for a given index
-     procedure, pass(this) :: x_d => field_list_x_d
-
-     !> Get raw field data for a given index
-     procedure, pass(this) :: x => field_list_x
-
-     !> Get number of items in the list.
-     procedure, pass(this) :: size => field_list_size
-=======
      generic :: assign => assign_to_ptr, assign_to_field_ptr
      procedure, pass(this) :: assign_to_ptr => field_list_assign_to_ptr
      procedure, pass(this) :: assign_to_field_ptr => field_list_assign_to_field_ptr
@@ -60,7 +42,6 @@
      procedure, pass(this) :: msh => field_list_msh
      !> Check wether the dofmap is internal for an item in the list.
      procedure, pass(this) :: internal_dofmap => field_list_internal_dofmap
->>>>>>> 78380756
   end type field_list_t
 
 contains
@@ -128,41 +109,20 @@
   !> Get device pointer for a given index
   !! @param i The index of the item.
   function field_list_x_d(this, i) result(ptr)
-<<<<<<< HEAD
-    class(field_list_t), intent(inout) :: this
+    class(field_list_t), intent(in) :: this
+    integer, intent(in) :: i
     type(c_ptr) :: ptr
-    integer :: i
+
     ptr = this%items(i)%ptr%x_d
   end function field_list_x_d
 
-  !> Get raw field data for a given index
-  !! @param i The index of the item.
   function field_list_x(this, i) result(x)
-    class(field_list_t), target, intent(inout) :: this
+    class(field_list_t), target, intent(in) :: this
     real(kind=rp), pointer :: x(:,:,:,:)
-    integer :: i
+    integer, intent(in) :: i
     x => this%items(i)%ptr%x
   end function field_list_x
 
-  !> Point item at a given index.
-  !! @param i The index of the item.
-  !! @param ptr A field pointer to point the item to.
-  subroutine field_list_set_to_ptr(this, i, ptr)
-=======
-    class(field_list_t), intent(in) :: this
-    integer, intent(in) :: i
-    type(c_ptr) :: ptr
-
-    ptr = this%items(i)%ptr%x_d
-  end function field_list_x_d
-
-  function field_list_x(this, i) result(x)
-    class(field_list_t), target, intent(in) :: this
-    real(kind=rp), pointer :: x(:,:,:,:)
-    integer, intent(in) :: i
-    x => this%items(i)%ptr%x
-  end function field_list_x
-
   !> Get the size of the dofmap for item `i`.
   !! @param i The index of the item.
   function field_list_item_size(this, i) result(size)
@@ -178,54 +138,33 @@
   !! @param i The index of the item.
   !! @param ptr A field pointer to point the item to.
   subroutine field_list_assign_to_ptr(this, i, ptr)
->>>>>>> 78380756
     class(field_list_t), intent(inout) :: this
     integer, intent(in) :: i
     type(field_t), pointer, intent(in) :: ptr
 
     this%items(i)%ptr => ptr
-<<<<<<< HEAD
-  end subroutine field_list_set_to_ptr
-=======
   end subroutine field_list_assign_to_ptr
->>>>>>> 78380756
 
   !> Point item at a given index.
   !! @param i The index of the item.
   !! @param ptr An encapsulated field pointer to point the item to.
-<<<<<<< HEAD
-  subroutine field_list_set_to_field_ptr(this, i, ptr)
-=======
   subroutine field_list_assign_to_field_ptr(this, i, ptr)
->>>>>>> 78380756
     class(field_list_t), intent(inout) :: this
     integer, intent(in) :: i
     type(field_ptr_t), target, intent(in) :: ptr
 
     this%items(i)%ptr => ptr%ptr
-<<<<<<< HEAD
-  end subroutine field_list_set_to_field_ptr
-=======
   end subroutine field_list_assign_to_field_ptr
->>>>>>> 78380756
 
   !> Point item at a given index.
   !! @param i The index of the item.
   !! @param field A field to point the item to.
-<<<<<<< HEAD
-  subroutine field_list_set_to_field(this, i, fld)
-=======
   subroutine field_list_assign_to_field(this, i, fld)
->>>>>>> 78380756
     class(field_list_t), intent(inout) :: this
     integer, intent(in) :: i
     type(field_t), target, intent(in) :: fld
 
     this%items(i)%ptr => fld
-<<<<<<< HEAD
-  end subroutine field_list_set_to_field
-
-=======
   end subroutine field_list_assign_to_field
 
   !> Get the the dofmap for item `i`.
@@ -267,7 +206,6 @@
 
     result = this%items(i)%ptr%internal_dofmap
   end function field_list_internal_dofmap
->>>>>>> 78380756
 
 
 end module field_list