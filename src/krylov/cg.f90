--- conflicted
+++ resolved
@@ -128,50 +128,7 @@
          call this%M%solve(z, r, n)
          rtz2 = rtz1
          rtz1 = glsc3(r, coef%mult, z, n)
-       
-<<<<<<< HEAD
-       call Ax%compute(this%w, this%p(1,p_cur), coef, x%msh, x%Xh)
-       call gs_op(gs_h, this%w, n, GS_OP_ADD)
-       call bc_list_apply(blst, this%w, n)
-
-       pap = glsc3(this%w, coef%mult, this%p(1,p_cur), n)
-
-       this%alpha(p_cur) = rtz1 / pap
-       call second_cg_part(rtr, this%r, coef%mult, this%w, this%alpha(p_cur), n)
-       rnorm = sqrt(rtr) * norm_fac
-       if (p_cur .eq. this%p_space .or. rnorm .lt. this%abs_tol .or. iter .eq. max_iter) then
-           do i = 0,n,NEKO_BLK_SIZE
-              if (i + NEKO_BLK_SIZE .le. n) then
-                 do k = 1, NEKO_BLK_SIZE
-                    x_plus(k) = 0.0
-                 end do
-                 do j = 1, p_cur
-                    do k = 1, NEKO_BLK_SIZE
-                       x_plus(k) = x_plus(k) + this%alpha(j)*this%p(i+k,j)
-                    end do
-                 end do
-                 do k = 1, NEKO_BLK_SIZE
-                    x%x(i+k,1,1,1) = x%x(i+k,1,1,1) + x_plus(k)
-                 end do
-              else 
-                 do k = 1, n-i
-                    x_plus(1) = 0.0
-                    do j = 1, p_cur
-                       x_plus(1) = x_plus(1) + this%alpha(j)*this%p(i+k,j)
-                    end do
-                    x%x(i+k,1,1,1) = x%x(i+k,1,1,1) + x_plus(1)
-                 end do
-              end if
-          end do 
-          p_prev = p_cur
-          p_cur = 1
-          if (rnorm .lt. this%abs_tol) exit
-       else
-          p_prev = p_cur
-          p_cur = p_cur + 1
-       end if
-    end do
-=======
+      
          beta = rtz1 / rtz2
          if (iter .eq. 1) beta = zero
          do i = 1, n
@@ -223,7 +180,6 @@
       end do
     end associate
 
->>>>>>> 0e783e56
     ksp_results%res_final = rnorm
     ksp_results%iter = iter
 
