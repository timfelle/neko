--- conflicted
+++ resolved
@@ -254,15 +254,9 @@
                     t_, tstep_)
             end select
          end do
-<<<<<<< HEAD
-
-
-         call device_memcpy(x, this%usr_x_d, m, HOST_TO_DEVICE)
-=======
- 
-        
+
+
          call device_memcpy(x, this%usr_x_d, m, HOST_TO_DEVICE, sync=.false.)
->>>>>>> b4758a32
 
          deallocate(x)
       end if
