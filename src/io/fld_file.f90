! Copyright (c) 2020-2023, The Neko Authors
! All rights reserved.
!
! Redistribution and use in source and binary forms, with or without
! modification, are permitted provided that the following conditions
! are met:
!
!   * Redistributions of source code must retain the above copyright
!     notice, this list of conditions and the following disclaimer.
!
!   * Redistributions in binary form must reproduce the above
!     copyright notice, this list of conditions and the following
!     disclaimer in the documentation and/or other materials provided
!     with the distribution.
!
!   * Neither the name of the authors nor the names of its
!     contributors may be used to endorse or promote products derived
!     from this software without specific prior written permission.
!
! THIS SOFTWARE IS PROVIDED BY THE COPYRIGHT HOLDERS AND CONTRIBUTORS
! "AS IS" AND ANY EXPRESS OR IMPLIED WARRANTIES, INCLUDING, BUT NOT
! LIMITED TO, THE IMPLIED WARRANTIES OF MERCHANTABILITY AND FITNESS
! FOR A PARTICULAR PURPOSE ARE DISCLAIMED. IN NO EVENT SHALL THE
! COPYRIGHT OWNER OR CONTRIBUTORS BE LIABLE FOR ANY DIRECT, INDIRECT,
! INCIDENTAL, SPECIAL, EXEMPLARY, OR CONSEQUENTIAL DAMAGES (INCLUDING,
! BUT NOT LIMITED TO, PROCUREMENT OF SUBSTITUTE GOODS OR SERVICES;
! LOSS OF USE, DATA, OR PROFITS; OR BUSINESS INTERRUPTION) HOWEVER
! CAUSED AND ON ANY THEORY OF LIABILITY, WHETHER IN CONTRACT, STRICT
! LIABILITY, OR TORT (INCLUDING NEGLIGENCE OR OTHERWISE) ARISING IN
! ANY WAY OUT OF THE USE OF THIS SOFTWARE, EVEN IF ADVISED OF THE
! POSSIBILITY OF SUCH DAMAGE.
!
!> NEKTON fld file format
!! @details this module defines interface to write NEKTON's fld fields
module fld_file
  use generic_file
  use field
  use field_list
  use dofmap
  use space
  use structs, only: array_ptr_t
  use vector
  use fld_file_data
  use mean_flow
  use mean_sqr_flow
  use vector, only : vector_t
  use space, only : space_t
  use mesh, only : mesh_t
  use utils
  use comm
  use datadist
  use math, only : vlmin, vlmax
  use neko_mpi_types
  implicit none
  private

  real(kind=dp), private, allocatable :: tmp_dp(:)
  real(kind=sp), private, allocatable :: tmp_sp(:)

  !> Interface for NEKTON fld files
  type, public, extends(generic_file_t) :: fld_file_t
     logical :: dp_precision = .false. !< Precision of output data
   contains
     procedure :: read => fld_file_read
     procedure :: write => fld_file_write
     procedure :: set_precision => fld_file_set_precision
  end type fld_file_t


contains

  !> Write fields to a NEKTON fld file
  !! @note currently limited to double precision data
  subroutine fld_file_write(this, data, t)
    class(fld_file_t), intent(inout) :: this
    class(*), target, intent(in) :: data
    real(kind=rp), intent(in), optional :: t
    type(array_ptr_t) :: x, y, z, u, v, w, p, tem
    type(mesh_t), pointer :: msh
    type(dofmap_t), pointer :: dof
    type(space_t), pointer :: Xh
    real(kind=dp) :: time
    character(len=132) :: hdr
    character :: rdcode(10)
    character(len=6) :: id_str
    character(len=1024) :: fname
    character(len=1024) :: start_field
    integer :: i, ierr, n, j,k,l,el, suffix_pos,tslash_pos
    integer :: lx, ly, lz, lxyz, gdim, glb_nelv, nelv, offset_el
    integer, allocatable :: idx(:)
    type(MPI_Status) :: status
    type(MPI_File) :: fh
    integer (kind=MPI_OFFSET_KIND) :: mpi_offset, byte_offset, temp_offset
    real(kind=sp), parameter :: test_pattern = 6.54321
    type(array_ptr_t), allocatable :: scalar_fields(:)
    logical :: write_mesh, write_velocity, write_pressure, write_temperature
    integer :: FLD_DATA_SIZE, n_scalar_fields

    if (present(t)) then
       time = real(t,dp)
    else
       time = 0d0
    end if

    nullify(msh)
    nullify(dof)
    nullify(Xh)
    n_scalar_fields = 0
    write_pressure = .false.
    write_velocity = .false.
    write_temperature = .false.

    select type(data)
    type is (fld_file_data_t)
       if (data%x%n .gt. 0) x%ptr => data%x%x
       if (data%y%n .gt. 0) y%ptr => data%y%x
       if (data%z%n .gt. 0) z%ptr => data%z%x
       if (data%u%n .gt. 0) then
          u%ptr => data%u%x
          write_velocity = .true.
       end if
       if (data%v%n .gt. 0) v%ptr => data%v%x
       if (data%w%n .gt. 0) w%ptr => data%w%x
       if (data%p%n .gt. 0) then
          p%ptr => data%p%x
          write_pressure = .true.
       end if
       if (data%t%n .gt. 0) then
          write_temperature = .true.
          tem%ptr => data%t%x
       end if
       n_scalar_fields = data%n_scalars
       allocate(scalar_fields(n_scalar_fields))
       do i = 1, n_scalar_fields
          scalar_fields(i)%ptr => data%s(i)%x
       end do
       nelv = data%nelv
       lx = data%lx
       ly = data%ly
       lz = data%lz
       gdim = data%gdim
       glb_nelv = data%glb_nelv
       offset_el = data%offset_el

       allocate(idx(nelv))
       do i = 1, nelv
          idx(i) = data%idx(i)
       end do
    type is (field_t)
       p%ptr => data%x(:,1,1,1)
       dof => data%dof
       write_pressure = .true.
       write_velocity = .false.
    type is (field_list_t)
       select case (data%size())
       case (1)
          p%ptr => data%items(1)%ptr%x(:,1,1,1)
          write_pressure = .true.
          write_velocity = .false.
       case (2)
          p%ptr => data%items(1)%ptr%x(:,1,1,1)
          tem%ptr => data%items(2)%ptr%x(:,1,1,1)
          write_pressure = .true.
          write_temperature = .true.
       case (3)
          u%ptr => data%items(1)%ptr%x(:,1,1,1)
          v%ptr => data%items(2)%ptr%x(:,1,1,1)
          w%ptr => data%items(3)%ptr%x(:,1,1,1)
          write_velocity = .true.
       case (4)
          p%ptr => data%items(1)%ptr%x(:,1,1,1)
          u%ptr => data%items(2)%ptr%x(:,1,1,1)
          v%ptr => data%items(3)%ptr%x(:,1,1,1)
          w%ptr => data%items(4)%ptr%x(:,1,1,1)
          write_pressure = .true.
          write_velocity = .true.
       case (5:99)
          p%ptr => data%items(1)%ptr%x(:,1,1,1)
          u%ptr => data%items(2)%ptr%x(:,1,1,1)
          v%ptr => data%items(3)%ptr%x(:,1,1,1)
          w%ptr => data%items(4)%ptr%x(:,1,1,1)
          tem%ptr => data%items(5)%ptr%x(:,1,1,1)
          n_scalar_fields = data%size() - 5
          allocate(scalar_fields(n_scalar_fields))
          do i = 1,n_scalar_fields
             scalar_fields(i)%ptr => data%items(i+5)%ptr%x(:,1,1,1)
          end do
          write_pressure = .true.
          write_velocity = .true.
          write_temperature = .true.
       case default
          call neko_error('This many fields not supported yet, fld_file')
       end select
<<<<<<< HEAD
       dof => data%items(1)%ptr%dof
=======
       dof => data%dof(1)
>>>>>>> 78380756

    type is (mean_flow_t)
       u%ptr => data%u%mf%x(:,1,1,1)
       v%ptr => data%v%mf%x(:,1,1,1)
       w%ptr => data%w%mf%x(:,1,1,1)
       p%ptr => data%p%mf%x(:,1,1,1)
       dof => data%u%mf%dof
       write_pressure = .true.
       write_velocity = .true.
    type is (mean_sqr_flow_t)
       u%ptr => data%uu%mf%x(:,1,1,1)
       v%ptr => data%vv%mf%x(:,1,1,1)
       w%ptr => data%ww%mf%x(:,1,1,1)
       p%ptr => data%pp%mf%x(:,1,1,1)
       dof => data%pp%mf%dof
       write_pressure = .true.
       write_velocity = .true.
    class default
       call neko_error('Invalid data')
    end select
    ! Fix things for pointers that do not exist in all data types...
    if (associated(dof)) then
       x%ptr => dof%x(:,1,1,1)
       y%ptr => dof%y(:,1,1,1)
       z%ptr => dof%z(:,1,1,1)
       msh => dof%msh
       Xh => dof%Xh
    end if

    if (associated(msh)) then
       nelv = msh%nelv
       glb_nelv = msh%glb_nelv
       offset_el = msh%offset_el
       gdim = msh%gdim
       ! Store global idx of each element
       allocate(idx(msh%nelv))
       do i = 1, msh%nelv
          idx(i) = msh%elements(i)%e%id()
       end do
    end if

    if (associated(Xh)) then
       lx = Xh%lx
       ly = Xh%ly
       lz = Xh%lz
    end if

    lxyz = lx*ly*lz
    n = nelv*lxyz

    if (this%dp_precision) then
       FLD_DATA_SIZE = MPI_DOUBLE_PRECISION_SIZE
    else
       FLD_DATA_SIZE = MPI_REAL_SIZE
    end if

    if (this%dp_precision) then
       allocate(tmp_dp(gdim*n))
    else
       allocate(tmp_sp(gdim*n))
    end if


    !
    ! Create fld header for NEKTON's multifile output
    !

    write_mesh = (this%counter .eq. this%start_counter)

    ! Build rdcode note that for field_t, we only support scalar
    ! fields at the moment
    rdcode = ' '
    i = 1
    if (write_mesh) then
       rdcode(i) = 'X'
       i = i + 1
    end if
    if (write_velocity) then
       rdcode(i) = 'U'
       i = i + 1
    end if
    if (write_pressure) then
       rdcode(i) = 'P'
       i = i + 1
    end if
    if (write_temperature) then
       rdcode(i) = 'T'
       i = i + 1
    end if
    if (n_scalar_fields .gt. 0 ) then
       rdcode(i) = 'S'
       i = i + 1
       write(rdcode(i), '(i1)') (n_scalar_fields)/10
       i = i + 1
       write(rdcode(i), '(i1)') (n_scalar_fields) - 10*((n_scalar_fields)/10)
       i = i + 1
    end if

    !> @todo fix support for single precision output?
    write(hdr, 1) FLD_DATA_SIZE, lx, ly, lz,glb_nelv,glb_nelv,&
         time, this%counter, 1, 1, (rdcode(i),i=1,10)
1   format('#std',1x,i1,1x,i2,1x,i2,1x,i2,1x,i10,1x,i10,1x,e20.13,&
         1x,i9,1x,i6,1x,i6,1x,10a)

    ! Change to NEKTON's fld file format
    suffix_pos = filename_suffix_pos(this%fname)
    write(id_str, '(a,i5.5)') 'f', this%counter
    fname = trim(this%fname(1:suffix_pos-1))//'0.'//id_str

    call MPI_File_open(NEKO_COMM, trim(fname), &
         MPI_MODE_WRONLY + MPI_MODE_CREATE, MPI_INFO_NULL, fh, ierr)

    call MPI_File_write_all(fh, hdr, 132, MPI_CHARACTER,  status, ierr)
    mpi_offset = 132 * MPI_CHARACTER_SIZE

    call MPI_File_write_all(fh, test_pattern, 1, MPI_REAL, status, ierr)
    mpi_offset = mpi_offset  + MPI_REAL_SIZE

    byte_offset = mpi_offset + &
         int(offset_el, i8) * int(MPI_INTEGER_SIZE, i8)
    call MPI_File_write_at_all(fh, byte_offset, idx, nelv, &
         MPI_INTEGER, status, ierr)
    mpi_offset = mpi_offset + int(glb_nelv, i8) * int(MPI_INTEGER_SIZE, i8)

    deallocate(idx)

    if (write_mesh) then

       byte_offset = mpi_offset + int(offset_el, i8) * &
            (int(gdim*lxyz, i8) * &
            int(FLD_DATA_SIZE, i8))

       call fld_file_write_vector_field(this, fh, byte_offset, x%ptr, y%ptr, z%ptr, n,  gdim, lxyz, nelv)
       mpi_offset = mpi_offset + int(glb_nelv, i8) * &
            (int(gdim *lxyz, i8) * &
            int(FLD_DATA_SIZE, i8))
    end if

    if (write_velocity) then
       byte_offset = mpi_offset + int(offset_el, i8) * &
            (int(gdim * (lxyz), i8) * &
            int(FLD_DATA_SIZE, i8))
       call fld_file_write_vector_field(this, fh, byte_offset, u%ptr, v%ptr, w%ptr, n, gdim, lxyz, nelv)

       mpi_offset = mpi_offset + int(glb_nelv, i8) * &
            (int(gdim * (lxyz), i8) * &
            int(FLD_DATA_SIZE, i8))

    end if

    if (write_pressure) then
       byte_offset = mpi_offset + int(offset_el, i8) * &
            (int((lxyz), i8) * &
            int(FLD_DATA_SIZE, i8))
       call fld_file_write_field(this, fh, byte_offset, p%ptr, n)
       mpi_offset = mpi_offset + int(glb_nelv, i8) * &
            (int((lxyz), i8) * &
            int(FLD_DATA_SIZE, i8))
    end if

    if (write_temperature) then
       byte_offset = mpi_offset + int(offset_el, i8) * &
            (int((lxyz), i8) * &
            int(FLD_DATA_SIZE, i8))
       call fld_file_write_field(this, fh, byte_offset, tem%ptr, n)
       mpi_offset = mpi_offset + int(glb_nelv, i8) * &
            (int((lxyz), i8) * &
            int(FLD_DATA_SIZE, i8))
    end if

    temp_offset = mpi_offset

    do i = 1, n_scalar_fields
       !Without this redundant if statement, Cray optimizes this loop to Oblivion
       if (i .eq. 2) then
          mpi_offset = int(temp_offset,i8) + int(1_i8*glb_nelv, i8) * &
                           (int(lxyz, i8) * &
                       int(FLD_DATA_SIZE, i8))
       end if
       byte_offset = int(mpi_offset,i8) + int(offset_el, i8) * &
            (int((lxyz), i8) * &
            int(FLD_DATA_SIZE, i8))
       call fld_file_write_field(this, fh, byte_offset, scalar_fields(i)%ptr, n)
       mpi_offset = int(mpi_offset,i8) + int(glb_nelv, i8) * &
            (int(lxyz, i8) * &
            int(FLD_DATA_SIZE, i8))
    end do


    !> Include metadata with bounding boxes (Just copying from nek5000)
    if (write_mesh) then
       !The offset is: mpioff + element_off*2(min max value)*4(single precision)*gdim(dimensions)
       byte_offset = int(mpi_offset,i8) + &
                     int(offset_el, i8) * &
                     int(2, i8) * &
                     int(MPI_REAL_SIZE, i8) * &
                     int(gdim, i8)
       call fld_file_write_metadata_vector(this, fh, byte_offset, x%ptr, y%ptr, z%ptr, gdim, lxyz, nelv)
       mpi_offset = int(mpi_offset,i8) + &
                     int(glb_nelv, i8) * &
                     int(2, i8) * &
                     int(MPI_REAL_SIZE, i8) * &
                     int(gdim, i8)
    end if

    if (write_velocity) then
       byte_offset = int(mpi_offset,i8) + &
                     int(offset_el, i8) * &
                     int(2, i8) * &
                     int(MPI_REAL_SIZE, i8) * &
                     int(gdim, i8)
       call fld_file_write_metadata_vector(this, fh, byte_offset, u%ptr, v%ptr, w%ptr, gdim, lxyz, nelv)
       mpi_offset = int(mpi_offset,i8) + &
                     int(glb_nelv, i8) * &
                     int(2, i8) * &
                     int(MPI_REAL_SIZE, i8) * &
                     int(gdim, i8)

    end if

    if (write_pressure) then
       byte_offset = int(mpi_offset,i8) + &
                     int(offset_el, i8) * &
                     int(2, i8) * &
                     int(MPI_REAL_SIZE, i8)
       call fld_file_write_metadata_scalar(this, fh, byte_offset, p%ptr, lxyz, nelv)
       mpi_offset = int(mpi_offset,i8) + &
                     int(glb_nelv, i8) * &
                     int(2, i8) * &
                     int(MPI_REAL_SIZE, i8)

    end if

    if (write_temperature) then
       byte_offset = int(mpi_offset,i8) + &
                     int(offset_el, i8) * &
                     int(2, i8) * &
                     int(MPI_REAL_SIZE, i8)
       call fld_file_write_metadata_scalar(this, fh, byte_offset, tem%ptr, lxyz, nelv)
       mpi_offset = int(mpi_offset,i8) + &
                     int(glb_nelv, i8) * &
                     int(2, i8) * &
                     int(MPI_REAL_SIZE, i8)

    end if



    temp_offset = mpi_offset

    do i = 1, n_scalar_fields
       !Without this redundant if statement, Cray optimizes this loop to Oblivion
       if (i .eq. 2) then
          mpi_offset = int(temp_offset,i8) + &
                       int(1_i8*glb_nelv, i8) * &
                       int(2, i8) * &
                       int(MPI_REAL_SIZE, i8)
       end if

       byte_offset = int(mpi_offset,i8) + &
                     int(offset_el, i8) * &
                     int(2, i8) * &
                     int(MPI_REAL_SIZE, i8)
       call fld_file_write_metadata_scalar(this, fh, byte_offset, scalar_fields(i)%ptr, lxyz, nelv)
       mpi_offset = int(mpi_offset,i8) + &
                     int(glb_nelv, i8) * &
                     int(2, i8) * &
                     int(MPI_REAL_SIZE, i8)
    end do


    call MPI_File_sync(fh, ierr)
    call MPI_File_close(fh, ierr)

    ! Write metadata file
    if (pe_rank .eq. 0) then
       tslash_pos = filename_tslash_pos(this%fname)
       write(start_field,"(I5,A8)") this%start_counter,'.nek5000'
       open(unit=9, file=trim(this%fname(1:suffix_pos-1))//trim(adjustl(start_field)), &
            status='replace')
       write(9, fmt='(A,A,A)') 'filetemplate:         ', &
            this%fname(tslash_pos+1:suffix_pos-1),'%01d.f%05d'
       write(9, fmt='(A,i5)') 'firsttimestep: ', this%start_counter
       write(9, fmt='(A,i5)') 'numtimesteps: ', (this%counter + 1)-this%start_counter
       write(9, fmt='(A)') 'type: binary'
       close(9)
    end if

    this%counter = this%counter + 1

    if (allocated(tmp_dp)) deallocate(tmp_dp)
    if (allocated(tmp_sp)) deallocate(tmp_sp)
  end subroutine fld_file_write

  subroutine fld_file_write_metadata_vector(this, fh, byte_offset, x, y, z, gdim, lxyz, nelv)
    class(fld_file_t), intent(inout) :: this
    type(MPI_File), intent(inout) :: fh
    integer, intent(in) :: gdim, lxyz, nelv
    real(kind=rp), intent(in) :: x(lxyz,nelv), y(lxyz,nelv), z(lxyz,nelv)
    integer (kind=MPI_OFFSET_KIND), intent(in) :: byte_offset
    integer :: i, el, j, ierr, nout
    type(MPI_Status) :: status
    real(kind=sp) :: buffer(2*gdim*nelv)

     j = 1
     do el=1,nelv
        buffer(j+0) = real(vlmin(x(1,el),lxyz),sp)
        buffer(j+1) = real(vlmax(x(1,el),lxyz),sp)
        buffer(j+2) = real(vlmin(y(1,el),lxyz) ,sp)
        buffer(j+3) = real(vlmax(y(1,el),lxyz),sp)
        j = j + 4
        buffer(j+0) = real(vlmin(z(1,el),lxyz) ,sp)
        buffer(j+1) = real(vlmax(z(1,el),lxyz),sp)
        j = j + 2
     enddo

     ! write out data
     nout = 2*gdim*nelv

     call MPI_File_write_at_all(fh, byte_offset, buffer, nout, &
            MPI_REAL, status, ierr)

  end subroutine fld_file_write_metadata_vector

  subroutine fld_file_write_metadata_scalar(this, fh, byte_offset, x, lxyz, nelv)
    class(fld_file_t), intent(inout) :: this
    type(MPI_File), intent(inout) :: fh
    integer, intent(in) :: lxyz, nelv
    real(kind=rp), intent(in) :: x(lxyz,nelv)
    integer (kind=MPI_OFFSET_KIND), intent(in) :: byte_offset
    integer :: i, el, j, ierr, nout
    type(MPI_Status) :: status
    real(kind=sp) :: buffer(2*nelv)

     j = 1
     do el=1,nelv
        buffer(j+0) = real(vlmin(x(1,el),lxyz),sp)
        buffer(j+1) = real(vlmax(x(1,el),lxyz),sp)
        j = j + 2
     enddo

     ! write out data
     nout = 2*nelv

     call MPI_File_write_at_all(fh, byte_offset, buffer, nout, &
            MPI_REAL, status, ierr)

  end subroutine fld_file_write_metadata_scalar

  subroutine fld_file_write_field(this, fh, byte_offset, p, n)
    class(fld_file_t), intent(inout) :: this
    type(MPI_File), intent(inout) :: fh
    integer, intent(inout) :: n
    real(kind=rp), intent(inout) :: p(n)
    integer (kind=MPI_OFFSET_KIND), intent(in) :: byte_offset
    integer :: i, ierr
    type(MPI_Status) :: status

    if ( this%dp_precision) then
       do i = 1, n
          tmp_dp(i) = real(p(i),dp)
       end do

       call MPI_File_write_at_all(fh, byte_offset, tmp_dp, n, &
            MPI_DOUBLE_PRECISION, status, ierr)
    else
       do i = 1, n
          tmp_sp(i) = real(p(i),sp)
       end do
       call MPI_File_write_at_all(fh, byte_offset, tmp_sp, n, &
            MPI_REAL, status, ierr)
    end if

  end subroutine fld_file_write_field

  subroutine fld_file_write_vector_field(this, fh, byte_offset, x, y, z, n, gdim, lxyz, nelv)
    class(fld_file_t), intent(inout) :: this
    type(MPI_File), intent(inout) :: fh
    integer, intent(in) :: n, gdim, lxyz, nelv
    real(kind=rp), intent(in) :: x(lxyz,nelv), y(lxyz,nelv), z(lxyz,nelv)
    integer (kind=MPI_OFFSET_KIND), intent(in) :: byte_offset
    integer :: i, el, j, ierr
    type(MPI_Status) :: status

    if (this%dp_precision) then
       i = 1
       do el = 1, nelv
          do j = 1, lxyz
             tmp_dp(i) = real(x(j,el),dp)
             i = i +1
          end do
          do j = 1, lxyz
             tmp_dp(i) = real(y(j,el),dp)
             i = i +1
          end do
          if (gdim .eq. 3) then
             do j = 1, lxyz
                tmp_dp(i) = real(z(j,el),dp)
                i = i +1
             end do
          end if
       end do
       call MPI_File_write_at_all(fh, byte_offset, tmp_dp, gdim*n, &
            MPI_DOUBLE_PRECISION, status, ierr)
    else
       i = 1
       do el = 1, nelv
          do j = 1, lxyz
             tmp_sp(i) = real(x(j,el),sp)
             i = i +1
          end do
          do j = 1, lxyz
             tmp_sp(i) = real(y(j,el),sp)
             i = i +1
          end do
          if (gdim .eq. 3) then
             do j = 1, lxyz
                tmp_sp(i) = real(z(j,el),sp)
                i = i +1
             end do
          end if
       end do
       call MPI_File_write_at_all(fh, byte_offset, tmp_sp, gdim*n, &
            MPI_REAL, status, ierr)
    end if


  end subroutine fld_file_write_vector_field

  !> Load a field from a NEKTON fld file
  subroutine fld_file_read(this, data)
    class(fld_file_t) :: this
    class(*), target, intent(inout) :: data
    character(len=132) :: hdr
    integer :: ierr, suffix_pos, i, j
    type(MPI_File) :: fh
    type(MPI_Status) :: status
    character(len=1024) :: fname, meta_fname, string
    logical :: meta_file, read_mesh, read_velocity, read_pressure
    logical :: read_temp
    character(len=6) :: id_str
    integer (kind=MPI_OFFSET_KIND) :: mpi_offset, byte_offset
    integer :: lx, ly, lz, glb_nelv, counter, lxyz
    integer :: FLD_DATA_SIZE, n_scalars, n, nd
    real(kind=rp) ::  time
    real(kind=sp) :: temp
    type(linear_dist_t) :: dist
    real(kind=sp), parameter :: test_pattern = 6.54321
    character :: rdcode(10),temp_str(4)

    select type(data)
    type is (fld_file_data_t)
       call filename_chsuffix(this%fname, meta_fname,'nek5000')

       inquire(file=trim(meta_fname), exist=meta_file)
       if (meta_file .and. data%meta_nsamples .eq. 0) then
          if (pe_rank .eq. 0) then
             open(unit=9, file=trim(meta_fname))
             read(9, fmt='(A)') string
             read(string(14:),fmt='(A)') string
             string = trim(string)
             data%fld_series_fname = string(:scan(trim(string), '%')-1)
             data%fld_series_fname = trim(data%fld_series_fname)//'0'
             read(9, fmt='(A)') string
             read(string(scan(string,':')+1:),*) data%meta_start_counter
             read(9, fmt='(A)') string
             read(string(scan(string,':')+1:),*) data%meta_nsamples

             close(9)
             write(*,*) 'Reading meta file for fld series'
             write(*,*) 'Name: ', trim(data%fld_series_fname)
             write(*,*) 'Start counter: ', data%meta_start_counter, 'Nsamples: ', data%meta_nsamples
          end if
          call MPI_Bcast(data%fld_series_fname, 1024, MPI_CHARACTER, 0, NEKO_COMM, ierr)
          call MPI_Bcast(data%meta_start_counter, 1, MPI_INTEGER, 0, NEKO_COMM, ierr)
          call MPI_Bcast(data%meta_nsamples, 1, MPI_INTEGER, 0, NEKO_COMM, ierr)
          if(this%counter .eq. 0) this%counter = data%meta_start_counter
       end if

       if (meta_file) then
          write(id_str, '(a,i5.5)') 'f', this%counter
          fname = trim(data%fld_series_fname)//'.'//id_str
          if (this%counter .ge. data%meta_nsamples+data%meta_start_counter) then
             call neko_error('Trying to read more fld files than exist')
          end if
       else
          suffix_pos = filename_suffix_pos(this%fname)
          write(id_str, '(a,i5.5)') 'f', this%counter
          fname = trim(this%fname(1:suffix_pos-1))//'.'//id_str
       end if
       call MPI_File_open(NEKO_COMM, trim(fname), &
           MPI_MODE_RDONLY, MPI_INFO_NULL, fh, ierr)

       if (ierr .ne. 0) call neko_error("Could not read "//trim(fname))

       call MPI_File_read_all(fh, hdr, 132, MPI_CHARACTER,  status, ierr)
       !This read can prorbably be done wihtout the temp variables, temp_str, i, j

       read(hdr, 1) temp_str,FLD_DATA_SIZE, lx, ly, lz, glb_nelv, glb_nelv,&
          time, counter, i, j, (rdcode(i),i=1,10)
1      format(4a,1x,i1,1x,i2,1x,i2,1x,i2,1x,i10,1x,i10,1x,e20.13,&
         1x,i9,1x,i6,1x,i6,1x,10a)
       if (data%nelv .eq. 0) then
          dist = linear_dist_t(glb_nelv, pe_rank, pe_size, NEKO_COMM)
          data%nelv = dist%num_local()
          data%offset_el = dist%start_idx()
       end if
       data%lx = lx
       data%ly = ly
       data%lz = lz
       data%glb_nelv = glb_nelv
       data%t_counter = counter
       data%time = time
       lxyz = lx * ly * lz
       n = lxyz * data%nelv

       if (lz .eq. 1) then
          data%gdim = 2
       else
          data%gdim = 3
       end if


       if (FLD_DATA_SIZE .eq. MPI_DOUBLE_PRECISION_SIZE) then
          this%dp_precision = .true.
       else
          this%dp_precision = .false.
       end if
       if (this%dp_precision) then
          allocate(tmp_dp(data%gdim*n))
       else
          allocate(tmp_sp(data%gdim*n))
       end if


       i = 1
       read_mesh = .false.
       read_velocity = .false.
       read_pressure = .false.
       read_temp = .false.
       if (rdcode(i) .eq. 'X') then
          read_mesh = .true.
          if (data%x%n .ne. n) call data%x%init(n)
          if (data%y%n .ne. n) call data%y%init(n)
          if (data%z%n .ne. n) call data%z%init(n)
          i = i + 1
       end if
       if (rdcode(i) .eq. 'U') then
          read_velocity = .true.
          if (data%u%n .ne. n) call data%u%init(n)
          if (data%v%n .ne. n) call data%v%init(n)
          if (data%w%n .ne. n) call data%w%init(n)
          i = i + 1
       end if
       if (rdcode(i) .eq. 'P') then
          read_pressure = .true.
          if (data%p%n .ne. n) call data%p%init(n)
          i = i + 1
       end if
       if (rdcode(i) .eq. 'T') then
          read_temp = .true.
          if (data%t%n .ne. n) call data%t%init(n)
          i = i + 1
       end if
       n_scalars = 0
       if (rdcode(i) .eq. 'S') then
          i = i + 1
          read(rdcode(i),*) n_scalars
          n_scalars = n_scalars*10
          i = i + 1
          read(rdcode(i),*) j
          n_scalars = n_scalars+j
          i = i + 1
          if (allocated(data%s)) then
             if (data%n_scalars .ne. n_scalars) then
                do j = 1, data%n_scalars
                   call data%s(j)%free()
                end do
                deallocate(data%s)
                data%n_scalars = n_scalars
                allocate(data%s(n_scalars))
                do j = 1, data%n_scalars
                   call data%s(j)%init(n)
                end do
             end if
          else
             data%n_scalars = n_scalars
             allocate(data%s(data%n_scalars))
             do j = 1, data%n_scalars
                call data%s(j)%init(n)
             end do
          end if
          i = i + 1
       end if

       mpi_offset = 132 * MPI_CHARACTER_SIZE
       call MPI_File_read_at_all(fh, mpi_offset, temp, 1, &
           MPI_REAL, status, ierr)
       if (temp .ne. test_pattern) then
          call neko_error('Incorrect format for fld file, test pattern does not match.')
       end if
       mpi_offset = mpi_offset  + MPI_REAL_SIZE


       if (allocated(data%idx)) then
          if (size(data%idx) .ne. data%nelv) then
             deallocate(data%idx)
             allocate(data%idx(data%nelv))
          end if
       else
          allocate(data%idx(data%nelv))
       end if

       byte_offset = mpi_offset + &
           int(data%offset_el, i8) * int(MPI_INTEGER_SIZE, i8)

       call MPI_File_read_at_all(fh, byte_offset, data%idx, data%nelv, &
           MPI_INTEGER, status, ierr)

       mpi_offset = mpi_offset + int(data%glb_nelv, i8) * int(MPI_INTEGER_SIZE, i8)

       if (read_mesh) then
          byte_offset = mpi_offset + int(data%offset_el, i8) * &
             (int(data%gdim*lxyz, i8) * &
              int(FLD_DATA_SIZE, i8))
          call fld_file_read_vector_field(this, fh, byte_offset, data%x, data%y, data%z, data)
          mpi_offset = mpi_offset + int(data%glb_nelv, i8) * &
             (int(data%gdim *lxyz, i8) * &
              int(FLD_DATA_SIZE, i8))
       end if

       if (read_velocity) then
          byte_offset = mpi_offset + int(data%offset_el, i8) * &
             (int(data%gdim*lxyz, i8) * &
              int(FLD_DATA_SIZE, i8))
          call fld_file_read_vector_field(this, fh, byte_offset, data%u, data%v, data%w, data)
          mpi_offset = mpi_offset + int(data%glb_nelv, i8) * &
             (int(data%gdim *lxyz, i8) * &
              int(FLD_DATA_SIZE, i8))
       end if

       if (read_pressure) then
          byte_offset = mpi_offset + int(data%offset_el, i8) * &
             (int(lxyz, i8) * &
              int(FLD_DATA_SIZE, i8))
          call fld_file_read_field(this, fh, byte_offset, data%p, data)
          mpi_offset = mpi_offset + int(data%glb_nelv, i8) * &
             (int(lxyz, i8) * &
              int(FLD_DATA_SIZE, i8))
       end if

       if (read_temp) then
          byte_offset = mpi_offset + int(data%offset_el, i8) * &
             (int(lxyz, i8) * &
              int(FLD_DATA_SIZE, i8))
          call fld_file_read_field(this, fh, byte_offset, data%t, data)
          mpi_offset = mpi_offset + int(data%glb_nelv, i8) * &
             (int(lxyz, i8) * &
              int(FLD_DATA_SIZE, i8))
       end if

       do i = 1, n_scalars
          byte_offset = mpi_offset + int(data%offset_el, i8) * &
             (int(lxyz, i8) * &
              int(FLD_DATA_SIZE, i8))
          call fld_file_read_field(this, fh, byte_offset, data%s(i), data)
          mpi_offset = mpi_offset + int(data%glb_nelv, i8) * &
             (int(lxyz, i8) * &
              int(FLD_DATA_SIZE, i8))
       end do

       this%counter = this%counter + 1

       if (allocated(tmp_dp)) deallocate(tmp_dp)
       if (allocated(tmp_sp)) deallocate(tmp_sp)
    class default
       call neko_error('Currently we only read into fld_file_data_t, please use that data structure instead.')
    end select

  end subroutine fld_file_read

  subroutine fld_file_read_field(this, fh, byte_offset, x, fld_data)
    class(fld_file_t), intent(inout) :: this
    type(vector_t), intent(inout) :: x
    type(fld_file_data_t) :: fld_data
    integer(kind=MPI_OFFSET_KIND) :: byte_offset
    type(MPI_File) :: fh
    type(MPI_Status) :: status
    integer :: n, ierr, lxyz, i, j, e

    n = x%n
    lxyz = fld_data%lx*fld_data%ly*fld_data%lz

    if (this%dp_precision) then
       call MPI_File_read_at_all(fh, byte_offset, tmp_dp, n, &
            MPI_DOUBLE_PRECISION, status, ierr)
    else
       call MPI_File_read_at_all(fh, byte_offset, tmp_sp, n, &
            MPI_REAL, status, ierr)
    end if

    if (this%dp_precision) then
       do i = 1, n
          x%x(i) = tmp_dp(i)
       end do
    else
       do i = 1, n
          x%x(i) = tmp_sp(i)
       end do
    end if


  end subroutine fld_file_read_field


  subroutine fld_file_read_vector_field(this, fh, byte_offset, x, y, z, fld_data)
    class(fld_file_t), intent(inout) :: this
    type(vector_t), intent(inout) :: x, y, z
    type(fld_file_data_t) :: fld_data
    integer(kind=MPI_OFFSET_KIND) :: byte_offset
    type(MPI_File) :: fh
    type(MPI_Status) :: status
    integer :: n, ierr, lxyz, i, j, e, nd

    n = x%n
    nd = n*fld_data%gdim
    lxyz = fld_data%lx*fld_data%ly*fld_data%lz

    if (this%dp_precision) then
       call MPI_File_read_at_all(fh, byte_offset, tmp_dp, nd, &
            MPI_DOUBLE_PRECISION, status, ierr)
    else
       call MPI_File_read_at_all(fh, byte_offset, tmp_sp, nd, &
            MPI_REAL, status, ierr)
    end if


    if (this%dp_precision) then
       i = 1
       do e = 1, fld_data%nelv
          do j = 1, lxyz
             x%x((e-1)*lxyz+j) = tmp_dp(i)
             i = i +1
          end do
          do j = 1, lxyz
             y%x((e-1)*lxyz+j) = tmp_dp(i)
             i = i +1
          end do
          if (fld_data%gdim .eq. 3) then
             do j = 1, lxyz
                z%x((e-1)*lxyz+j) = tmp_dp(i)
                i = i +1
             end do
          end if
       end do
    else
       i = 1
       do e = 1, fld_data%nelv
          do j = 1, lxyz
             x%x((e-1)*lxyz+j) = tmp_sp(i)
             i = i +1
          end do
          do j = 1, lxyz
             y%x((e-1)*lxyz+j) = tmp_sp(i)
             i = i +1
          end do
          if (fld_data%gdim .eq. 3) then
             do j = 1, lxyz
                z%x((e-1)*lxyz+j) = tmp_sp(i)
                i = i +1
             end do
          end if
       end do
    end if

  end subroutine fld_file_read_vector_field

  subroutine fld_file_set_precision(this, precision)
    class(fld_file_t) :: this
    integer, intent(in) :: precision

    if (precision .eq. dp) then
       this%dp_precision = .true.
    else if (precision .eq. sp) then
       this%dp_precision = .false.
    else
       call neko_error('Invalid precision')
    end if

  end subroutine fld_file_set_precision


end module fld_file<|MERGE_RESOLUTION|>--- conflicted
+++ resolved
@@ -191,11 +191,7 @@
        case default
           call neko_error('This many fields not supported yet, fld_file')
        end select
-<<<<<<< HEAD
-       dof => data%items(1)%ptr%dof
-=======
        dof => data%dof(1)
->>>>>>> 78380756
 
     type is (mean_flow_t)
        u%ptr => data%u%mf%x(:,1,1,1)
