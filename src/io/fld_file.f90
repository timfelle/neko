--- conflicted
+++ resolved
@@ -33,11 +33,7 @@
 !> NEKTON fld file format
 !! @details this module defines interface to write NEKTON's fld fields
 module fld_file
-<<<<<<< HEAD
-  use num_types, only: dp, sp, rp, i8
-=======
   use num_types, only: rp, dp, sp, i8
->>>>>>> 9f366aba
   use generic_file, only: generic_file_t
   use field, only: field_t
   use field_list, only: field_list_t
@@ -51,17 +47,6 @@
   use vector, only : vector_t
   use space, only : space_t
   use mesh, only : mesh_t
-<<<<<<< HEAD
-  use utils, only: neko_error, filename_chsuffix, filename_suffix_pos, &
-       filename_tslash_pos
-  use comm, only: NEKO_COMM, MPI_REAL_PRECISION, pe_rank, pe_size
-  use mpi_f08
-  use datadist, only: linear_dist_t
-  use logger, only: neko_log, LOG_SIZE
-  use math, only : vlmin, vlmax
-  use neko_mpi_types, only: MPI_DOUBLE_PRECISION_SIZE, MPI_REAL_SIZE, &
-       MPI_CHARACTER_SIZE, MPI_INTEGER_SIZE
-=======
   use utils, only: filename_suffix_pos, filename_tslash_pos, filename_chsuffix
   use utils, only: neko_error
   use comm
@@ -69,7 +54,6 @@
   use math, only: vlmin, vlmax
   use neko_mpi_types, only: MPI_CHARACTER_SIZE, MPI_DOUBLE_PRECISION_SIZE, &
        MPI_REAL_SIZE, MPI_INTEGER_SIZE
->>>>>>> 9f366aba
   implicit none
   private
 
@@ -130,9 +114,6 @@
     write_temperature = .false.
 
     select type (data)
-<<<<<<< HEAD
-    type is (fld_file_data_t)
-=======
       type is (fld_file_data_t)
        nelv = data%nelv
        lx = data%lx
@@ -142,7 +123,6 @@
        glb_nelv = data%glb_nelv
        offset_el = data%offset_el
  
->>>>>>> 9f366aba
        if (data%x%n .gt. 0) x%ptr => data%x%x
        if (data%y%n .gt. 0) y%ptr => data%y%x
        if (data%z%n .gt. 0) z%ptr => data%z%x
@@ -181,51 +161,13 @@
        do i = 1, nelv
           idx(i) = data%idx(i)
        end do
-<<<<<<< HEAD
-    type is (field_t)
-       p%ptr => data%x(:, 1, 1, 1)
-=======
       type is (field_t)
        p%ptr => data%x(:,1,1,1)
->>>>>>> 9f366aba
        dof => data%dof
        write_pressure = .true.
        write_velocity = .false.
       type is (field_list_t)
        select case (data%size())
-<<<<<<< HEAD
-       case (1)
-          p%ptr => data%items(1)%ptr%x(:, 1, 1, 1)
-          write_pressure = .true.
-          write_velocity = .false.
-       case (2)
-          p%ptr => data%items(1)%ptr%x(:, 1, 1, 1)
-          tem%ptr => data%items(2)%ptr%x(:, 1, 1, 1)
-          write_pressure = .true.
-          write_temperature = .true.
-       case (3)
-          u%ptr => data%items(1)%ptr%x(:, 1, 1, 1)
-          v%ptr => data%items(2)%ptr%x(:, 1, 1, 1)
-          w%ptr => data%items(3)%ptr%x(:, 1, 1, 1)
-          write_velocity = .true.
-       case (4)
-          p%ptr => data%items(1)%ptr%x(:, 1, 1, 1)
-          u%ptr => data%items(2)%ptr%x(:, 1, 1, 1)
-          v%ptr => data%items(3)%ptr%x(:, 1, 1, 1)
-          w%ptr => data%items(4)%ptr%x(:, 1, 1, 1)
-          write_pressure = .true.
-          write_velocity = .true.
-       case (5:99)
-          p%ptr => data%items(1)%ptr%x(:, 1, 1, 1)
-          u%ptr => data%items(2)%ptr%x(:, 1, 1, 1)
-          v%ptr => data%items(3)%ptr%x(:, 1, 1, 1)
-          w%ptr => data%items(4)%ptr%x(:, 1, 1, 1)
-          tem%ptr => data%items(5)%ptr%x(:, 1, 1, 1)
-          n_scalar_fields = data%size() - 5
-          allocate(scalar_fields(n_scalar_fields))
-          do i = 1, n_scalar_fields
-             scalar_fields(i)%ptr => data%items(i+5)%ptr%x(:, 1, 1, 1)
-=======
          case (1)
           p%ptr => data%items(1)%ptr%x(:,1,1,1)
           write_pressure = .true.
@@ -257,7 +199,6 @@
           allocate(scalar_fields(n_scalar_fields))
           do i = 1, n_scalar_fields
              scalar_fields(i)%ptr => data%items(i+5)%ptr%x(:,1,1,1)
->>>>>>> 9f366aba
           end do
           write_pressure = .true.
           write_velocity = .true.
@@ -267,21 +208,6 @@
        end select
        dof => data%dof(1)
 
-<<<<<<< HEAD
-    type is (mean_flow_t)
-       u%ptr => data%u%mf%x(:, 1, 1, 1)
-       v%ptr => data%v%mf%x(:, 1, 1, 1)
-       w%ptr => data%w%mf%x(:, 1, 1, 1)
-       p%ptr => data%p%mf%x(:, 1, 1, 1)
-       dof => data%u%mf%dof
-       write_pressure = .true.
-       write_velocity = .true.
-    type is (mean_sqr_flow_t)
-       u%ptr => data%uu%mf%x(:, 1, 1, 1)
-       v%ptr => data%vv%mf%x(:, 1, 1, 1)
-       w%ptr => data%ww%mf%x(:, 1, 1, 1)
-       p%ptr => data%pp%mf%x(:, 1, 1, 1)
-=======
       type is (mean_flow_t)
        u%ptr => data%u%mf%x(:,1,1,1)
        v%ptr => data%v%mf%x(:,1,1,1)
@@ -295,7 +221,6 @@
        v%ptr => data%vv%mf%x(:,1,1,1)
        w%ptr => data%ww%mf%x(:,1,1,1)
        p%ptr => data%pp%mf%x(:,1,1,1)
->>>>>>> 9f366aba
        dof => data%pp%mf%dof
        write_pressure = .true.
        write_velocity = .true.
@@ -391,17 +316,10 @@
     end if
 
     !> @todo fix support for single precision output?
-<<<<<<< HEAD
-    write(hdr, 1) FLD_DATA_SIZE, lx, ly, lz, glb_nelv, glb_nelv, &
-         time, this%counter, 1, 1, (rdcode(i), i = 1, 10)
-1   format('#std', 1x, i1, 1x, i2, 1x, i2, 1x, i2, 1x, i10, 1x, i10, 1x, &
-         e20.13, 1x, i9, 1x, i6, 1x, i6, 1x, 10a)
-=======
     write(hdr, 1) FLD_DATA_SIZE, lx, ly, lz, glb_nelv, glb_nelv,&
          time, this%counter, 1, 1, (rdcode(i),i = 1, 10)
 1   format('#std', 1x, i1, 1x, i2, 1x, i2, 1x, i2, 1x, i10, 1x, i10, &
          1x, e20.13, 1x, i9, 1x, i6, 1x, i6, 1x, 10a)
->>>>>>> 9f366aba
 
     ! Change to NEKTON's fld file format
     suffix_pos = filename_suffix_pos(this%fname)
@@ -432,14 +350,9 @@
             (int(gdim*lxyz, i8) * &
             int(FLD_DATA_SIZE, i8))
 
-<<<<<<< HEAD
-       call fld_file_write_vector_field(this, fh, byte_offset, x%ptr, y%ptr, &
-            z%ptr, n, gdim, lxyz, nelv)
-=======
        call fld_file_write_vector_field(this, fh, byte_offset, &
             x%ptr, y%ptr, z%ptr, &
             n, gdim, lxyz, nelv)
->>>>>>> 9f366aba
        mpi_offset = mpi_offset + int(glb_nelv, i8) * &
             (int(gdim *lxyz, i8) * &
             int(FLD_DATA_SIZE, i8))
@@ -447,16 +360,9 @@
 
     if (write_velocity) then
        byte_offset = mpi_offset + int(offset_el, i8) * &
-<<<<<<< HEAD
-            (int(gdim * (lxyz), i8) * &
-            int(FLD_DATA_SIZE, i8))
-       call fld_file_write_vector_field(this, fh, byte_offset, u%ptr, v%ptr, &
-            w%ptr, n, gdim, lxyz, nelv)
-=======
             (int(gdim * (lxyz), i8) * int(FLD_DATA_SIZE, i8))
        call fld_file_write_vector_field(this, fh, byte_offset, &
             u%ptr, v%ptr, w%ptr, n, gdim, lxyz, nelv)
->>>>>>> 9f366aba
 
        mpi_offset = mpi_offset + int(glb_nelv, i8) * &
             (int(gdim * (lxyz), i8) * &
@@ -489,12 +395,7 @@
        ! Oblivion
        if (i .eq. 2) then
           mpi_offset = int(temp_offset, i8) + int(1_i8*glb_nelv, i8) * &
-<<<<<<< HEAD
-                           (int(lxyz, i8) * &
-                       int(FLD_DATA_SIZE, i8))
-=======
                (int(lxyz, i8) * int(FLD_DATA_SIZE, i8))
->>>>>>> 9f366aba
        end if
        byte_offset = int(mpi_offset, i8) + int(offset_el, i8) * &
             (int((lxyz), i8) * &
@@ -540,52 +441,6 @@
                int(MPI_REAL_SIZE, i8) * &
                int(gdim, i8)
 
-<<<<<<< HEAD
-    !> Include metadata with bounding boxes (Just copying from nek5000)
-    if (write_mesh) then
-       !The offset is: mpioff + element_off*2(min max value)*4(single precision)*gdim(dimensions)
-       byte_offset = int(mpi_offset, i8) + &
-                     int(offset_el, i8) * &
-                     int(2, i8) * &
-                     int(MPI_REAL_SIZE, i8) * &
-                     int(gdim, i8)
-       call fld_file_write_metadata_vector(this, fh, byte_offset, x%ptr, &
-            y%ptr, z%ptr, gdim, lxyz, nelv)
-       mpi_offset = int(mpi_offset, i8) + &
-                     int(glb_nelv, i8) * &
-                     int(2, i8) * &
-                     int(MPI_REAL_SIZE, i8) * &
-                     int(gdim, i8)
-    end if
-
-    if (write_velocity) then
-       byte_offset = int(mpi_offset, i8) + &
-                     int(offset_el, i8) * &
-                     int(2, i8) * &
-                     int(MPI_REAL_SIZE, i8) * &
-                     int(gdim, i8)
-       call fld_file_write_metadata_vector(this, fh, byte_offset, u%ptr, &
-            v%ptr, w%ptr, gdim, lxyz, nelv)
-       mpi_offset = int(mpi_offset, i8) + &
-                     int(glb_nelv, i8) * &
-                     int(2, i8) * &
-                     int(MPI_REAL_SIZE, i8) * &
-                     int(gdim, i8)
-
-    end if
-
-    if (write_pressure) then
-       byte_offset = int(mpi_offset, i8) + &
-                     int(offset_el, i8) * &
-                     int(2, i8) * &
-                     int(MPI_REAL_SIZE, i8)
-       call fld_file_write_metadata_scalar(this, fh, byte_offset, p%ptr, &
-            lxyz, nelv)
-       mpi_offset = int(mpi_offset, i8) + &
-                     int(glb_nelv, i8) * &
-                     int(2, i8) * &
-                     int(MPI_REAL_SIZE, i8)
-=======
        end if
 
        if (write_pressure) then
@@ -599,23 +454,9 @@
                int(glb_nelv, i8) * &
                int(2, i8) * &
                int(MPI_REAL_SIZE, i8)
->>>>>>> 9f366aba
-
-       end if
-
-<<<<<<< HEAD
-    if (write_temperature) then
-       byte_offset = int(mpi_offset, i8) + &
-                     int(offset_el, i8) * &
-                     int(2, i8) * &
-                     int(MPI_REAL_SIZE, i8)
-       call fld_file_write_metadata_scalar(this, fh, byte_offset, tem%ptr, &
-            lxyz, nelv)
-       mpi_offset = int(mpi_offset, i8) + &
-                     int(glb_nelv, i8) * &
-                     int(2, i8) * &
-                     int(MPI_REAL_SIZE, i8)
-=======
+
+       end if
+
        if (write_temperature) then
           byte_offset = int(mpi_offset, i8) + &
                int(offset_el, i8) * &
@@ -627,7 +468,6 @@
                int(glb_nelv, i8) * &
                int(2, i8) * &
                int(MPI_REAL_SIZE, i8)
->>>>>>> 9f366aba
 
        end if
 
@@ -635,28 +475,6 @@
 
        temp_offset = mpi_offset
 
-<<<<<<< HEAD
-    do i = 1, n_scalar_fields
-       !Without this redundant if statement, Cray optimizes this loop to Oblivion
-       if (i .eq. 2) then
-          mpi_offset = int(temp_offset, i8) + &
-                       int(1_i8*glb_nelv, i8) * &
-                       int(2, i8) * &
-                       int(MPI_REAL_SIZE, i8)
-       end if
-
-       byte_offset = int(mpi_offset, i8) + &
-                     int(offset_el, i8) * &
-                     int(2, i8) * &
-                     int(MPI_REAL_SIZE, i8)
-       call fld_file_write_metadata_scalar(this, fh, byte_offset, &
-            scalar_fields(i)%ptr, lxyz, nelv)
-       mpi_offset = int(mpi_offset, i8) + &
-                     int(glb_nelv, i8) * &
-                     int(2, i8) * &
-                     int(MPI_REAL_SIZE, i8)
-    end do
-=======
        do i = 1, n_scalar_fields
           ! Without this redundant if statement, Cray optimizes this loop to
           ! Oblivion
@@ -679,7 +497,6 @@
                int(MPI_REAL_SIZE, i8)
        end do
     end if
->>>>>>> 9f366aba
 
 
     call MPI_File_sync(fh, ierr)
@@ -689,23 +506,14 @@
     if (pe_rank .eq. 0) then
        tslash_pos = filename_tslash_pos(this%fname)
        write(start_field, "(I5,A8)") this%start_counter, '.nek5000'
-<<<<<<< HEAD
-       open(unit = 9, file = trim(this%fname(1:suffix_pos-1)) // &
-=======
        open(unit = 9, &
             file = trim(this%fname(1:suffix_pos-1)) // &
->>>>>>> 9f366aba
             trim(adjustl(start_field)), status = 'replace')
        write(9, fmt = '(A,A,A)') 'filetemplate:         ', &
             this%fname(tslash_pos+1:suffix_pos-1), '%01d.f%05d'
        write(9, fmt = '(A,i5)') 'firsttimestep: ', this%start_counter
-<<<<<<< HEAD
-       write(9, fmt = '(A,i5)') 'numtimesteps: ', (this%counter + 1) - &
-            this%start_counter
-=======
        write(9, fmt = '(A,i5)') 'numtimesteps: ', &
             (this%counter + 1) - this%start_counter
->>>>>>> 9f366aba
        write(9, fmt = '(A)') 'type: binary'
        close(9)
     end if
@@ -727,25 +535,6 @@
     type(MPI_Status) :: status
     real(kind=sp) :: buffer(2*gdim*nelv)
 
-<<<<<<< HEAD
-     j = 1
-     do el = 1, nelv
-        buffer(j + 0) = real(vlmin(x(1, el), lxyz), sp)
-        buffer(j + 1) = real(vlmax(x(1, el), lxyz), sp)
-        buffer(j + 2) = real(vlmin(y(1, el), lxyz), sp)
-        buffer(j + 3) = real(vlmax(y(1, el), lxyz), sp)
-        j = j + 4
-        buffer(j + 0) = real(vlmin(z(1, el), lxyz), sp)
-        buffer(j + 1) = real(vlmax(z(1, el), lxyz), sp)
-        j = j + 2
-     end do
-
-     ! write out data
-     nout = 2*gdim*nelv
-
-     call MPI_File_write_at_all(fh, byte_offset, buffer, nout, &
-            MPI_REAL, status, ierr)
-=======
     j = 1
     do el = 1, nelv
        buffer(j+0) = real(vlmin(x(1, el), lxyz), sp)
@@ -765,7 +554,6 @@
 
     call MPI_File_write_at_all(fh, byte_offset, buffer, nout, &
          MPI_REAL, status, ierr)
->>>>>>> 9f366aba
 
   end subroutine fld_file_write_metadata_vector
 
@@ -780,17 +568,6 @@
     type(MPI_Status) :: status
     real(kind=sp) :: buffer(2*nelv)
 
-<<<<<<< HEAD
-     j = 1
-     do el = 1, nelv
-        buffer(j + 0) = real(vlmin(x(1, el), lxyz), sp)
-        buffer(j + 1) = real(vlmax(x(1, el), lxyz), sp)
-        j = j + 2
-     end do
-
-     ! write out data
-     nout = 2 * nelv
-=======
     j = 1
     do el = 1, nelv
        buffer(j+0) = real(vlmin(x(1, el), lxyz), sp)
@@ -800,7 +577,6 @@
 
     ! write out data
     nout = 2*nelv
->>>>>>> 9f366aba
 
     call MPI_File_write_at_all(fh, byte_offset, buffer, nout, &
          MPI_REAL, status, ierr)
@@ -857,11 +633,7 @@
           if (gdim .eq. 3) then
              do j = 1, lxyz
                 tmp_dp(i) = real(z(j, el), dp)
-<<<<<<< HEAD
-                i = i + 1
-=======
                 i = i +1
->>>>>>> 9f366aba
              end do
           end if
        end do
@@ -872,28 +644,16 @@
        do el = 1, nelv
           do j = 1, lxyz
              tmp_sp(i) = real(x(j, el), sp)
-<<<<<<< HEAD
-             i = i + 1
-          end do
-          do j = 1, lxyz
-             tmp_sp(i) = real(y(j, el), sp)
-             i = i + 1
-=======
              i = i +1
           end do
           do j = 1, lxyz
              tmp_sp(i) = real(y(j, el), sp)
              i = i +1
->>>>>>> 9f366aba
           end do
           if (gdim .eq. 3) then
              do j = 1, lxyz
                 tmp_sp(i) = real(z(j, el), sp)
-<<<<<<< HEAD
-                i = i + 1
-=======
                 i = i +1
->>>>>>> 9f366aba
              end do
           end if
        end do
@@ -908,20 +668,11 @@
   subroutine fld_file_read(this, data)
     class(fld_file_t) :: this
     class(*), target, intent(inout) :: data
-<<<<<<< HEAD
-    character(len=132) :: hdr
-    integer :: ierr, suffix_pos, slsh_pos, i, j, leading_space_pos
-    type(MPI_File) :: fh
-    type(MPI_Status) :: status
-    character(len=1024) :: fname, meta_fname, string, path
-    character(len=LOG_SIZE) :: log_buf
-=======
     character(len= 132) :: hdr
     integer :: ierr, suffix_pos, i, j
     type(MPI_File) :: fh
     type(MPI_Status) :: status
     character(len= 1024) :: fname, meta_fname, string, path
->>>>>>> 9f366aba
     logical :: meta_file, read_mesh, read_velocity, read_pressure
     logical :: read_temp
     character(len=6) :: id_str
@@ -935,18 +686,8 @@
     character :: rdcode(10), temp_str(4)
 
     select type (data)
-<<<<<<< HEAD
-    type is (fld_file_data_t)
-       call filename_chsuffix(this%fname, meta_fname, 'nek5000')
-
-       ! Extract file path
-       slsh_pos = filename_tslash_pos(this%fname)
-       path = "none"
-       if (slsh_pos .ne. 0) path = this%fname(1:slsh_pos)
-=======
       type is (fld_file_data_t)
        call filename_chsuffix(this%fname, meta_fname, 'nek5000')
->>>>>>> 9f366aba
 
        inquire(file = trim(meta_fname), exist = meta_file)
        if (meta_file .and. data%meta_nsamples .eq. 0) then
@@ -954,32 +695,6 @@
              open(unit = 9, file = trim(meta_fname))
              read(9, fmt = '(A)') string
              read(string(14:), fmt = '(A)') string
-<<<<<<< HEAD
-
-             ! Remove leading whitespaces
-             ! from something like "      field%01d.f%05d" to
-             ! "field%01d.f%05d"
-             leading_space_pos = scan(trim(string), " ", back = .true.)
-             string = trim(string(leading_space_pos + 1:))
-
-             data%fld_series_fname = string(:scan(trim(string), '%') - 1)
-             data%fld_series_fname = trim(data%fld_series_fname) // '0'
-             read(9, fmt = '(A)') string
-             read(string(scan(string, ':') + 1:), *) data%meta_start_counter
-             read(9, fmt = '(A)') string
-             read(string(scan(string, ':') + 1:), *) data%meta_nsamples
-
-             close(9)
-             call neko_log%message('Reading meta file for fld series')
-             call neko_log%message('Name: ' // trim(data%fld_series_fname))
-             write (log_buf, '(A,I7)') 'Start counter    : ', &
-                  data%meta_start_counter
-             call neko_log%message(log_buf)
-             write (log_buf, '(A,I7)') 'Number of samples: ', &
-                  data%meta_nsamples
-             call neko_log%message(log_buf)
-
-=======
              string = trim(string)
              data%fld_series_fname = string(:scan(trim(string), '%')-1)
              data%fld_series_fname = adjustl(data%fld_series_fname)
@@ -994,33 +709,21 @@
              write(*,*) 'Name: ', trim(data%fld_series_fname)
              write(*,*) 'Start counter: ', data%meta_start_counter, &
                   'Nsamples: ', data%meta_nsamples
->>>>>>> 9f366aba
           end if
           call MPI_Bcast(data%fld_series_fname, 1024, MPI_CHARACTER, 0, &
                NEKO_COMM, ierr)
           call MPI_Bcast(data%meta_start_counter, 1, MPI_INTEGER, 0, &
                NEKO_COMM, ierr)
-<<<<<<< HEAD
-          call MPI_Bcast(data%meta_nsamples, 1, MPI_INTEGER, 0, NEKO_COMM, &
-               ierr)
-=======
           call MPI_Bcast(data%meta_nsamples, 1, MPI_INTEGER, 0, &
                NEKO_COMM, ierr)
->>>>>>> 9f366aba
           if (this%counter .eq. 0) this%counter = data%meta_start_counter
        end if
 
        if (meta_file) then
           write(id_str, '(a,i5.5)') 'f', this%counter
-<<<<<<< HEAD
-          fname = trim(data%fld_series_fname) // '.'//id_str
-          if (this%counter .ge. &
-               data%meta_nsamples + data%meta_start_counter) then
-=======
           path = trim(meta_fname(1:scan(meta_fname, '/', .true. )))
           fname = trim(path)//trim(data%fld_series_fname)//'.'//id_str
           if (this%counter .ge. data%meta_nsamples+data%meta_start_counter) then
->>>>>>> 9f366aba
              call neko_error('Trying to read more fld files than exist')
           end if
 
@@ -1038,17 +741,6 @@
 
        if (ierr .ne. 0) call neko_error("Could not read "//trim(fname))
 
-<<<<<<< HEAD
-       call neko_log%message("Reading fld file " // trim(fname))
-
-       call MPI_File_read_all(fh, hdr, 132, MPI_CHARACTER,  status, ierr)
-       !This read can prorbably be done wihtout the temp variables,temp_str,i,j
-
-       read(hdr, 1) temp_str, FLD_DATA_SIZE, lx, ly, lz, glb_nelv, glb_nelv,&
-          time, counter, i, j, (rdcode(i), i = 1, 10)
-1      format(4a, 1x, i1, 1x, i2, 1x, i2, 1x, i2, 1x, i10, 1x, i10, 1x, &
-            e20.13, 1x, i9, 1x, i6, 1x, i6, 1x, 10a)
-=======
        call MPI_File_read_all(fh, hdr, 132, MPI_CHARACTER, status, ierr)
        ! This read can prorbably be done wihtout the temp variables,
        !      temp_str, i, j
@@ -1057,7 +749,6 @@
             time, counter, i, j, (rdcode(i), i = 1, 10)
 1      format(4a, 1x, i1, 1x, i2, 1x, i2, 1x, i2, 1x, i10, 1x, i10, &
             1x, e20.13, 1x, i9, 1x, i6, 1x, i6, 1x, 10a)
->>>>>>> 9f366aba
        if (data%nelv .eq. 0) then
           dist = linear_dist_t(glb_nelv, pe_rank, pe_size, NEKO_COMM)
           data%nelv = dist%num_local()
@@ -1155,13 +846,8 @@
        call MPI_File_read_at_all(fh, mpi_offset, temp, 1, &
             MPI_REAL, status, ierr)
        if (temp .ne. test_pattern) then
-<<<<<<< HEAD
-          call neko_error('Incorrect format for fld file, test pattern does &
-&not match.')
-=======
           call neko_error('Incorrect format for fld file, &
                &test pattern does not match.')
->>>>>>> 9f366aba
        end if
        mpi_offset = mpi_offset + MPI_REAL_SIZE
 
@@ -1181,17 +867,6 @@
        call MPI_File_read_at_all(fh, byte_offset, data%idx, data%nelv, &
             MPI_INTEGER, status, ierr)
 
-<<<<<<< HEAD
-       mpi_offset = mpi_offset + int(data%glb_nelv, i8) * &
-            int(MPI_INTEGER_SIZE, i8)
-
-       if (read_mesh) then
-          byte_offset = mpi_offset + int(data%offset_el, i8) * &
-             (int(data%gdim*lxyz, i8) * &
-              int(FLD_DATA_SIZE, i8))
-          call fld_file_read_vector_field(this, fh, byte_offset, data%x, &
-               data%y, data%z, data)
-=======
        mpi_offset = mpi_offset + &
             int(data%glb_nelv, i8) * int(MPI_INTEGER_SIZE, i8)
 
@@ -1201,7 +876,6 @@
                int(FLD_DATA_SIZE, i8))
           call fld_file_read_vector_field(this, fh, byte_offset, &
                data%x, data%y, data%z, data)
->>>>>>> 9f366aba
           mpi_offset = mpi_offset + int(data%glb_nelv, i8) * &
                (int(data%gdim *lxyz, i8) * &
                int(FLD_DATA_SIZE, i8))
@@ -1209,17 +883,10 @@
 
        if (read_velocity) then
           byte_offset = mpi_offset + int(data%offset_el, i8) * &
-<<<<<<< HEAD
-             (int(data%gdim*lxyz, i8) * &
-              int(FLD_DATA_SIZE, i8))
-          call fld_file_read_vector_field(this, fh, byte_offset, data%u, &
-               data%v, data%w, data)
-=======
                (int(data%gdim*lxyz, i8) * &
                int(FLD_DATA_SIZE, i8))
           call fld_file_read_vector_field(this, fh, byte_offset, &
                data%u, data%v, data%w, data)
->>>>>>> 9f366aba
           mpi_offset = mpi_offset + int(data%glb_nelv, i8) * &
                (int(data%gdim *lxyz, i8) * &
                int(FLD_DATA_SIZE, i8))
@@ -1259,15 +926,9 @@
 
        if (allocated(tmp_dp)) deallocate(tmp_dp)
        if (allocated(tmp_sp)) deallocate(tmp_sp)
-<<<<<<< HEAD
-    class default
-       call neko_error('Currently we only read into fld_file_data_t, please &
-&use that data structure instead.')
-=======
       class default
        call neko_error('Currently we only read into fld_file_data_t, &
             &please use that data structure instead.')
->>>>>>> 9f366aba
     end select
 
   end subroutine fld_file_read
@@ -1306,13 +967,8 @@
   end subroutine fld_file_read_field
 
 
-<<<<<<< HEAD
-  subroutine fld_file_read_vector_field(this, fh, byte_offset, x, y, z, &
-       fld_data)
-=======
   subroutine fld_file_read_vector_field(this, fh, byte_offset, &
        x, y, z, fld_data)
->>>>>>> 9f366aba
     class(fld_file_t), intent(inout) :: this
     type(vector_t), intent(inout) :: x, y, z
     type(fld_file_data_t) :: fld_data
