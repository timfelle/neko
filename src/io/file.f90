--- conflicted
+++ resolved
@@ -111,16 +111,11 @@
     else if (suffix .eq. "stl") then
        allocate(stl_file_t::this%file_type)
     else if (suffix .eq. "csv") then
-<<<<<<< HEAD
-      allocate(csv_file_t::this%file_type)
-      this%file_type%serial = .true.
-=======
        allocate(csv_file_t::this%file_type)
        this%file_type%serial = .true.
     else if ((suffix .eq. "hdf5") .or. (suffix .eq. "h5")) then
        allocate(hdf5_file_t::this%file_type)
     else
->>>>>>> 67ba5f4e
        call neko_error('Unknown file format')
     end if
 
