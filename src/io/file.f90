--- conflicted
+++ resolved
@@ -102,15 +102,11 @@
     else if (suffix .eq. "stl") then
        allocate(stl_file_t::this%file_type)
     else if (suffix .eq. "csv") then
-<<<<<<< HEAD
       allocate(csv_file_t::this%file_type)
     else if (suffix .eq. "readirichlet") then
       allocate(rea_file_dirichlet_t::this%file_type)
     else if (suffix .eq. "re2dirichlet") then
       allocate(re2_file_dirichlet_t::this%file_type)
-=======
-       allocate(csv_file_t::this%file_type)
->>>>>>> 5e0b8f55
     else
        call neko_error('Unknown file format')
     end if
