--- conflicted
+++ resolved
@@ -44,12 +44,7 @@
   use mesh
   use math
   use interpolation
-<<<<<<< HEAD
-  use mpi_types, only : MPI_REAL_PREC_SIZE, &
-                        MPI_INTEGER_SIZE, MPI_DOUBLE_PRECISION_SIZE
-=======
   use neko_mpi_types
->>>>>>> a04a1213
   use comm
   use global_interpolation
   implicit none
