! Copyright (c) 2022, The Neko Authors
! All rights reserved.
!
! Redistribution and use in source and binary forms, with or without
! modification, are permitted provided that the following conditions
! are met:
!
!   * Redistributions of source code must retain the above copyright
!     notice, this list of conditions and the following disclaimer.
!
!   * Redistributions in binary form must reproduce the above
!     copyright notice, this list of conditions and the following
!     disclaimer in the documentation and/or other materials provided
!     with the distribution.
!
!   * Neither the name of the authors nor the names of its
!     contributors may be used to endorse or promote products derived
!     from this software without specific prior written permission.
!
! THIS SOFTWARE IS PROVIDED BY THE COPYRIGHT HOLDERS AND CONTRIBUTORS
! "AS IS" AND ANY EXPRESS OR IMPLIED WARRANTIES, INCLUDING, BUT NOT
! LIMITED TO, THE IMPLIED WARRANTIES OF MERCHANTABILITY AND FITNESS
! FOR A PARTICULAR PURPOSE ARE DISCLAIMED. IN NO EVENT SHALL THE
! COPYRIGHT OWNER OR CONTRIBUTORS BE LIABLE FOR ANY DIRECT, INDIRECT,
! INCIDENTAL, SPECIAL, EXEMPLARY, OR CONSEQUENTIAL DAMAGES (INCLUDING,
! BUT NOT LIMITED TO, PROCUREMENT OF SUBSTITUTE GOODS OR SERVICES;
! LOSS OF USE, DATA, OR PROFITS; OR BUSINESS INTERRUPTION) HOWEVER
! CAUSED AND ON ANY THEORY OF LIABILITY, WHETHER IN CONTRACT, STRICT
! LIABILITY, OR TORT (INCLUDING NEGLIGENCE OR OTHERWISE) ARISING IN
! ANY WAY OUT OF THE USE OF THIS SOFTWARE, EVEN IF ADVISED OF THE
! POSSIBILITY OF SUCH DAMAGE.
!
!> Defines an output for a mean flow field
module fluid_stats_output
  use fluid_stats
  use neko_config
  use num_types
  use device
  use output
  implicit none
  private

  type, public, extends(output_t) :: fluid_stats_output_t
     type(fluid_stats_t), pointer :: stats
     real(kind=rp) :: T_begin
   contains
     procedure, pass(this) :: sample => fluid_stats_output_sample
  end type fluid_stats_output_t

  interface fluid_stats_output_t
     module procedure fluid_stats_output_init
  end interface fluid_stats_output_t

contains

  function fluid_stats_output_init(stats, T_begin, name, path) result(this)
    type(fluid_stats_t), intent(in), target :: stats
    real(kind=rp), intent(in) :: T_begin
    character(len=*), intent(in), optional :: name
    character(len=*), intent(in), optional :: path
    type(fluid_stats_output_t) :: this
    character(len=1024) :: fname

    if (present(name) .and. present(path)) then
       fname = trim(path) // trim(name) // '.fld'
    else if (present(name)) then
       fname = trim(name) // '.fld'
    else if (present(path)) then
       fname = trim(path) // 'stats.fld'
    else
       fname = 'stats.fld'
    end if

    call output_init(this, fname)
    this%stats => stats
    this%T_begin = T_begin
  end function fluid_stats_output_init

  !> Sample a mean flow field at time @a t
  subroutine fluid_stats_output_sample(this, t)
    class(fluid_stats_output_t), intent(inout) :: this
    real(kind=rp), intent(in) :: t
    integer :: i
    associate (out_fields => this%stats%stat_fields%fields)
<<<<<<< HEAD
      if (t .ge. this%T_begin) then
         call this%stats%make_strong_grad()
         if ( NEKO_BCKND_DEVICE .eq. 1) then
            do i = 1, size(out_fields)
               call device_memcpy(out_fields(i)%f%x, out_fields(i)%f%x_d,&
                  out_fields(i)%f%dof%size(), DEVICE_TO_HOST)
            end do
         end if
         call this%file_%write(this%stats%stat_fields, t)
         call this%stats%reset()
      end if
=======
    if (t .ge. this%T_begin) then
       call this%stats%make_strong_grad() 
       if ( NEKO_BCKND_DEVICE .eq. 1) then
          do i = 1, size(out_fields)
             call device_memcpy(out_fields(i)%f%x, out_fields(i)%f%x_d,&
                  out_fields(i)%f%dof%size(), DEVICE_TO_HOST, &
                  sync=(i .eq. size(out_fields))) ! Sync on last field
          end do
       end if
       call this%file_%write(this%stats%stat_fields, t)
       call this%stats%reset()
    end if
>>>>>>> b4758a32
    end associate
  end subroutine fluid_stats_output_sample

end module fluid_stats_output

<|MERGE_RESOLUTION|>--- conflicted
+++ resolved
@@ -82,32 +82,18 @@
     real(kind=rp), intent(in) :: t
     integer :: i
     associate (out_fields => this%stats%stat_fields%fields)
-<<<<<<< HEAD
       if (t .ge. this%T_begin) then
          call this%stats%make_strong_grad()
          if ( NEKO_BCKND_DEVICE .eq. 1) then
             do i = 1, size(out_fields)
                call device_memcpy(out_fields(i)%f%x, out_fields(i)%f%x_d,&
-                  out_fields(i)%f%dof%size(), DEVICE_TO_HOST)
+                  out_fields(i)%f%dof%size(), DEVICE_TO_HOST, &
+                  sync=(i .eq. size(out_fields))) ! Sync on last field
             end do
          end if
          call this%file_%write(this%stats%stat_fields, t)
          call this%stats%reset()
       end if
-=======
-    if (t .ge. this%T_begin) then
-       call this%stats%make_strong_grad() 
-       if ( NEKO_BCKND_DEVICE .eq. 1) then
-          do i = 1, size(out_fields)
-             call device_memcpy(out_fields(i)%f%x, out_fields(i)%f%x_d,&
-                  out_fields(i)%f%dof%size(), DEVICE_TO_HOST, &
-                  sync=(i .eq. size(out_fields))) ! Sync on last field
-          end do
-       end if
-       call this%file_%write(this%stats%stat_fields, t)
-       call this%stats%reset()
-    end if
->>>>>>> b4758a32
     end associate
   end subroutine fluid_stats_output_sample
 
