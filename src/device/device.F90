! Copyright (c) 2021-2023, The Neko Authors
! All rights reserved.
!
! Redistribution and use in source and binary forms, with or without
! modification, are permitted provided that the following conditions
! are met:
!
!   * Redistributions of source code must retain the above copyright
!     notice, this list of conditions and the following disclaimer.
!
!   * Redistributions in binary form must reproduce the above
!     copyright notice, this list of conditions and the following
!     disclaimer in the documentation and/or other materials provided
!     with the distribution.
!
!   * Neither the name of the authors nor the names of its
!     contributors may be used to endorse or promote products derived
!     from this software without specific prior written permission.
!
! THIS SOFTWARE IS PROVIDED BY THE COPYRIGHT HOLDERS AND CONTRIBUTORS
! "AS IS" AND ANY EXPRESS OR IMPLIED WARRANTIES, INCLUDING, BUT NOT
! LIMITED TO, THE IMPLIED WARRANTIES OF MERCHANTABILITY AND FITNESS
! FOR A PARTICULAR PURPOSE ARE DISCLAIMED. IN NO EVENT SHALL THE
! COPYRIGHT OWNER OR CONTRIBUTORS BE LIABLE FOR ANY DIRECT, INDIRECT,
! INCIDENTAL, SPECIAL, EXEMPLARY, OR CONSEQUENTIAL DAMAGES (INCLUDING,
! BUT NOT LIMITED TO, PROCUREMENT OF SUBSTITUTE GOODS OR SERVICES;
! LOSS OF USE, DATA, OR PROFITS; OR BUSINESS INTERRUPTION) HOWEVER
! CAUSED AND ON ANY THEORY OF LIABILITY, WHETHER IN CONTRACT, STRICT
! LIABILITY, OR TORT (INCLUDING NEGLIGENCE OR OTHERWISE) ARISING IN
! ANY WAY OUT OF THE USE OF THIS SOFTWARE, EVEN IF ADVISED OF THE
! POSSIBILITY OF SUCH DAMAGE.
!
!> Device abstraction, common interface for various accelerators
module device
  use num_types, only : i8
  use opencl_intf
  use cuda_intf
  use hip_intf
  use htable, only : htable_cptr_t, h_cptr_t
  use utils, only : neko_error
  use dummy_device  
  use opencl_prgm_lib
  use, intrinsic :: iso_c_binding
  implicit none
!  private

  integer, public, parameter :: HOST_TO_DEVICE = 1, DEVICE_TO_HOST = 2, &
       DEVICE_TO_DEVICE = 3

  !> Copy data between host and device (or device and device)
  interface device_memcpy
     module procedure device_memcpy_r1, device_memcpy_r2, &
          device_memcpy_r3, device_memcpy_r4, device_memcpy_cptr
  end interface device_memcpy

  !> Map a Fortran array to a device (allocate and associate)
  interface device_map
     module procedure device_map_r1, device_map_r2, &
          device_map_r3, device_map_r4
  end interface device_map

  !> Associate a Fortran array to a (allocated) device pointer
  interface device_associate
     module procedure device_associate_r1, device_associate_r2, &
          device_associate_r3, device_associate_r4
  end interface device_associate

  !> Check if a Fortran array is assoicated with a device pointer
  interface device_associated
     module procedure device_associated_r1, device_associated_r2, &
          device_associated_r3, device_associated_r4
  end interface device_associated

  !> Deassociate a Fortran array from a device pointer
  interface device_deassociate
     module procedure device_deassociate_r1, device_deassociate_r2, &
          device_deassociate_r3, device_deassociate_r4
  end interface device_deassociate
  
  !> Return the device pointer for an associated Fortran array
  interface device_get_ptr
     module procedure device_get_ptr_r1, device_get_ptr_r2, &
          device_get_ptr_r3, device_get_ptr_r4
  end interface device_get_ptr

  !> Synchronize a device or stream
  interface device_sync
     module procedure device_sync_device, device_sync_stream
  end interface device_sync
      
  !> Table of host to device address mappings
  type(htable_cptr_t), private :: device_addrtbl

  public :: device_memcpy, device_map, device_associate, device_associated, &
       device_deassociate, device_get_ptr, device_sync, device_free, &
       device_sync_stream, device_stream_create, device_stream_destroy, &
       device_profiler_start, device_profiler_stop, device_alloc, &
       device_init, device_name, device_event_create, device_event_destroy, &
       device_event_record, device_event_sync, device_finalize, &
       device_stream_wait_event

  private :: device_memcpy_common
  
contains

  subroutine device_init
#if defined(HAVE_HIP) || defined(HAVE_CUDA) || defined(HAVE_OPENCL)
    call device_addrtbl%init(64)

#ifdef HAVE_HIP
    call hip_init
#elif HAVE_CUDA
    call cuda_init
#elif HAVE_OPENCL
    call opencl_init
#endif

#endif    
  end subroutine device_init

  subroutine device_finalize
#if defined(HAVE_HIP) || defined(HAVE_CUDA) || defined(HAVE_OPENCL)
    call device_addrtbl%free()

#ifdef HAVE_HIP
    call hip_finalize
#elif HAVE_CUDA
    call cuda_finalize
#elif HAVE_OPENCL
    call opencl_prgm_lib_release
    call opencl_finalize
#endif

#endif
  end subroutine device_finalize

  subroutine device_name(name)
    character(len=*), intent(inout) :: name

#ifdef HAVE_HIP
    call hip_device_name(name)
#elif HAVE_CUDA
    call cuda_device_name(name)
#elif HAVE_OPENCL
    call opencl_device_name(name)
#endif
  end subroutine device_name
  
  !> Allocate memory on the device
  subroutine device_alloc(x_d, s)
    type(c_ptr), intent(inout) :: x_d
    integer(c_size_t) :: s
    integer :: ierr
#ifdef HAVE_HIP
    if (hipMalloc(x_d, s) .ne. hipSuccess) then
       call neko_error('Memory allocation on device failed')
    end if
#elif HAVE_CUDA
    if (cudamalloc(x_d, s) .ne. cudaSuccess) then
       call neko_error('Memory allocation on device failed')
    end if
#elif HAVE_OPENCL
    x_d = clCreateBuffer(glb_ctx, CL_MEM_READ_WRITE, s, C_NULL_PTR, ierr)
    if (ierr .ne. CL_SUCCESS) then
       call neko_error('Memory allocation on device failed')
    end if
#endif
  end subroutine device_alloc

  !> Deallocate memory on the device
  subroutine device_free(x_d)
    type(c_ptr), intent(inout) :: x_d
#ifdef HAVE_HIP
    if (hipfree(x_d) .ne. hipSuccess) then
       call neko_error('Memory deallocation on device failed')
    end if
#elif HAVE_CUDA
    if (cudafree(x_d) .ne. cudaSuccess) then
       call neko_error('Memory deallocation on device failed')
    end if
#elif HAVE_OPENCL
    if (clReleaseMemObject(x_d) .ne. CL_SUCCESS) then
       call neko_error('Memory deallocation on device failed')
    end if
#endif
    x_d = C_NULL_PTR
  end subroutine device_free

  !> Copy data between host and device (rank 1 arrays)
  subroutine device_memcpy_r1(x, x_d, n, dir, sync, strm)
    integer, intent(in) :: n
    class(*), intent(inout), target :: x(:)
    type(c_ptr), intent(inout) :: x_d
    integer, intent(in), value :: dir
    logical, optional :: sync
    type(c_ptr), optional :: strm
    type(c_ptr) :: ptr_h, copy_stream
    integer(c_size_t) :: s
    logical :: sync_device

    if (present(sync)) then
       sync_device = sync
    else
#if defined(HAVE_CUDA) || defined (HAVE_HIP)
       sync_device = .false.
#else
       sync_device = .true.
#endif
    end if

    if (present(strm)) then
       copy_stream = strm
    else
       copy_stream = glb_cmd_queue
    end if

    select type(x)
    type is (integer)
       s = n * 4
       ptr_h = c_loc(x)
    type is (integer(i8))       
       s = n * 8
       ptr_h = c_loc(x)
    type is (real)
       s = n * 4
       ptr_h = c_loc(x)
    type is (double precision)
       s = n * 8
       ptr_h = c_loc(x)
    class default
       call neko_error('Unknown Fortran type')
    end select

    call device_memcpy_common(ptr_h, x_d, s, dir, sync_device, copy_stream)
    
  end subroutine device_memcpy_r1

  !> Copy data between host and device (rank 2 arrays)
  subroutine device_memcpy_r2(x, x_d, n, dir, sync, strm)
    integer, intent(in) :: n
    class(*), intent(inout), target :: x(:,:)
    type(c_ptr), intent(inout) :: x_d
    integer, intent(in), value :: dir
    logical, optional :: sync
    type(c_ptr), optional :: strm
    type(c_ptr) :: ptr_h, copy_stream
    integer(c_size_t) :: s
    logical :: sync_device
    
    if (present(sync)) then
       sync_device = sync
    else
#if defined(HAVE_CUDA) || defined (HAVE_HIP)
       sync_device = .false.
#else
       sync_device = .true.
#endif
    end if

    if (present(strm)) then
       copy_stream = strm
    else
       copy_stream = glb_cmd_queue
    end if

    select type(x)
    type is (integer)
       s = n * 4
       ptr_h = c_loc(x)
    type is (integer(i8))       
       s = n * 8
       ptr_h = c_loc(x)
    type is (real)
       s = n * 4
       ptr_h = c_loc(x)
    type is (double precision)
       s = n * 8
       ptr_h = c_loc(x)
    class default
       call neko_error('Unknown Fortran type')
    end select

    call device_memcpy_common(ptr_h, x_d, s, dir, sync_device, copy_stream)
    
  end subroutine device_memcpy_r2

  !> Copy data between host and device (rank 3 arrays)
  subroutine device_memcpy_r3(x, x_d, n, dir, sync, strm)
    integer, intent(in) :: n
    class(*), intent(inout), target :: x(:,:,:)
    type(c_ptr), intent(inout) :: x_d
    integer, intent(in), value :: dir
    logical, optional :: sync
    type(c_ptr), optional :: strm
    type(c_ptr) :: ptr_h, copy_stream
    integer(c_size_t) :: s
    logical :: sync_device

    if (present(sync)) then
       sync_device = sync
    else
#if defined(HAVE_CUDA) || defined (HAVE_HIP)
       sync_device = .false.
#else
       sync_device = .true.
#endif
    end if

    if (present(strm)) then
       copy_stream = strm
    else
       copy_stream = glb_cmd_queue
    end if
    
    select type(x)
    type is (integer)
       s = n * 4
       ptr_h = c_loc(x)
    type is (integer(i8))       
       s = n * 8
       ptr_h = c_loc(x)
    type is (real)
       s = n * 4
       ptr_h = c_loc(x)
    type is (double precision)
       s = n * 8
       ptr_h = c_loc(x)
    class default
       call neko_error('Unknown Fortran type')
    end select

    call device_memcpy_common(ptr_h, x_d, s, dir, sync_device, copy_stream)
    
  end subroutine device_memcpy_r3

  !> Copy data between host and device (rank 4 arrays)
  subroutine device_memcpy_r4(x, x_d, n, dir, sync, strm)
    integer, intent(in) :: n
    class(*), intent(inout), target :: x(:,:,:,:)
    type(c_ptr), intent(inout) :: x_d
    integer, intent(in), value :: dir
    logical, optional :: sync
    type(c_ptr), optional :: strm
    type(c_ptr) :: ptr_h, copy_stream
    integer(c_size_t) :: s    
    logical :: sync_device

    if (present(sync)) then
       sync_device = sync
    else
#if defined(HAVE_CUDA) || defined (HAVE_HIP)
       sync_device = .false.
#else
       sync_device = .true.
#endif
    end if

    if (present(strm)) then
       copy_stream = strm
    else
       copy_stream = glb_cmd_queue
    end if
    
    select type(x)
    type is (integer)
       s = n * 4
       ptr_h = c_loc(x)
    type is (integer(i8))       
       s = n * 8
       ptr_h = c_loc(x)
    type is (real)
       s = n * 4
       ptr_h = c_loc(x)
    type is (double precision)
       s = n * 8
       ptr_h = c_loc(x)
    class default
       call neko_error('Unknown Fortran type')
    end select

    call device_memcpy_common(ptr_h, x_d, s, dir, sync_device, copy_stream)
    
  end subroutine device_memcpy_r4

  !> Copy data between host and device (or device and device) (c-pointers)
  !! @note For host-device copies @a dst is the host pointer and @a src is the
  !! device pointer (regardless of @a dir)
  subroutine device_memcpy_cptr(dst, src, s, dir, sync, strm)
    type(c_ptr), intent(inout) :: dst
    type(c_ptr), intent(inout) :: src
    integer(c_size_t), intent(in) :: s
    integer, intent(in), value :: dir
    logical, optional :: sync
    type(c_ptr), optional :: strm
    type(c_ptr) :: copy_stream
    logical :: sync_device

    if (present(sync)) then
       sync_device = sync
    else
#if defined(HAVE_CUDA) || defined (HAVE_HIP)
       sync_device = .false.
#else
       sync_device = .true.
#endif
    end if

    if (present(strm)) then
       copy_stream = strm
    else
       copy_stream = glb_cmd_queue
    end if

    call device_memcpy_common(dst, src, s, dir, sync_device, copy_stream)
    
  end subroutine device_memcpy_cptr
  
  !> Copy data between host and device
  !! @note For device to device copies, @a ptr_h is assumed
  !! to be the dst device pointer
  subroutine device_memcpy_common(ptr_h, x_d, s, dir, sync_device, stream)
    type(c_ptr), intent(inout) :: ptr_h
    type(c_ptr), intent(inout) :: x_d
    integer(c_size_t), intent(in) :: s
    integer, intent(in), value :: dir
    logical, intent(in) :: sync_device
    type(c_ptr), intent(inout) :: stream
#ifdef HAVE_HIP
    if (dir .eq. HOST_TO_DEVICE) then
       if (hipMemcpyAsync(x_d, ptr_h, s, &
            hipMemcpyHostToDevice, stream) .ne. hipSuccess) then
          call neko_error('Device memcpy async (host-to-device) failed')
       end if
    else if (dir .eq. DEVICE_TO_HOST) then       
       if (hipMemcpyAsync(ptr_h, x_d, s, &
            hipMemcpyDeviceToHost, stream) .ne. hipSuccess) then
          call neko_error('Device memcpy async (device-to-host) failed')
<<<<<<< HEAD
       end if
    else if (dir .eq. DEVICE_TO_DEVICE) then       
       if (hipMemcpyAsync(ptr_h, x_d, s, &
            hipMemcpyDeviceToDevice, stream) .ne. hipSuccess) then
          call neko_error('Device memcpy async (device-to-device) failed')
       end if
=======
       end if
    else if (dir .eq. DEVICE_TO_DEVICE) then       
       if (hipMemcpyAsync(ptr_h, x_d, s, &
            hipMemcpyDeviceToDevice, stream) .ne. hipSuccess) then
          call neko_error('Device memcpy async (device-to-device) failed')
       end if
>>>>>>> 1627565b
    else
       call neko_error('Device memcpy failed (invalid direction')
    end if
    if (sync_device) then
       call device_sync_stream(stream)
    end if
#elif HAVE_CUDA
    if (dir .eq. HOST_TO_DEVICE) then
       if (cudaMemcpyAsync(x_d, ptr_h, s, &
            cudaMemcpyHostToDevice, stream) .ne. cudaSuccess) then
          call neko_error('Device memcpy async (host-to-device) failed')
       end if
    else if (dir .eq. DEVICE_TO_HOST) then       
       if (cudaMemcpyAsync(ptr_h, x_d, s, &
            cudaMemcpyDeviceToHost, stream) .ne. cudaSuccess) then
          call neko_error('Device memcpy async (device-to-host) failed')
       end if
    else if (dir .eq. DEVICE_TO_DEVICE) then       
       if (cudaMemcpyAsync(ptr_h, x_d, s, &
            cudaMemcpyDeviceToDevice, stream) .ne. cudaSuccess) then
          call neko_error('Device memcpy async (device-to-device) failed')
       end if
    else
       call neko_error('Device memcpy failed (invalid direction')
    end if
    if (sync_device) then
       call device_sync_stream(stream)
    end if
#elif HAVE_OPENCL
    if (sync_device) then
       if (dir .eq. HOST_TO_DEVICE) then
          if (clEnqueueWriteBuffer(glb_cmd_queue, x_d, CL_TRUE, 0_i8, s, ptr_h, &
               0, C_NULL_PTR, C_NULL_PTR) .ne. CL_SUCCESS) then
             call neko_error('Device memcpy (host-to-device) failed')
          end if
       else if (dir .eq. DEVICE_TO_HOST) then
          if (clEnqueueReadBuffer(glb_cmd_queue, x_d, CL_TRUE, 0_i8, s, ptr_h, &
               0, C_NULL_PTR, C_NULL_PTR) .ne. CL_SUCCESS) then
             call neko_error('Device memcpy (host-to-device) failed')
          end if
       else if (dir .eq. DEVICE_TO_DEVICE) then
          if (clEnqueueCopyBuffer(glb_cmd_queue, x_d, ptr_h, 0_i8, 0_i8, s, &
               0, C_NULL_PTR, C_NULL_PTR) .ne. CL_SUCCESS) then
             call neko_error('Device memcpy (device-to-device) failed')
          end if
       else
          call neko_error('Device memcpy failed (invalid direction')
       end if
    else
       if (dir .eq. HOST_TO_DEVICE) then
          if (clEnqueueWriteBuffer(glb_cmd_queue, x_d, CL_FALSE, 0_i8, s, ptr_h, &
               0, C_NULL_PTR, C_NULL_PTR) .ne. CL_SUCCESS) then
             call neko_error('Device memcpy (host-to-device) failed')
          end if
       else if (dir .eq. DEVICE_TO_HOST) then
          if (clEnqueueReadBuffer(glb_cmd_queue, x_d, CL_FALSE, 0_i8, s, ptr_h, &
               0, C_NULL_PTR, C_NULL_PTR) .ne. CL_SUCCESS) then
             call neko_error('Device memcpy (host-to-device) failed')
          end if
       else if (dir .eq. DEVICE_TO_DEVICE) then
          if (clEnqueueCopyBuffer(glb_cmd_queue, x_d, ptr_h, 0_i8, 0_i8, s, &
               0, C_NULL_PTR, C_NULL_PTR) .ne. CL_SUCCESS) then
             call neko_error('Device memcpy (device-to-device) failed')
          end if
       else
          call neko_error('Device memcpy failed (invalid direction')
       end if
    end if
#endif
  end subroutine device_memcpy_common

  !> Associate a Fortran rank 1 array to a (allocated) device pointer
  subroutine device_associate_r1(x, x_d)
    class(*), intent(inout), target :: x(:)
    type(c_ptr), intent(inout) :: x_d
    type(h_cptr_t) :: htbl_ptr_h, htbl_ptr_d

    select type(x)
    type is (integer)
       htbl_ptr_h%ptr = c_loc(x)
    type is (integer(i8))       
       htbl_ptr_h%ptr = c_loc(x)
    type is (real)
       htbl_ptr_h%ptr = c_loc(x)
    type is (double precision)
       htbl_ptr_h%ptr = c_loc(x)
    class default
       call neko_error('Unknown Fortran type')
    end select

    htbl_ptr_d%ptr = x_d
    
    call device_addrtbl%set(htbl_ptr_h, htbl_ptr_d)

  end subroutine device_associate_r1

  !> Associate a Fortran rank 2 array to a (allocated) device pointer
  subroutine device_associate_r2(x, x_d)
    class(*), intent(inout), target :: x(:,:)
    type(c_ptr), intent(inout) :: x_d
    type(h_cptr_t) :: htbl_ptr_h, htbl_ptr_d

    select type(x)
    type is (integer)
       htbl_ptr_h%ptr = c_loc(x)
    type is (integer(i8))       
       htbl_ptr_h%ptr = c_loc(x)
    type is (real)
       htbl_ptr_h%ptr = c_loc(x)
    type is (double precision)
       htbl_ptr_h%ptr = c_loc(x)
    class default
       call neko_error('Unknown Fortran type')
    end select

    htbl_ptr_d%ptr = x_d
    
    call device_addrtbl%set(htbl_ptr_h, htbl_ptr_d)

  end subroutine device_associate_r2

  !> Associate a Fortran rank 3 array to a (allocated) device pointer
  subroutine device_associate_r3(x, x_d)
    class(*), intent(inout), target :: x(:,:,:)
    type(c_ptr), intent(inout) :: x_d
    type(h_cptr_t) :: htbl_ptr_h, htbl_ptr_d

    select type(x)
    type is (integer)
       htbl_ptr_h%ptr = c_loc(x)
    type is (integer(i8))       
       htbl_ptr_h%ptr = c_loc(x)
    type is (real)
       htbl_ptr_h%ptr = c_loc(x)
    type is (double precision)
       htbl_ptr_h%ptr = c_loc(x)
    class default
       call neko_error('Unknown Fortran type')
    end select

    htbl_ptr_d%ptr = x_d
    
    call device_addrtbl%set(htbl_ptr_h, htbl_ptr_d)

  end subroutine device_associate_r3

  !> Associate a Fortran rank 4 array to a (allocated) device pointer
  subroutine device_associate_r4(x, x_d)
    class(*), intent(inout), target :: x(:,:,:,:)
    type(c_ptr), intent(inout) :: x_d
    type(h_cptr_t) :: htbl_ptr_h, htbl_ptr_d

    select type(x)
    type is (integer)
       htbl_ptr_h%ptr = c_loc(x)
    type is (integer(i8))       
       htbl_ptr_h%ptr = c_loc(x)
    type is (real)
       htbl_ptr_h%ptr = c_loc(x)
    type is (double precision)
       htbl_ptr_h%ptr = c_loc(x)
    class default
       call neko_error('Unknown Fortran type')
    end select

    htbl_ptr_d%ptr = x_d
    
    call device_addrtbl%set(htbl_ptr_h, htbl_ptr_d)

  end subroutine device_associate_r4

  !> Deassociate a Fortran rank 1 array from a device pointer
  subroutine device_deassociate_r1(x)
    class(*), intent(inout), target :: x(:)
    type(h_cptr_t) :: htbl_ptr_h, htbl_ptr_d

    select type(x)
    type is (integer)
       htbl_ptr_h%ptr = c_loc(x)
    type is (integer(i8))       
       htbl_ptr_h%ptr = c_loc(x)
    type is (real)
       htbl_ptr_h%ptr = c_loc(x)
    type is (double precision)
       htbl_ptr_h%ptr = c_loc(x)
    class default
       call neko_error('Unknown Fortran type')
    end select

    if (device_addrtbl%get(htbl_ptr_h, htbl_ptr_d) .eq. 0) then
       call device_addrtbl%remove(htbl_ptr_h)
    end if

  end subroutine device_deassociate_r1

  !> Deassociate a Fortran rank 2 array from a device pointer
  subroutine device_deassociate_r2(x)
    class(*), intent(inout), target :: x(:,:)
    type(h_cptr_t) :: htbl_ptr_h, htbl_ptr_d

    select type(x)
    type is (integer)
       htbl_ptr_h%ptr = c_loc(x)
    type is (integer(i8))       
       htbl_ptr_h%ptr = c_loc(x)
    type is (real)
       htbl_ptr_h%ptr = c_loc(x)
    type is (double precision)
       htbl_ptr_h%ptr = c_loc(x)
    class default
       call neko_error('Unknown Fortran type')
    end select
    
    if (device_addrtbl%get(htbl_ptr_h, htbl_ptr_d) .eq. 0) then
       call device_addrtbl%remove(htbl_ptr_h)
    end if

  end subroutine device_deassociate_r2

  !> Deassociate a Fortran rank 3 array from a device pointer
  subroutine device_deassociate_r3(x)
    class(*), intent(inout), target :: x(:,:,:)
    type(h_cptr_t) :: htbl_ptr_h, htbl_ptr_d

    select type(x)
    type is (integer)
       htbl_ptr_h%ptr = c_loc(x)
    type is (integer(i8))       
       htbl_ptr_h%ptr = c_loc(x)
    type is (real)
       htbl_ptr_h%ptr = c_loc(x)
    type is (double precision)
       htbl_ptr_h%ptr = c_loc(x)
    class default
       call neko_error('Unknown Fortran type')
    end select

    if (device_addrtbl%get(htbl_ptr_h, htbl_ptr_d) .eq. 0) then
       call device_addrtbl%remove(htbl_ptr_h)
    end if

  end subroutine device_deassociate_r3

  !> Deassociate a Fortran rank 4 array from a device pointer
  subroutine device_deassociate_r4(x)
    class(*), intent(inout), target :: x(:,:,:,:)
    type(h_cptr_t) :: htbl_ptr_h, htbl_ptr_d

    select type(x)
    type is (integer)
       htbl_ptr_h%ptr = c_loc(x)
    type is (integer(i8))       
       htbl_ptr_h%ptr = c_loc(x)
    type is (real)
       htbl_ptr_h%ptr = c_loc(x)
    type is (double precision)
       htbl_ptr_h%ptr = c_loc(x)
    class default
       call neko_error('Unknown Fortran type')
    end select

    if (device_addrtbl%get(htbl_ptr_h, htbl_ptr_d) .eq. 0) then
       call device_addrtbl%remove(htbl_ptr_h)
    end if

  end subroutine device_deassociate_r4
  
  !> Map a Fortran rank 1 array to a device (allocate and associate)
  subroutine device_map_r1(x, x_d, n)
    integer, intent(in) :: n
    class(*), intent(inout), target :: x(:)
    type(c_ptr), intent(inout) :: x_d
    integer(c_size_t) :: s

    if (c_associated(x_d)) then
       call neko_error('Device pointer already associated')
    end if

    select type(x)
    type is (integer)
       s = n * 4
    type is (integer(i8))
       s = n * 8
    type is (real)
       s = n * 4
    type is (double precision)
       s = n * 8
    class default
       call neko_error('Unknown Fortran type')
    end select

    call device_alloc(x_d, s)
    call device_associate(x, x_d)

  end subroutine device_map_r1

  !> Map a Fortran rank 2 array to a device (allocate and associate)
  subroutine device_map_r2(x, x_d, n)
    integer, intent(in) :: n
    class(*), intent(inout), target :: x(:,:)
    type(c_ptr), intent(inout) :: x_d
    integer(c_size_t) :: s

    if (c_associated(x_d)) then
       call neko_error('Device pointer already associated')
    end if

    select type(x)
    type is (integer)
       s = n * 4
    type is (integer(i8))
       s = n * 8
    type is (real)
       s = n * 4
    type is (double precision)
       s = n * 8
    class default
       call neko_error('Unknown Fortran type')
    end select

    call device_alloc(x_d, s)
    call device_associate(x, x_d)

  end subroutine device_map_r2

  !> Map a Fortran rank 3 array to a device (allocate and associate)
  subroutine device_map_r3(x, x_d, n)
    integer, intent(in) :: n
    class(*), intent(inout), target :: x(:,:,:)
    type(c_ptr), intent(inout) :: x_d
    integer(c_size_t) :: s

    if (c_associated(x_d)) then
       call neko_error('Device pointer already associated')
    end if

    select type(x)
    type is (integer)
       s = n * 4
    type is (integer(i8))
       s = n * 8
    type is (real)
       s = n * 4
    type is (double precision)
       s = n * 8
    class default
       call neko_error('Unknown Fortran type')
    end select

    call device_alloc(x_d, s)
    call device_associate(x, x_d)

  end subroutine device_map_r3

  !> Map a Fortran rank 4 array to a device (allocate and associate)
  subroutine device_map_r4(x, x_d, n)
    integer, intent(in) :: n
    class(*), intent(inout), target :: x(:,:,:,:)
    type(c_ptr), intent(inout) :: x_d
    integer(c_size_t) :: s

    if (c_associated(x_d)) then
       call neko_error('Device pointer already associated')
    end if

    select type(x)
    type is (integer)
       s = n * 4
    type is (integer(i8))
       s = n * 8
    type is (real)
       s = n * 4
    type is (double precision)
       s = n * 8
    class default
       call neko_error('Unknown Fortran type')
    end select

    call device_alloc(x_d, s)
    call device_associate(x, x_d)

  end subroutine device_map_r4

  !> Check if a Fortran rank 1 array is assoicated with a device pointer
  function device_associated_r1(x) result(assoc)
    class(*), intent(inout), target :: x(:)
    type(h_cptr_t) :: htbl_ptr_h, htbl_ptr_d
    logical :: assoc

    select type(x)
    type is (integer)
       htbl_ptr_h%ptr = c_loc(x)
    type is (integer(i8))
       htbl_ptr_h%ptr = c_loc(x)
    type is (real)
       htbl_ptr_h%ptr = c_loc(x)
    type is (double precision)
       htbl_ptr_h%ptr = c_loc(x)
    class default
       call neko_error('Unknown Fortran type')
    end select

    if (device_addrtbl%get(htbl_ptr_h, htbl_ptr_d) .eq. 0) then
       assoc = .true.
    else
       assoc = .false.       
    end if
    
  end function device_associated_r1

  !> Check if a Fortran rank 2 array is assoicated with a device pointer
  function device_associated_r2(x) result(assoc)
    class(*), intent(inout), target :: x(:,:)
    type(h_cptr_t) :: htbl_ptr_h, htbl_ptr_d
    logical :: assoc

    select type(x)
    type is (integer)
       htbl_ptr_h%ptr = c_loc(x)
    type is (integer(i8))
       htbl_ptr_h%ptr = c_loc(x)
    type is (real)
       htbl_ptr_h%ptr = c_loc(x)
    type is (double precision)
       htbl_ptr_h%ptr = c_loc(x)
    class default
       call neko_error('Unknown Fortran type')
    end select

    if (device_addrtbl%get(htbl_ptr_h, htbl_ptr_d) .eq. 0) then
       assoc = .true.
    else
       assoc = .false.       
    end if
    
  end function device_associated_r2

  !> Check if a Fortran rank 3 array is assoicated with a device pointer
  function device_associated_r3(x) result(assoc)
    class(*), intent(inout), target :: x(:,:,:)
    type(h_cptr_t) :: htbl_ptr_h, htbl_ptr_d
    logical :: assoc

    select type(x)
    type is (integer)
       htbl_ptr_h%ptr = c_loc(x)
    type is (integer(i8))
       htbl_ptr_h%ptr = c_loc(x)
    type is (real)
       htbl_ptr_h%ptr = c_loc(x)
    type is (double precision)
       htbl_ptr_h%ptr = c_loc(x)
    class default
       call neko_error('Unknown Fortran type')
    end select

    if (device_addrtbl%get(htbl_ptr_h, htbl_ptr_d) .eq. 0) then
       assoc = .true.
    else
       assoc = .false.       
    end if
    
  end function device_associated_r3

  !> Check if a Fortran rank 4 array is assoicated with a device pointer
  function device_associated_r4(x) result(assoc)
    class(*), intent(inout), target :: x(:,:,:,:)
    type(h_cptr_t) :: htbl_ptr_h, htbl_ptr_d
    logical :: assoc

    select type(x)
    type is (integer)
       htbl_ptr_h%ptr = c_loc(x)
    type is (integer(i8))
       htbl_ptr_h%ptr = c_loc(x)
    type is (real)
       htbl_ptr_h%ptr = c_loc(x)
    type is (double precision)
       htbl_ptr_h%ptr = c_loc(x)
    class default
       call neko_error('Unknown Fortran type')
    end select

    if (device_addrtbl%get(htbl_ptr_h, htbl_ptr_d) .eq. 0) then
       assoc = .true.
    else
       assoc = .false.       
    end if
    
  end function device_associated_r4

  !> Return the device pointer for an associated Fortran rank 1 array
  function device_get_ptr_r1(x)
    class(*), intent(in), target :: x(:)
    type(h_cptr_t) :: htbl_ptr_h, htbl_ptr_d
    type(c_ptr) :: device_get_ptr_r1

    device_get_ptr_r1 = C_NULL_PTR

    select type(x)
    type is (integer)
       htbl_ptr_h%ptr = c_loc(x)
    type is (integer(i8))
       htbl_ptr_h%ptr = c_loc(x)
    type is (real)
       htbl_ptr_h%ptr = c_loc(x)
    type is (double precision)
       htbl_ptr_h%ptr = c_loc(x)
    class default
       call neko_error('Unknown Fortran type')
    end select

    if (device_addrtbl%get(htbl_ptr_h, htbl_ptr_d) .eq. 0) then
       device_get_ptr_r1 = htbl_ptr_d%ptr
    else
       call neko_error('Array not associated with device')
    end if
  end function device_get_ptr_r1

  !> Return the device pointer for an associated Fortran rank 2 array
  function device_get_ptr_r2(x)
    class(*), intent(in), target :: x(:,:)
    type(h_cptr_t) :: htbl_ptr_h, htbl_ptr_d
    type(c_ptr) :: device_get_ptr_r2

    device_get_ptr_r2 = C_NULL_PTR

    select type(x)
    type is (integer)
       htbl_ptr_h%ptr = c_loc(x)
    type is (integer(i8))
       htbl_ptr_h%ptr = c_loc(x)
    type is (real)
       htbl_ptr_h%ptr = c_loc(x)
    type is (double precision)
       htbl_ptr_h%ptr = c_loc(x)
    class default
       call neko_error('Unknown Fortran type')
    end select

    if (device_addrtbl%get(htbl_ptr_h, htbl_ptr_d) .eq. 0) then
       device_get_ptr_r2 = htbl_ptr_d%ptr
    else
       call neko_error('Array not associated with device')
    end if
  end function device_get_ptr_r2

  !> Return the device pointer for an associated Fortran rank 3 array
  function device_get_ptr_r3(x)
    class(*), intent(in), target :: x(:,:,:)
    type(h_cptr_t) :: htbl_ptr_h, htbl_ptr_d
    type(c_ptr) :: device_get_ptr_r3

    device_get_ptr_r3 = C_NULL_PTR

    select type(x)
    type is (integer)
       htbl_ptr_h%ptr = c_loc(x)
    type is (integer(i8))
       htbl_ptr_h%ptr = c_loc(x)
    type is (real)
       htbl_ptr_h%ptr = c_loc(x)
    type is (double precision)
       htbl_ptr_h%ptr = c_loc(x)
    class default
       call neko_error('Unknown Fortran type')
    end select

    if (device_addrtbl%get(htbl_ptr_h, htbl_ptr_d) .eq. 0) then
       device_get_ptr_r3 = htbl_ptr_d%ptr
    else
       call neko_error('Array not associated with device')
    end if
  end function device_get_ptr_r3

  !> Return the device pointer for an associated Fortran rank 4 array
  function device_get_ptr_r4(x)
    class(*), intent(in), target :: x(:,:,:,:)
    type(h_cptr_t) :: htbl_ptr_h, htbl_ptr_d
    type(c_ptr) :: device_get_ptr_r4

    device_get_ptr_r4 = C_NULL_PTR

    select type(x)
    type is (integer)
       htbl_ptr_h%ptr = c_loc(x)
    type is (integer(i8))
       htbl_ptr_h%ptr = c_loc(x)
    type is (real)
       htbl_ptr_h%ptr = c_loc(x)
    type is (double precision)
       htbl_ptr_h%ptr = c_loc(x)
    class default
       call neko_error('Unknown Fortran type')
    end select

    if (device_addrtbl%get(htbl_ptr_h, htbl_ptr_d) .eq. 0) then
       device_get_ptr_r4 = htbl_ptr_d%ptr
    else
       call neko_error('Array not associated with device')
    end if
  end function device_get_ptr_r4
  
  !> Synchronize the device
  subroutine device_sync_device()
#ifdef HAVE_HIP
    if (hipDeviceSynchronize() .ne. hipSuccess) then
       call neko_error('Error during device sync')
    end if
#elif HAVE_CUDA
    if (cudaDeviceSynchronize() .ne. cudaSuccess) then
       call neko_error('Error during device sync')
    end if
#elif HAVE_OPENCL
    if (clFinish(glb_cmd_queue) .ne. CL_SUCCESS) then
       call neko_error('Error during device sync')
    end if
#endif
  end subroutine device_sync_device

  !> Synchronize a device stream
  subroutine device_sync_stream(stream)
    type(c_ptr), intent(in) :: stream
#ifdef HAVE_HIP
    if (hipStreamSynchronize(stream) .ne. hipSuccess) then
       call neko_error('Error during stream sync')
    end if
#elif HAVE_CUDA
    if (cudaStreamSynchronize(stream) .ne. cudaSuccess) then
       call neko_error('Error during stream sync')
    end if
#elif HAVE_OPENCL
    if (clFinish(stream) .ne. CL_SUCCESS) then
       call neko_error('Error during stream sync')
    end if
#endif
  end subroutine device_sync_stream

  !> Create a device stream/command queue
  subroutine device_stream_create(stream, flags)
    type(c_ptr), intent(inout) :: stream
    integer, optional :: flags
    integer :: ierr
#ifdef HAVE_HIP
    if (present(flags)) then
       if (hipStreamCreateWithFlags(stream, flags) .ne. hipSuccess) then
          call neko_error('Error during stream create (w. flags)')
       end if
    else
       if (hipStreamCreate(stream) .ne. hipSuccess) then
          call neko_error('Error during stream create')
       end if
    end if
#elif HAVE_CUDA
    if (present(flags)) then
       if (cudaStreamCreateWithFlags(stream, flags) .ne. cudaSuccess) then
          call neko_error('Error during stream create (w. flags)')
       end if
    else
       if (cudaStreamCreate(stream) .ne. cudaSuccess) then
          call neko_error('Error during stream create')
       end if
    end if
#elif HAVE_OPENCL
    stream = clCreateCommandQueue(glb_ctx, glb_device_id, 0_i8, ierr)
    if (ierr .ne. CL_SUCCESS) then
       call neko_error('Error during stream create')
    end if       
#endif
  end subroutine device_stream_create

  !> Create a device stream/command queue with priority
  subroutine device_stream_create_with_priority(stream, flags, prio)
    type(c_ptr), intent(inout) :: stream
    integer, intent(in) :: flags, prio
#ifdef HAVE_HIP
    if (hipStreamCreateWithPriority(stream, flags, prio) .ne. hipSuccess) then
       call neko_error('Error during stream create (w. priority)')
    end if
#elif HAVE_CUDA
    if (cudaStreamCreateWithPriority(stream, flags, prio) .ne. cudaSuccess) then
       call neko_error('Error during stream create (w. priority)')
    end if
#elif HAVE_OPENCL
    call neko_error('Not implemented yet')
#endif
  end subroutine device_stream_create_with_priority

  !> Destroy a device stream/command queue
  subroutine device_stream_destroy(stream)
    type(c_ptr), intent(inout) :: stream
#ifdef HAVE_HIP
    if (hipStreamDestroy(stream) .ne. hipSuccess) then
       call neko_error('Error during stream destroy')
    end if
#elif HAVE_CUDA
    if (cudaStreamDestroy(stream) .ne. cudaSuccess) then
       call neko_error('Error during stream destroy')
    end if
#elif HAVE_OPENCL
    if (clReleaseCommandQueue(stream) .eq. CL_SUCCESS) then
       call neko_error('Error during stream destroy')
    end if
#endif
  end subroutine device_stream_destroy

  !> Synchronize a device stream with an event
  subroutine device_stream_wait_event(stream, event, flags)
    type(c_ptr), intent(in) :: stream
    type(c_ptr), intent(in) :: event
    integer :: flags
#ifdef HAVE_HIP
    if (hipStreamWaitEvent(stream, event, flags) .ne. hipSuccess) then
       call neko_error('Error during stream sync')
    end if
#elif HAVE_CUDA
    if (cudaStreamWaitEvent(stream, event, flags) .ne. cudaSuccess) then
       call neko_error('Error during stream sync')
    end if
#elif HAVE_OPENCL
    if (clEnqueueWaitForEvents(stream, 1, event) .ne. CL_SUCCESS) then
       call neko_error('Error during stream sync')
    end if
#endif
  end subroutine device_stream_wait_event
  
  !> Start device profiling
  subroutine device_profiler_start()
#if HAVE_CUDA
    if (cudaProfilerStart() .ne. cudaSuccess) then
       call neko_error('Error starting profiler')
    end if
#endif
  end subroutine device_profiler_start
  
  !> Stop device profiling
  subroutine device_profiler_stop()
#if HAVE_CUDA
    if (cudaProfilerStop() .ne. cudaSuccess) then
       call neko_error('Error stopping profiler')
    end if
#endif
  end subroutine device_profiler_stop

  !> Create a device event queue
  subroutine device_event_create(event, flags)
    type(c_ptr), intent(inout) :: event
    integer, optional :: flags
    integer :: ierr
#ifdef HAVE_HIP
    if (present(flags)) then
       if (hipEventCreateWithFlags(event, flags) .ne. hipSuccess) then
          call neko_error('Error during event create (w. flags)')
       end if
    else
       if (hipEventCreate(event) .ne. hipSuccess) then
          call neko_error('Error during event create')
       end if
    end if
#elif HAVE_CUDA
    if (present(flags)) then
       if (cudaEventCreateWithFlags(event, flags) .ne. cudaSuccess) then
          call neko_error('Error during event create (w. flags)')
       end if
    else
       if (cudaEventCreate(event) .ne. cudaSuccess) then
          call neko_error('Error during event create')
       end if
    end if
#elif HAVE_OPENCL
    event = C_NULL_PTR
#endif
  end subroutine device_event_create

  !> Destroy a device event
  subroutine device_event_destroy(event)
    type(c_ptr), intent(inout) :: event
#ifdef HAVE_HIP
    if (hipEventDestroy(event) .ne. hipSuccess) then
       call neko_error('Error during event destroy')
    end if
#elif HAVE_CUDA
    if (cudaEventDestroy(event) .ne. cudaSuccess) then
       call neko_error('Error during event destroy')
    end if
#elif HAVE_OPENCL
    if (clReleaseEvent(event) .ne. CL_SUCCESS) then
       call neko_error('Error during event destroy')
    end if
#endif
  end subroutine device_event_destroy
  
  !> Record a device event
  subroutine device_event_record(event, stream)
    type(c_ptr), intent(in) :: event
    type(c_ptr), intent(in) :: stream
#ifdef HAVE_HIP
    if (hipEventRecord(event, stream) .ne. hipSuccess) then
       call neko_error('Error recording an event')
    end if
#elif HAVE_CUDA
    if (cudaEventRecord(event, stream) .ne. cudaSuccess) then
       call neko_error('Error recording an event')
    end if
#elif HAVE_OPENCL
    if (clEnqueueMarkerWithWaitList(stream, 0, C_NULL_PTR, event) .ne. CL_SUCCESS) then
       call neko_error('Error recording an event')
    end if
#endif
  end subroutine device_event_record

  !> Synchronize an event
  subroutine device_event_sync(event)
    type(c_ptr), intent(in) :: event
#ifdef HAVE_HIP
    if (hipEventSynchronize(event) .ne. hipSuccess) then
       call neko_error('Error during event sync')
    end if
#elif HAVE_CUDA
    if (cudaEventSynchronize(event) .ne. cudaSuccess) then
       call neko_error('Error during event sync')
    end if
#elif HAVE_OPENCL
    if (clWaitForEvents(1, event) .eq. CL_SUCCESS) then
       call neko_error('Error during event sync')
    end if
#endif
  end subroutine device_event_sync

  
end module device<|MERGE_RESOLUTION|>--- conflicted
+++ resolved
@@ -435,21 +435,12 @@
        if (hipMemcpyAsync(ptr_h, x_d, s, &
             hipMemcpyDeviceToHost, stream) .ne. hipSuccess) then
           call neko_error('Device memcpy async (device-to-host) failed')
-<<<<<<< HEAD
        end if
     else if (dir .eq. DEVICE_TO_DEVICE) then       
        if (hipMemcpyAsync(ptr_h, x_d, s, &
             hipMemcpyDeviceToDevice, stream) .ne. hipSuccess) then
           call neko_error('Device memcpy async (device-to-device) failed')
        end if
-=======
-       end if
-    else if (dir .eq. DEVICE_TO_DEVICE) then       
-       if (hipMemcpyAsync(ptr_h, x_d, s, &
-            hipMemcpyDeviceToDevice, stream) .ne. hipSuccess) then
-          call neko_error('Device memcpy async (device-to-device) failed')
-       end if
->>>>>>> 1627565b
     else
        call neko_error('Device memcpy failed (invalid direction')
     end if
