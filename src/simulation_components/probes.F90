! Copyright (c) 2020-2023, The Neko Authors
! All rights reserved.
!
! Redistribution and use in source and binary forms, with or without
! modification, are permitted provided that the following conditions
! are met:
!
!   * Redistributions of source code must retain the above copyright
!     notice, this list of conditions and the following disclaimer.
!
!   * Redistributions in binary form must reproduce the above
!     copyright notice, this list of conditions and the following
!     disclaimer in the documentation and/or other materials provided
!     with the distribution.
!
!   * Neither the name of the authors nor the names of its
!     contributors may be used to endorse or promote products derived
!     from this software without specific prior written permission.
!
! THIS SOFTWARE IS PROVIDED BY THE COPYRIGHT HOLDERS AND CONTRIBUTORS
! "AS IS" AND ANY EXPRESS OR IMPLIED WARRANTIES, INCLUDING, BUT NOT
! LIMITED TO, THE IMPLIED WARRANTIES OF MERCHANTABILITY AND FITNESS
! FOR A PARTICULAR PURPOSE ARE DISCLAIMED. IN NO EVENT SHALL THE
! COPYRIGHT OWNER OR CONTRIBUTORS BE LIABLE FOR ANY DIRECT, INDIRECT,
! INCIDENTAL, SPECIAL, EXEMPLARY, OR CONSEQUENTIAL DAMAGES (INCLUDING,
! BUT NOT LIMITED TO, PROCUREMENT OF SUBSTITUTE GOODS OR SERVICES;
! LOSS OF USE, DATA, OR PROFITS; OR BUSINESS INTERRUPTION) HOWEVER
! CAUSED AND ON ANY THEORY OF LIABILITY, WHETHER IN CONTRACT, STRICT
! LIABILITY, OR TORT (INCLUDING NEGLIGENCE OR OTHERWISE) ARISING IN
! ANY WAY OUT OF THE USE OF THIS SOFTWARE, EVEN IF ADVISED OF THE
! POSSIBILITY OF SUCH DAMAGE.
!
!> Implements probes.
!! @note This modules uses functions from `gslib`, namely `findpts_setup`,
!! `findpts`, and `findpts_eval`. A full description of these subroutines can
!! be found at https://github.com/Nek5000/gslib/blob/master/src/findpts.c
module probes
  use num_types, only: rp
  use matrix, only: matrix_t
  use logger, only: neko_log, LOG_SIZE
  use utils, only: neko_error, nonlinear_index
  use field_list, only: field_list_t
  use simulation_component
  use field_registry, only : neko_field_registry
  use dofmap, only: dofmap_t
  use json_module, only : json_file, json_value, json_core
  use json_utils, only : json_get, json_extract_item
  use global_interpolation, only: global_interpolation_t
  use tensor, only: trsp
  use point_zone, only: point_zone_t
  use point_zone_registry, only: neko_point_zone_registry
  use comm
  use device
  use file
  use csv_file
  use case
  use device
  use, intrinsic :: iso_c_binding
  implicit none
  private

  type, public, extends(simulation_component_t) :: probes_t
     !> Number of output fields
     integer :: n_fields = 0
     type(global_interpolation_t) :: global_interp
     !> Global number of probes (needed for i/o)
     integer :: n_global_probes
     !> global offset for writing
     integer :: n_probes_offset
     !> x,y,z coordinates
     real(kind=rp), allocatable :: xyz(:,:)
     !> Interpolated values
     real(kind=rp), allocatable :: out_values(:,:)
     type(c_ptr), allocatable :: out_values_d(:)
     real(kind=rp), allocatable :: out_vals_trsp(:,:)
     !> Number of local elements per rank
     integer :: n_local_probes
     !> Fields to be probed
     type(field_list_t) :: sampled_fields
     character(len=20), allocatable :: which_fields(:)
     !> Allocated on rank 0
     integer, allocatable :: n_local_probes_tot_offset(:)
     integer, allocatable :: n_local_probes_tot(:)
     !>  For output on rank 0
     logical :: seq_io
     real(kind=rp), allocatable :: global_output_values(:,:)
     !> Output variables
     type(file_t) :: fout
     type(matrix_t) :: mat_out
   contains
     !> Initialize from json
     procedure, pass(this) :: init => probes_init_from_json
     ! Actual constructor
     procedure, pass(this) :: init_from_attributes => &
       probes_init_from_attributes
     !> Destructor
     procedure, pass(this) :: free => probes_free
     !> Setup offset for I/O when using sequential write/read from rank 0
     procedure, pass(this) :: setup_offset => probes_setup_offset
     !> Interpolate each probe from its `r,s,t` coordinates.
     procedure, pass(this) :: compute_ => probes_evaluate_and_write

     ! ----------------------------------------------------------------------- !
     ! Private methods

     !> Reader for file type points
     procedure, private, pass(this) :: read_file
     !> Reader for point type points
     procedure, private, pass(this) :: read_point
     !> Reader for line type points
     procedure, private, pass(this) :: read_line
     !> Reader for circle type points
     procedure, private, pass(this) :: read_circle
     !> Reader for point zone type points
     procedure, private, pass(this) :: read_point_zone

     !> Append a new list of points to the exsiting list.
     procedure, private, pass(this) :: add_points
  end type probes_t

contains

  !> Constructor from json.
  subroutine probes_init_from_json(this, json, case)
    class(probes_t), intent(inout) :: this
    type(json_file), intent(inout) :: json
    class(case_t), intent(inout), target :: case
    character(len=:), allocatable :: output_file
    character(len=:), allocatable :: input_file
    integer :: i, ierr

    ! JSON variables
    character(len=:), allocatable :: point_type
    type(json_value), pointer :: json_point_list
    type(json_file) :: json_point
    type(json_core) :: core
    integer :: idx, n_point_children

    ! Initialize the base class
    call this%free()
    call this%init_base(json, case)

    !> Read from case file
    call json%info('fields', n_children=this%n_fields)
    call json_get(json, 'fields', this%which_fields)
    call json_get(json, 'output_file', output_file)

    call this%sampled_fields%init(this%n_fields)
    do i = 1, this%n_fields
<<<<<<< HEAD

       call this%sampled_fields%assign(i, neko_field_registry%get_field(&
                                    trim(this%which_fields(i))))
=======
       this%sampled_fields%fields(i)%f => &
         neko_field_registry%get_field( trim(this%which_fields(i)))
>>>>>>> 908aefef
    end do

    ! Setup the required arrays and initialize variables.
    this%n_local_probes = 0
    this%n_global_probes = 0

    ! Read the legacy point specification from the points file.
    if (json%valid_path('points_file')) then

       ! Todo: We should add a deprecation notice here
       call json_get(json, 'points_file', input_file)

       ! This is distributed as to make it similar to parallel file
       ! formats later, Reads all into rank 0
       call read_probe_locations(this, this%xyz, this%n_local_probes, &
                                 this%n_global_probes, input_file)
    end if

    ! Go through the points list and construct the probe list
    call json%get('points', json_point_list)
    call json%info('points', n_children=n_point_children)

    do idx = 1, n_point_children
       call json_extract_item(core, json_point_list, idx, json_point)

       call json_get_or_default(json_point, 'type', point_type, 'none')
       select case (point_type)

         case ('file')
          call this%read_file(json_point)
         case ('point')
          call this%read_point(json_point)
         case ('line')
          call this%read_line(json_point)
         case ('plane')
          call neko_error('Plane probes not implemented yet.')
         case ('circle')
          call this%read_circle(json_point)

         case ('point_zone')
          call this%read_point_zone(json_point, case%fluid%dm_Xh)

         case ('none')
          call json_point%print()
          call neko_error('No point type specified.')
         case default
          call neko_error('Unknown region type ' // point_type)
       end select
    end do

    call mpi_allreduce(this%n_local_probes, this%n_global_probes, 1, &
                       MPI_INTEGER, MPI_SUM, NEKO_COMM, ierr)

    call probes_show(this)
    call this%init_from_attributes(case%fluid%dm_Xh, output_file)

  end subroutine probes_init_from_json

  ! ========================================================================== !
  ! Readers for different point types

  !> Read a list of points from a csv file.
  !! @note The points are expected to be in the form of a list of coordinates.
  !! @param[inout] this The probes object.
  !! @param[inout] json The json file object.
  subroutine read_file(this, json)
    class(probes_t), intent(inout) :: this
    type(json_file), intent(inout) :: json
    character(len=:), allocatable :: input_file
    real(kind=rp), dimension(:,:), allocatable :: point_list

    integer :: n_local, n_global

    if (pe_rank .ne. 0) return

    call json_get(json, 'file_name', input_file)

    call read_probe_locations(this, point_list, n_local, n_global, input_file)

    call this%add_points(point_list)
  end subroutine read_file

  !> Read a list of points from the json file.
  !! @note The points are expected to be in the form of a list of coordinates.
  !! @param[inout] this The probes object.
  !! @param[inout] json The json file object.
  subroutine read_point(this, json)
    class(probes_t), intent(inout) :: this
    type(json_file), intent(inout) :: json

    real(kind=rp), dimension(:,:), allocatable :: point_list
    real(kind=rp), dimension(:), allocatable :: rp_list_reader
    logical :: found

    ! Ensure only rank 0 reads the coordinates.
    if (pe_rank .ne. 0) return
    call json_get(json, 'coordinates', rp_list_reader)

    ! Check if the coordinates were found and were valid
    if (.not. found) then
       call neko_error('No coordinates found.')
    end if

    if (mod(size(rp_list_reader), 3) /= 0) then
       call neko_error('Invalid number of coordinates.')
    end if

    ! Allocate list of points and reshape the input array
    allocate(point_list(3, size(rp_list_reader)/3))
    point_list = reshape(rp_list_reader, [3, size(rp_list_reader)/3])

    call this%add_points(point_list)
  end subroutine read_point

  !> Construct a list of points from a line.
  !! @param[inout] this The probes object.
  !! @param[inout] json The json file object.
  subroutine read_line(this, json)
    class(probes_t), intent(inout) :: this
    type(json_file), intent(inout) :: json

    real(kind=rp), dimension(:,:), allocatable :: point_list
    real(kind=rp), dimension(:), allocatable :: start, end
    real(kind=rp), dimension(3) :: direction
    real(kind=rp) :: t

    integer :: n_points, i

    ! Ensure only rank 0 reads the coordinates.
    if (pe_rank .ne. 0) return
    call json_get(json, "start", start)
    call json_get(json, "end", end)
    call json_get(json, "amount", n_points)

    ! If either start or end is not of length 3, error out
    if (size(start) /= 3 .or. size(end) /= 3) then
       call neko_error('Invalid start or end coordinates.')
    end if

    ! Calculate the number of points
    allocate(point_list(3, n_points))

    ! Calculate the direction vector
    direction = end - start
    do i = 1, n_points
       t = real(i - 1, kind=rp) / real(n_points - 1, kind=rp)
       point_list(:, i) = start + direction * t
    end do

    call this%add_points(point_list)
  end subroutine read_line

  !> Construct a list of points from a circle.
  !! @details The general structure of the circle is defined by a center point,
  !! a radius and a normal to the plane it lies on. The circle is then
  !! discretized into a number of points, based on the `amount` parameter.
  !! The points are added clockwise starting from a chosen axis, which is
  !! defined by the `axis` parameter.
  !! @note The axis must be one of the following: `x`, `y`, or `z`.
  !! @param[inout] this The probes object.
  !! @param[inout] json The json file object.
  subroutine read_circle(this, json)
    class(probes_t), intent(inout) :: this
    type(json_file), intent(inout) :: json

    real(kind=rp), dimension(:,:), allocatable :: point_list
    real(kind=rp), dimension(:), allocatable :: center, normal
    real(kind=rp) :: radius
    real(kind=rp) :: angle
    integer :: n_points, i
    character(len=:), allocatable :: axis

    real(kind=rp), dimension(3) :: zero_line, cross_line, temp
    real(kind=rp) :: pi

    ! Ensure only rank 0 reads the coordinates.
    if (pe_rank .ne. 0) return
    call json_get(json, "center", center)
    call json_get(json, "normal", normal)
    call json_get(json, "radius", radius)
    call json_get(json, "amount", n_points)
    call json_get(json, "axis", axis)

    ! If either center or normal is not of length 3, error out
    if (size(center) /= 3 .or. size(normal) /= 3) then
       call neko_error('Invalid center or normal coordinates.')
    end if
    if (axis /= 'x' .and. axis /= 'y' .and. axis /= 'z') then
       call neko_error('Invalid axis.')
    end if
    if (radius <= 0) then
       call neko_error('Invalid radius.')
    end if
    if (n_points <= 0) then
       call neko_error('Invalid number of points.')
    end if

    ! Normalize the normal vector
    normal = normal / norm2(normal)

    ! Set the zero line
    if (axis .eq. 'x') zero_line = [1.0, 0.0, 0.0]
    if (axis .eq. 'y') zero_line = [0.0, 1.0, 0.0]
    if (axis .eq. 'z') zero_line = [0.0, 0.0, 1.0]

    if (1.0_rp - dot_product(zero_line, normal) .le. 1e-6) then
       call neko_error('Invalid axis and normal.')
    end if

    zero_line = zero_line - dot_product(zero_line, normal) * normal
    zero_line = zero_line / norm2(zero_line)

    cross_line(1) = normal(2) * zero_line(3) - normal(3) * zero_line(2)
    cross_line(2) = normal(3) * zero_line(1) - normal(1) * zero_line(3)
    cross_line(3) = normal(1) * zero_line(2) - normal(2) * zero_line(1)

    ! Calculate the number of points
    allocate(point_list(3, n_points))

    pi = 4.0_rp * atan(1.0_rp)

    ! Calculate the points
    do i = 1, n_points
       angle = 2.0_rp * pi * real(i - 1, kind=rp) / real(n_points, kind=rp)
       temp = cos(angle) * zero_line + sin(angle) * cross_line

       point_list(:, i) = center + radius * temp
    end do

    call this%add_points(point_list)
  end subroutine read_circle

  !> Construct a list of points from a point zone.
  !! @details The GLL points are read from the point zone and added to the
  !! probe list.
  !! @param[inout] this The probes object.
  !! @param[inout] json The json file object.
  subroutine read_point_zone(this, json, dof)
    class(probes_t), intent(inout) :: this
    type(json_file), intent(inout) :: json
    type(dofmap_t), intent(in) :: dof

    real(kind=rp), dimension(:,:), allocatable :: point_list
    character(len=:), allocatable :: point_zone_name
    class(point_zone_t), pointer :: zone
    integer :: i, idx, lx, nlindex(4)
    real(kind=rp) :: x, y, z

    ! Ensure only rank 0 reads the coordinates.
    if (pe_rank .ne. 0) return

    call json_get(json, "name", point_zone_name)
    zone => neko_point_zone_registry%get_point_zone(point_zone_name)

    ! Allocate list of points and reshape the input array
    allocate(point_list(3, zone%size))

    lx = dof%Xh%lx
    do i = 1, zone%size
       idx = zone%mask(i)

       nlindex = nonlinear_index(idx, lx, lx, lx)
       x = dof%x(nlindex(1), nlindex(2), nlindex(3), nlindex(4))
       y = dof%y(nlindex(1), nlindex(2), nlindex(3), nlindex(4))
       z = dof%z(nlindex(1), nlindex(2), nlindex(3), nlindex(4))

       point_list(:, i) = [x, y, z]
    end do

    call this%add_points(point_list)
  end subroutine read_point_zone

  ! ========================================================================== !
  ! Supporting routines

  !> Append a new list of points to the exsiting list.
  !! @param[inout] this The probes object.
  !! @param[in] new_points The new points to be appended.
  subroutine add_points(this, new_points)
    class(probes_t), intent(inout) :: this
    real(kind=rp), dimension(:,:), intent(in) :: new_points

    real(kind=rp), dimension(:,:), allocatable :: temp
    integer :: n_old, n_new, n_global

    ! Get the current number of points
    n_old = this%n_local_probes
    n_new = size(new_points, 2)

    ! Move current points to a temporary array
    if (allocated(this%xyz)) then
       call move_alloc(this%xyz, temp)
    end if

    ! Allocate the new array and copy the full list of points
    allocate(this%xyz(3, n_old + n_new))
    if (allocated(temp)) then
       this%xyz(:, 1:n_old) = temp
    end if
    this%xyz(:, n_old+1:n_old+n_new) = new_points

    this%n_local_probes = this%n_local_probes + n_new
  end subroutine add_points

  ! ========================================================================== !
  ! General initialization routine

  !> Initialize without json things
  !! @param dof Dofmap to probe
  !! @output_file Name of output file, current must be CSV
  subroutine probes_init_from_attributes(this, dof, output_file)
    class(probes_t), intent(inout) :: this
    type(dofmap_t), intent(in) :: dof
    character(len=:), allocatable, intent(inout) :: output_file
    character(len=1024) :: header_line
    real(kind=rp), allocatable :: global_output_coords(:,:)
    integer :: i, ierr
    type(matrix_t) :: mat_coords

    !> Init interpolator
    call this%global_interp%init(dof)

    !> find probes and redistribute them
    call this%global_interp%find_points_and_redist(this%xyz, this%n_local_probes)

    !> Allocate output array
    allocate(this%out_values(this%n_local_probes,this%n_fields))
    allocate(this%out_values_d(this%n_fields))
    allocate(this%out_vals_trsp(this%n_fields,this%n_local_probes))

    if (NEKO_BCKND_DEVICE .eq. 1) then
       do i = 1, this%n_fields
          this%out_values_d(i) = c_null_ptr
          call device_map(this%out_values(:,i), this%out_values_d(i),&
                          this%n_local_probes)
       end do
    end if

    !> Initialize the output file
    this%fout = file_t(trim(output_file))

    select type(ft => this%fout%file_type)
      type is (csv_file_t)

       ! Build the header
       write(header_line, '(I0,A,I0)') this%n_global_probes, ",", this%n_fields
       do i = 1, this%n_fields
          header_line = trim(header_line) // "," // trim(this%which_fields(i))
       end do
       call this%fout%set_header(header_line)

       !> Necessary for not-parallel csv format...
       !! offsets and n points per pe
       !! Needed at root for sequential csv i/o
       allocate(this%n_local_probes_tot(pe_size))
       allocate(this%n_local_probes_tot_offset(pe_size))
       call this%setup_offset()
       if (pe_rank .eq. 0) then
          allocate(global_output_coords(3,&
                                        this%n_global_probes))
          call this%mat_out%init(this%n_global_probes, this%n_fields)
          allocate(this%global_output_values(this%n_fields,&
                                             this%n_global_probes))
          call mat_coords%init(this%n_global_probes,3)
       end if
       call MPI_Gatherv(this%xyz, 3*this%n_local_probes,&
                        MPI_DOUBLE_PRECISION, global_output_coords,&
                        3*this%n_local_probes_tot,&
                        3*this%n_local_probes_tot_offset,&
                        MPI_DOUBLE_PRECISION, 0, NEKO_COMM, ierr)
       if (pe_rank .eq. 0) then
          call trsp(mat_coords%x, this%n_global_probes,&
                    global_output_coords, 3)
          !! Write the data to the file
          call this%fout%write(mat_coords)
       end if
      class default
       call neko_error("Invalid data. Expected csv_file_t.")
    end select

  end subroutine probes_init_from_attributes

  !> Destructor
  subroutine probes_free(this)
    class(probes_t), intent(inout) :: this

    if (allocated(this%xyz)) then
       deallocate(this%xyz)
    end if

    if (allocated(this%out_values)) then
       deallocate(this%out_values)
    end if

    if (allocated(this%out_vals_trsp)) then
       deallocate(this%out_vals_trsp)
    end if

    call this%sampled_fields%free()

    if (allocated(this%n_local_probes_tot)) then
       deallocate(this%n_local_probes_tot)
    end if

    if (allocated(this%n_local_probes_tot_offset)) then
       deallocate(this%n_local_probes_tot_offset)
    end if

    if (allocated(this%global_output_values)) then
       deallocate(this%global_output_values)
    end if

    call this%global_interp%free()

  end subroutine probes_free

  !> Print current probe status, with number of probes and coordinates
  subroutine probes_show(this)
    class(probes_t), intent(in) :: this
    character(len=LOG_SIZE) :: log_buf ! For logging status
    integer :: i

    ! Probes summary
    call neko_log%section('Probes')
    write(log_buf, '(A,I6)') "Number of probes: ", this%n_global_probes
    call neko_log%message(log_buf)
    call neko_log%message("xyz-coordinates:")
    do i=1,this%n_local_probes
       write(log_buf, '("(",F10.6,",",F10.6,",",F10.6,")")') this%xyz(:,i)
       call neko_log%message(log_buf)
    end do
    ! Field summary
    write(log_buf, '(A,I6)') "Number of fields: ", this%n_fields
    call neko_log%message(log_buf)
    do i=1,this%n_fields
       write(log_buf, '(A,I6, A ,A)') "Field: ", i, " ", trim(this%which_fields(i))
       call neko_log%message(log_buf)
    end do
    call neko_log%end_section()
    call neko_log%newline()

  end subroutine probes_show

  !> Show the status of processor/element owner and error code for each point
  subroutine probes_debug(this)
    class(probes_t) :: this

    character(len=LOG_SIZE) :: log_buf ! For logging status
    integer :: i

    do i = 1, this%n_local_probes
       write (log_buf, *) pe_rank, "/", this%global_interp%proc_owner(i), "/" ,&
         this%global_interp%el_owner(i), "/",this%global_interp%error_code(i)
       call neko_log%message(log_buf)
       write(log_buf, '(A5,"(",F10.6,",",F10.6,",",F10.6,")")') "rst: ", this%global_interp%rst(:,i)
       call neko_log%message(log_buf)
    end do
  end subroutine probes_debug

  !> Setup offset for rank 0
  subroutine probes_setup_offset(this)
    class(probes_t) :: this
    integer :: ierr
    this%n_local_probes_tot = 0
    this%n_local_probes_tot_offset = 0
    this%n_probes_offset = 0
    call MPI_Gather(this%n_local_probes, 1, MPI_INTEGER,&
                    this%n_local_probes_tot, 1, MPI_INTEGER,&
                    0, NEKO_COMM, ierr)

    call MPI_Exscan(this%n_local_probes, this%n_probes_offset, 1, &
                    MPI_INTEGER, MPI_SUM, NEKO_COMM, ierr)
    call MPI_Gather(this%n_probes_offset, 1, MPI_INTEGER,&
                    this%n_local_probes_tot_offset, 1, MPI_INTEGER,&
                    0, NEKO_COMM, ierr)



  end subroutine probes_setup_offset

  !> Interpolate each probe from its `r,s,t` coordinates.
  !! @note The final interpolated field is only available on rank 0.
  !! @param t Current simulation time.
  !! @param tstep Current time step.
  subroutine probes_evaluate_and_write(this, t, tstep)
    class(probes_t), intent(inout) :: this
    real(kind=rp), intent(in) :: t
    integer, intent(in) :: tstep
    integer :: i, ierr

    !> Check controller to determine if we must write
    do i = 1,this%n_fields
       call this%global_interp%evaluate(this%out_values(:,i), &
                                        this%sampled_fields%items(i)%ptr%x)
    end do

    if (NEKO_BCKND_DEVICE .eq. 1) then
       do i = 1, this%n_fields
          call device_memcpy(this%out_values(:,i),this%out_values_d(i),&
                             this%n_local_probes, DEVICE_TO_HOST, sync=.true.)
       end do
    end if

    if (this%output_controller%check(t, tstep)) then
       ! Gather all values to rank 0
       ! If io is only done at root
       if (this%seq_io) then
          call trsp(this%out_vals_trsp, this%n_fields, &
                    this%out_values,this%n_local_probes)
          call MPI_Gatherv(this%out_vals_trsp, this%n_fields*this%n_local_probes,&
                           MPI_DOUBLE_PRECISION, this%global_output_values,&
                           this%n_fields*this%n_local_probes_tot,&
                           this%n_fields*this%n_local_probes_tot_offset,&
                           MPI_DOUBLE_PRECISION, 0, NEKO_COMM, ierr)
          if (pe_rank .eq. 0) then
             call trsp(this%mat_out%x, this%n_global_probes, &
                       this%global_output_values, this%n_fields)
             call this%fout%write(this%mat_out, t)
          end if
       else
          call neko_error('probes sim comp, parallel io need implementation')
       end if

       !! Register the execution of the activity
       call this%output_controller%register_execution()
    end if

  end subroutine probes_evaluate_and_write

  !> Initialize the physical coordinates from a `csv` input file
  !! @param points_file A csv file containing probes.
  subroutine read_probe_locations(this, xyz, n_local_probes, n_global_probes, points_file)
    class(probes_t), intent(inout) :: this
    character(len=:), allocatable :: points_file
    real(kind=rp), allocatable :: xyz(:,:)
    integer, intent(inout) :: n_local_probes, n_global_probes

    !> Supporting variables
    type(file_t) :: file_in

    file_in = file_t(trim(points_file))
    !> Reads on rank 0 and distributes the probes across the different ranks
    select type(ft => file_in%file_type)
      type is (csv_file_t)
       call read_xyz_from_csv(xyz, n_local_probes, n_global_probes, ft)
       this%seq_io = .true.
      class default
       call neko_error("Invalid data. Expected csv_file_t.")
    end select

    !> Close the file
    call file_free(file_in)

  end subroutine read_probe_locations

  !> Read and initialize the number of probes from a `csv` input file
  !! @param xyz xyz coordinates of the probes
  !! @param n_local_probes The number of probes local to this process
  !! @param n_global_probes The number of total probes on all processes
  !! @param f The csv file we read from
  subroutine read_xyz_from_csv(xyz, n_local_probes, n_global_probes, f)
    type(csv_file_t), intent(inout) :: f
    real(kind=rp), allocatable :: xyz(:,:)
    integer, intent(inout) :: n_local_probes, n_global_probes
    type(matrix_t) :: mat_in, mat_in2
    integer :: n_lines

    n_lines = f%count_lines()

    ! Update the number of probes
    n_global_probes = n_lines

    ! Initialize the temporal array
    if (pe_rank .eq. 0) then
       n_local_probes = n_global_probes
       allocate(xyz(3,n_local_probes))
       call mat_in%init(n_global_probes,3)
       call mat_in2%init(3,n_global_probes)
       call f%read(mat_in)
       call trsp(xyz, 3, mat_in%x, n_global_probes)
    else
       n_local_probes = 0
       allocate(xyz(3,n_local_probes))
    end if

  end subroutine read_xyz_from_csv
end module probes<|MERGE_RESOLUTION|>--- conflicted
+++ resolved
@@ -147,14 +147,9 @@
 
     call this%sampled_fields%init(this%n_fields)
     do i = 1, this%n_fields
-<<<<<<< HEAD
-
-       call this%sampled_fields%assign(i, neko_field_registry%get_field(&
-                                    trim(this%which_fields(i))))
-=======
-       this%sampled_fields%fields(i)%f => &
-         neko_field_registry%get_field( trim(this%which_fields(i)))
->>>>>>> 908aefef
+
+       call this%sampled_fields%assign(i, &
+         & neko_field_registry%get_field(trim(this%which_fields(i))))
     end do
 
     ! Setup the required arrays and initialize variables.
