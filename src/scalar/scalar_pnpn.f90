! Copyright (c) 2022-2024, The Neko Authors
! All rights reserved.
!
! Redistribution and use in source and binary forms, with or without
! modification, are permitted provided that the following conditions
! are met:
!
!   * Redistributions of source code must retain the above copyright
!     notice, this list of conditions and the following disclaimer.
!
!   * Redistributions in binary form must reproduce the above
!     copyright notice, this list of conditions and the following
!     disclaimer in the documentation and/or other materials provided
!     with the distribution.
!
!   * Neither the name of the authors nor the names of its
!     contributors may be used to endorse or promote products derived
!     from this software without specific prior written permission.
!
! THIS SOFTWARE IS PROVIDED BY THE COPYRIGHT HOLDERS AND CONTRIBUTORS
! "AS IS" AND ANY EXPRESS OR IMPLIED WARRANTIES, INCLUDING, BUT NOT
! LIMITED TO, THE IMPLIED WARRANTIES OF MERCHANTABILITY AND FITNESS
! FOR A PARTICULAR PURPOSE ARE DISCLAIMED. IN NO EVENT SHALL THE
! COPYRIGHT OWNER OR CONTRIBUTORS BE LIABLE FOR ANY DIRECT, INDIRECT,
! INCIDENTAL, SPECIAL, EXEMPLARY, OR CONSEQUENTIAL DAMAGES (INCLUDING,
! BUT NOT LIMITED TO, PROCUREMENT OF SUBSTITUTE GOODS OR SERVICES;
! LOSS OF USE, DATA, OR PROFITS; OR BUSINESS INTERRUPTION) HOWEVER
! CAUSED AND ON ANY THEORY OF LIABILITY, WHETHER IN CONTRACT, STRICT
! LIABILITY, OR TORT (INCLUDING NEGLIGENCE OR OTHERWISE) ARISING IN
! ANY WAY OUT OF THE USE OF THIS SOFTWARE, EVEN IF ADVISED OF THE
! POSSIBILITY OF SUCH DAMAGE.
!
!> Containts the scalar_pnpn_t type.

module scalar_pnpn
  use num_types, only: rp
  use rhs_maker, only : rhs_maker_bdf_t, rhs_maker_ext_t, &
       rhs_maker_ext_fctry, rhs_maker_bdf_fctry
  use scalar_scheme, only : scalar_scheme_t
  use dirichlet, only : dirichlet_t
  use neumann, only : neumann_t
  use field, only : field_t
  use bc, only : bc_list_t, bc_list_init, bc_list_free, bc_list_apply_scalar, &
                 bc_list_add
  use mesh, only : mesh_t
  use checkpoint, only : chkp_t
  use coefs, only : coef_t
  use device, only : HOST_TO_DEVICE, device_memcpy
  use gather_scatter, only : gs_t, GS_OP_ADD
  use scalar_residual, only : scalar_residual_t, scalar_residual_factory
  use ax_product, only : ax_t, ax_helm_factory
  use field_series, only: field_series_t
  use facet_normal, only : facet_normal_t
  use krylov, only : ksp_monitor_t
  use device_math, only : device_add2s2, device_col2
  use scalar_aux, only : scalar_step_info
  use time_scheme_controller, only : time_scheme_controller_t
  use projection, only : projection_t
  use math, only : glsc2, col2, add2s2
  use logger, only : neko_log, LOG_SIZE, NEKO_LOG_DEBUG
  use advection, only : advection_t, advection_factory
  use profiler, only : profiler_start_region, profiler_end_region
  use json_utils, only: json_get
  use json_module, only : json_file
  use user_intf, only : user_t
  use material_properties, only : material_properties_t
  use neko_config, only : NEKO_BCKND_DEVICE
  use time_step_controller, only : time_step_controller_t
  use scratch_registry, only: neko_scratch_registry
  implicit none
  private


  type, public, extends(scalar_scheme_t) :: scalar_pnpn_t

     !> The residual of the transport equation.
     type(field_t) :: s_res

     !> Solution increment.
     type(field_t) :: ds

     !> Helmholz operator.
     class(ax_t), allocatable :: Ax

     !> Solution projection.
     type(projection_t) :: proj_s

     !> Dirichlet conditions for the residual
     !! Collects all the Dirichlet condition facets into one bc and applies 0,
     !! Since the values never change there during the solve.
     type(dirichlet_t) :: bc_res

     !> A bc list for the bc_res. Contains only that, essentially just to wrap
     !! the if statement determining whether to apply on the device or CPU.
     type(bc_list_t) :: bclst_ds

     !> Advection operator.
     class(advection_t), allocatable :: adv

     ! Lag arrays for the RHS.
     type(field_t) :: abx1, abx2

     !> Computes the residual.
     class(scalar_residual_t), allocatable :: res

     !> Contributions to kth order extrapolation scheme.
     class(rhs_maker_ext_t), allocatable :: makeext

     !> Contributions to the RHS from lagged BDF terms.
     class(rhs_maker_bdf_t), allocatable :: makebdf

   contains
     !> Constructor.
     procedure, pass(this) :: init => scalar_pnpn_init
     !> To restart
     procedure, pass(this) :: restart => scalar_pnpn_restart
     !> Destructor.
     procedure, pass(this) :: free => scalar_pnpn_free
     !> Solve for the current timestep.
     procedure, pass(this) :: step => scalar_pnpn_step
  end type scalar_pnpn_t

contains

  !> Constructor.
  !! @param msh The mesh.
  !! @param coef The coefficients.
  !! @param gs The gather-scatter.
  !! @param params The case parameter file in json.
  !! @param user Type with user-defined procedures.
  subroutine scalar_pnpn_init(this, msh, coef, gs, params, user, &
                              material_properties)
    class(scalar_pnpn_t), target, intent(inout) :: this
    type(mesh_t), target, intent(inout) :: msh
    type(coef_t), target, intent(inout) :: coef
    type(gs_t), target, intent(inout) :: gs
    type(json_file), target, intent(inout) :: params
    type(user_t), target, intent(in) :: user
    type(material_properties_t), intent(inout) :: material_properties
    integer :: i
    character(len=15), parameter :: scheme = 'Modular (Pn/Pn)'

    call this%free()

    ! Initiliaze base type.
    call this%scheme_init(msh, coef, gs, params, scheme, user, &
                          material_properties)

    ! Setup backend dependent Ax routines
    call ax_helm_factory(this%ax, full_formulation = .false.)

    ! Setup backend dependent scalar residual routines
    call scalar_residual_factory(this%res)

    ! Setup backend dependent summation of extrapolation scheme
    call rhs_maker_ext_fctry(this%makeext)

    ! Setup backend depenent contributions to F from lagged BD terms
    call rhs_maker_bdf_fctry(this%makebdf)

    ! Initialize variables specific to this plan
    associate(Xh_lx => this%Xh%lx, Xh_ly => this%Xh%ly, Xh_lz => this%Xh%lz, &
         dm_Xh => this%dm_Xh, nelv => this%msh%nelv)

      call this%s_res%init(dm_Xh, "s_res")

      call this%abx1%init(dm_Xh, "abx1")

      call this%abx2%init(dm_Xh, "abx2")

      call this%ds%init(dm_Xh, 'ds')

    end associate

    ! Initialize dirichlet bcs for scalar residual
    ! todo: look that this works
    call this%bc_res%init_base(this%c_Xh)
    do i = 1, this%n_dir_bcs
       call this%bc_res%mark_facets(this%dir_bcs(i)%marked_facet)
    end do

    ! Check for user bcs
    if (this%user_bc%msk(0) .gt. 0) then
       call this%bc_res%mark_facets(this%user_bc%marked_facet)
    end if

    call this%bc_res%mark_zones_from_list(msh%labeled_zones, 'd_s', &
                                         this%bc_labels)
    call this%bc_res%finalize()
    call this%bc_res%set_g(0.0_rp)

    call bc_list_init(this%bclst_ds)
    call bc_list_add(this%bclst_ds, this%bc_res)


    ! Intialize projection space
    call this%proj_s%init(this%dm_Xh%size(), this%projection_dim,  &
                            this%projection_activ_step)

    ! Add lagged term to checkpoint
    ! @todo Init chkp object, note, adding 3 slags
    ! call this%chkp%add_lag(this%slag, this%slag, this%slag)

    call advection_factory(this%adv, params, this%c_Xh)
  end subroutine scalar_pnpn_init

  !> I envision the arguments to this func might need to be expanded
  subroutine scalar_pnpn_restart(this, dtlag, tlag)
    class(scalar_pnpn_t), target, intent(inout) :: this
    real(kind=rp) :: dtlag(10), tlag(10)
    integer :: n


    n = this%s%dof%size()

    call col2(this%s%x, this%c_Xh%mult, n)
    call col2(this%slag%lf(1)%x, this%c_Xh%mult, n)
    call col2(this%slag%lf(2)%x, this%c_Xh%mult, n)
    if (NEKO_BCKND_DEVICE .eq. 1) then
       call device_memcpy(this%s%x, this%s%x_d, &
                          n, HOST_TO_DEVICE, sync = .false.)
       call device_memcpy(this%slag%lf(1)%x, this%slag%lf(1)%x_d, &
                          n, HOST_TO_DEVICE, sync = .false.)
       call device_memcpy(this%slag%lf(2)%x, this%slag%lf(2)%x_d, &
                          n, HOST_TO_DEVICE, sync = .false.)
       call device_memcpy(this%abx1%x, this%abx1%x_d, &
                          n, HOST_TO_DEVICE, sync = .false.)
       call device_memcpy(this%abx2%x, this%abx2%x_d, &
                          n, HOST_TO_DEVICE, sync = .false.)
    end if

    call this%gs_Xh%op(this%s, GS_OP_ADD)
    call this%gs_Xh%op(this%slag%lf(1), GS_OP_ADD)
    call this%gs_Xh%op(this%slag%lf(2), GS_OP_ADD)

  end subroutine scalar_pnpn_restart

  subroutine scalar_pnpn_free(this)
    class(scalar_pnpn_t), intent(inout) :: this

    !Deallocate scalar field
    call this%scheme_free()

    call bc_list_free(this%bclst_ds)
    call this%proj_s%free()

    call this%s_res%free()

    call this%ds%free()

    call this%abx1%free()
    call this%abx2%free()

    if (allocated(this%Ax)) then
       deallocate(this%Ax)
    end if

    if (allocated(this%res)) then
       deallocate(this%res)
    end if

    if (allocated(this%makeext)) then
       deallocate(this%makeext)
    end if

    if (allocated(this%makebdf)) then
       deallocate(this%makebdf)
    end if

  end subroutine scalar_pnpn_free

  subroutine scalar_pnpn_step(this, t, tstep, dt, ext_bdf, dt_controller)
    class(scalar_pnpn_t), intent(inout) :: this
    real(kind=rp), intent(inout) :: t
    integer, intent(inout) :: tstep
    real(kind=rp), intent(in) :: dt
    type(time_scheme_controller_t), intent(inout) :: ext_bdf
    type(time_step_controller_t), intent(in) :: dt_controller
    ! Number of degrees of freedom
    integer :: n
    ! Linear solver results monitor
    type(ksp_monitor_t) :: ksp_results(1)
    character(len=LOG_SIZE) :: log_buf

    n = this%dm_Xh%size()

    call profiler_start_region('Scalar', 2)
    associate(u => this%u, v => this%v, w => this%w, s => this%s, &
         cp => this%cp, rho => this%rho, &
         ds => this%ds, &
         s_res => this%s_res, &
         Ax => this%Ax, f_Xh => this%f_Xh, Xh => this%Xh, &
         c_Xh => this%c_Xh, dm_Xh => this%dm_Xh, gs_Xh => this%gs_Xh, &
         slag => this%slag, &
         lambda_field => this%lambda_field, &
         projection_dim => this%projection_dim, &
         msh => this%msh, res => this%res, &
         makeext => this%makeext, makebdf => this%makebdf, &
         if_variable_dt => dt_controller%if_variable_dt, &
         dt_last_change => dt_controller%dt_last_change)

      if (neko_log%level_ .ge. NEKO_LOG_DEBUG) then
<<<<<<< HEAD
         write(log_buf,'(A,A,E15.7,A,E15.7,A,E15.7)') 'Scalar debug', &
              ' l2norm s', glsc2(this%s%x, this%s%x, n), &
              ' slag1', glsc2(this%slag%lf(1)%x, this%slag%lf(1)%x, n), &
              ' slag2', glsc2(this%slag%lf(2)%x, this%slag%lf(2)%x, n)
         call neko_log%message(log_buf)
         write(log_buf,'(A,A,E15.7,A,E15.7)') 'Scalar debug2', &
              ' l2norm abx1', glsc2(this%abx1%x, this%abx1%x, n), &
=======
         write(log_buf,'(A,A,E15.7,A,E15.7,A,E15.7)') 'Scalar debug',&
              ' l2norm s', glsc2(this%s%x, this%s%x, n),&
              ' slag1', glsc2(this%slag%lf(1)%x, this%slag%lf(1)%x, n),&
              ' slag2', glsc2(this%slag%lf(2)%x, this%slag%lf(2)%x, n)
         call neko_log%message(log_buf)
         write(log_buf,'(A,A,E15.7,A,E15.7)') 'Scalar debug2',&
              ' l2norm abx1', glsc2(this%abx1%x, this%abx1%x, n),&
>>>>>>> 4a403e4e
              ' abx2', glsc2(this%abx2%x, this%abx2%x, n)
         call neko_log%message(log_buf)
      end if

      ! Compute the source terms
      call this%source_term%compute(t, tstep)

      ! Pre-multiply the source terms with the mass matrix.
      if (NEKO_BCKND_DEVICE .eq. 1) then
         call device_col2(f_Xh%x_d, c_Xh%B_d, n)
      else
         call col2(f_Xh%x, c_Xh%B, n)
      end if

      ! Compute the grandient jump penalty term
      if (this%if_gradient_jump_penalty .eqv. .true.) then
         call this%gradient_jump_penalty%compute(u, v, w, s)
         call this%gradient_jump_penalty%perform(f_Xh)
      end if

      ! Apply Neumann boundary conditions
      call bc_list_apply_scalar(this%bclst_neumann, this%f_Xh%x, dm_Xh%size())

      ! Add the advection operators to the right-hans-side.
      call this%adv%compute_scalar(u, v, w, s, f_Xh, &
                                   Xh, this%c_Xh, dm_Xh%size())

      ! At this point the RHS contains the sum of the advection operator,
      ! Neumann boundary sources and additional source terms, evaluated using
      ! the scalar field from the previous time-step. Now, this value is used in
      ! the explicit time scheme to advance these terms in time.
      call makeext%compute_scalar(this%abx1, this%abx2, f_Xh%x, rho, &
           ext_bdf%advection_coeffs, n)

      ! Add the RHS contributions coming from the BDF scheme.
      call makebdf%compute_scalar(slag, f_Xh%x, s, c_Xh%B, rho, dt, &
           ext_bdf%diffusion_coeffs, ext_bdf%ndiff, n)

      call slag%update()

      !> Apply Dirichlet boundary conditions
      !! We assume that no change of boundary conditions
      !! occurs between elements. i.e. we do not apply gsop here like in Nek5000
      call this%field_dir_bc%update(this%field_dir_bc%field_list, &
           this%field_dirichlet_bcs, this%c_Xh, t, tstep, "scalar")
<<<<<<< HEAD
      call bc_list_apply_scalar(this%bclst_dirichlet, this%s%x, &
                                this%dm_Xh%size())
=======
      call bc_list_apply_scalar(this%bclst_dirichlet, &
           this%s%x, this%dm_Xh%size())

>>>>>>> 4a403e4e

      ! Update material properties if necessary
      call this%update_material_properties()

      ! Compute the grandient jump penalty term
      if (this%if_gradient_jump_penalty .eqv. .true.) then
         call this%gradient_jump_penalty%compute(u, v, w, s)
         call this%gradient_jump_penalty%perform(f_Xh)
      end if

      ! Compute scalar residual.
      call profiler_start_region('Scalar residual', 20)
<<<<<<< HEAD
      call res%compute(Ax, s,  s_res, f_Xh, c_Xh, msh, Xh, &
                       lambda_field, rho*cp, &
                       ext_bdf%diffusion_coeffs(1), dt, dm_Xh%size())
=======
      call res%compute(Ax, s,  s_res, f_Xh, c_Xh, msh, Xh, lambda_field, &
           rho*cp, ext_bdf%diffusion_coeffs(1), dt, dm_Xh%size())
>>>>>>> 4a403e4e

      call gs_Xh%op(s_res, GS_OP_ADD)

      ! Apply a 0-valued Dirichlet boundary conditions on the ds.
      call bc_list_apply_scalar(this%bclst_ds, s_res%x, dm_Xh%size())

      call profiler_end_region

      call this%proj_s%pre_solving(s_res%x, tstep, c_Xh, n, dt_controller)

      call this%pc%update()
      call profiler_start_region('Scalar solve', 21)
      ksp_results(1) = this%ksp%solve(Ax, ds, s_res%x, n, &
           c_Xh, this%bclst_ds, gs_Xh)
      call profiler_end_region

     call this%proj_s%post_solving(ds%x, Ax, c_Xh, &
                                 this%bclst_ds, gs_Xh, n, tstep, dt_controller)

      ! Update the solution
      if (NEKO_BCKND_DEVICE .eq. 1) then
         call device_add2s2(s%x_d, ds%x_d, 1.0_rp, n)
      else
         call add2s2(s%x, ds%x, 1.0_rp, n)
      end if

      call scalar_step_info(tstep, t, dt, ksp_results)

    end associate
    call profiler_end_region
  end subroutine scalar_pnpn_step


end module scalar_pnpn<|MERGE_RESOLUTION|>--- conflicted
+++ resolved
@@ -300,15 +300,6 @@
          dt_last_change => dt_controller%dt_last_change)
 
       if (neko_log%level_ .ge. NEKO_LOG_DEBUG) then
-<<<<<<< HEAD
-         write(log_buf,'(A,A,E15.7,A,E15.7,A,E15.7)') 'Scalar debug', &
-              ' l2norm s', glsc2(this%s%x, this%s%x, n), &
-              ' slag1', glsc2(this%slag%lf(1)%x, this%slag%lf(1)%x, n), &
-              ' slag2', glsc2(this%slag%lf(2)%x, this%slag%lf(2)%x, n)
-         call neko_log%message(log_buf)
-         write(log_buf,'(A,A,E15.7,A,E15.7)') 'Scalar debug2', &
-              ' l2norm abx1', glsc2(this%abx1%x, this%abx1%x, n), &
-=======
          write(log_buf,'(A,A,E15.7,A,E15.7,A,E15.7)') 'Scalar debug',&
               ' l2norm s', glsc2(this%s%x, this%s%x, n),&
               ' slag1', glsc2(this%slag%lf(1)%x, this%slag%lf(1)%x, n),&
@@ -316,7 +307,6 @@
          call neko_log%message(log_buf)
          write(log_buf,'(A,A,E15.7,A,E15.7)') 'Scalar debug2',&
               ' l2norm abx1', glsc2(this%abx1%x, this%abx1%x, n),&
->>>>>>> 4a403e4e
               ' abx2', glsc2(this%abx2%x, this%abx2%x, n)
          call neko_log%message(log_buf)
       end if
@@ -362,14 +352,9 @@
       !! occurs between elements. i.e. we do not apply gsop here like in Nek5000
       call this%field_dir_bc%update(this%field_dir_bc%field_list, &
            this%field_dirichlet_bcs, this%c_Xh, t, tstep, "scalar")
-<<<<<<< HEAD
-      call bc_list_apply_scalar(this%bclst_dirichlet, this%s%x, &
-                                this%dm_Xh%size())
-=======
       call bc_list_apply_scalar(this%bclst_dirichlet, &
            this%s%x, this%dm_Xh%size())
 
->>>>>>> 4a403e4e
 
       ! Update material properties if necessary
       call this%update_material_properties()
@@ -382,14 +367,8 @@
 
       ! Compute scalar residual.
       call profiler_start_region('Scalar residual', 20)
-<<<<<<< HEAD
-      call res%compute(Ax, s,  s_res, f_Xh, c_Xh, msh, Xh, &
-                       lambda_field, rho*cp, &
-                       ext_bdf%diffusion_coeffs(1), dt, dm_Xh%size())
-=======
       call res%compute(Ax, s,  s_res, f_Xh, c_Xh, msh, Xh, lambda_field, &
            rho*cp, ext_bdf%diffusion_coeffs(1), dt, dm_Xh%size())
->>>>>>> 4a403e4e
 
       call gs_Xh%op(s_res, GS_OP_ADD)
 
