--- conflicted
+++ resolved
@@ -103,11 +103,7 @@
     if (json%valid_path('case.scalar.source_terms')) then
        ! We package the fields for the source term to operate on in a field list.
        call rhs_fields%init(1)
-<<<<<<< HEAD
-       call rhs_fields%set(1, f)
-=======
        call rhs_fields%assign(1, f)
->>>>>>> 78380756
 
        call json%get_core(core)
        call json%get('case.scalar.source_terms', source_object, found)
