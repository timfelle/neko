--- conflicted
+++ resolved
@@ -33,21 +33,12 @@
 module scalar_residual_device
   use scalar_residual, only : scalar_residual_t
   use device_math, only : device_copy, device_cfill
-<<<<<<< HEAD
-  use num_types, only : rp
-  use field, only : field_t
-  use mesh, only : mesh_t
-  use ax_product, only : ax_t
-  use space, only : space_t
-  use coefs, only : coef_t
-=======
   use ax_product, only : ax_t
   use field, only : field_t
   use coefs, only : coef_t
   use space, only : space_t
   use mesh, only : mesh_t
   use num_types, only : rp    
->>>>>>> 43c700be
   use, intrinsic :: iso_c_binding
   implicit none
   private
