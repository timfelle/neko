--- conflicted
+++ resolved
@@ -1,16 +1,12 @@
 !> Residuals in the Pn-Pn formulation (SX version)
 module scalar_residual_sx
   use scalar_residual, only : scalar_residual_t
-<<<<<<< HEAD
-  use num_types, only : rp
-=======
   use ax_product, only : ax_t
   use field, only : field_t
   use coefs, only : coef_t
   use space, only : space_t
   use mesh, only : mesh_t
   use num_types, only : rp    
->>>>>>> 43c700be
   use math, only : copy, cfill
   use field, only : field_t
   use mesh, only : mesh_t
