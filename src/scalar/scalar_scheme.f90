--- conflicted
+++ resolved
@@ -42,7 +42,7 @@
   use space, only : space_t
   use dofmap, only : dofmap_t
   use krylov, only : ksp_t, krylov_solver_factory, krylov_solver_destroy, &
-                     KSP_MAX_ITER
+       KSP_MAX_ITER
   use coefs, only : coef_t
   use dirichlet, only : dirichlet_t
   use neumann, only : neumann_t
@@ -460,16 +460,11 @@
 
     ! todo parameter file ksp tol should be added
     call json_get_or_default(params, &
-<<<<<<< HEAD
          'case.fluid.velocity_solver.max_iterations', &
-         integer_val, 800)
-=======
-                             'case.fluid.velocity_solver.max_iterations', &
-                             integer_val, KSP_MAX_ITER)
+         integer_val, KSP_MAX_ITER)
     call json_get_or_default(params, &
-                             'case.fluid.velocity_solver.monitor', &
-                             logical_val, .false.)
->>>>>>> 02b63dc4
+         'case.fluid.velocity_solver.monitor', &
+         logical_val, .false.)
     call scalar_scheme_solver_factory(this%ksp, this%dm_Xh%size(), &
          solver_type, integer_val, solver_abstol, logical_val)
     call scalar_scheme_precon_factory(this%pc, this%ksp, &
@@ -565,7 +560,7 @@
   !> Initialize a linear solver
   !! @note Currently only supporting Krylov solvers
   subroutine scalar_scheme_solver_factory(ksp, n, solver, max_iter, &
-                                          abstol, monitor)
+       abstol, monitor)
     class(ksp_t), allocatable, target, intent(inout) :: ksp
     integer, intent(in), value :: n
     integer, intent(in) :: max_iter
@@ -574,7 +569,7 @@
     logical, intent(in) :: monitor
 
     call krylov_solver_factory(ksp, n, solver, max_iter, &
-                               abstol, monitor = monitor)
+         abstol, monitor = monitor)
 
   end subroutine scalar_scheme_solver_factory
 
