! Copyright (c) 2022-2024, The Neko Authors
! All rights reserved.
!
! Redistribution and use in source and binary forms, with or without
! modification, are permitted provided that the following conditions
! are met:
!
!   * Redistributions of source code must retain the above copyright
!     notice, this list of conditions and the following disclaimer.
!
!   * Redistributions in binary form must reproduce the above
!     copyright notice, this list of conditions and the following
!     disclaimer in the documentation and/or other materials provided
!     with the distribution.
!
!   * Neither the name of the authors nor the names of its
!     contributors may be used to endorse or promote products derived
!     from this software without specific prior written permission.
!
! THIS SOFTWARE IS PROVIDED BY THE COPYRIGHT HOLDERS AND CONTRIBUTORS
! "AS IS" AND ANY EXPRESS OR IMPLIED WARRANTIES, INCLUDING, BUT NOT
! LIMITED TO, THE IMPLIED WARRANTIES OF MERCHANTABILITY AND FITNESS
! FOR A PARTICULAR PURPOSE ARE DISCLAIMED. IN NO EVENT SHALL THE
! COPYRIGHT OWNER OR CONTRIBUTORS BE LIABLE FOR ANY DIRECT, INDIRECT,
! INCIDENTAL, SPECIAL, EXEMPLARY, OR CONSEQUENTIAL DAMAGES (INCLUDING,
! BUT NOT LIMITED TO, PROCUREMENT OF SUBSTITUTE GOODS OR SERVICES;
! LOSS OF USE, DATA, OR PROFITS; OR BUSINESS INTERRUPTION) HOWEVER
! CAUSED AND ON ANY THEORY OF LIABILITY, WHETHER IN CONTRACT, STRICT
! LIABILITY, OR TORT (INCLUDING NEGLIGENCE OR OTHERWISE) ARISING IN
! ANY WAY OUT OF THE USE OF THIS SOFTWARE, EVEN IF ADVISED OF THE
! POSSIBILITY OF SUCH DAMAGE.
!
!> Contains the scalar_scheme_t type.

! todo: module name
module scalar_scheme
  use gather_scatter, only : gs_t
  use checkpoint, only : chkp_t
  use num_types, only: rp
  use field, only : field_t
  use field_list, only: field_list_t
  use space, only : space_t
  use dofmap, only : dofmap_t
  use krylov, only : ksp_t
  use coefs, only : coef_t
  use dirichlet, only : dirichlet_t
  use neumann, only : neumann_t
  use krylov_fctry, only : krylov_solver_factory, krylov_solver_destroy
  use jacobi, only : jacobi_t
  use device_jacobi, only : device_jacobi_t
  use sx_jacobi, only : sx_jacobi_t
  use hsmg, only : hsmg_t
  use precon_fctry, only : precon_factory, precon_destroy
  use precon, only : pc_t
  use bc, only : bc_t, bc_list_t, bc_list_free, bc_list_init, &
                 bc_list_apply_scalar, bc_list_add
  use field_dirichlet, only: field_dirichlet_t, field_dirichlet_update
  use mesh, only : mesh_t, NEKO_MSH_MAX_ZLBLS, NEKO_MSH_MAX_ZLBL_LEN
  use facet_zone, only : facet_zone_t
  use time_scheme_controller, only : time_scheme_controller_t
  use logger, only : neko_log, LOG_SIZE
  use field_registry, only : neko_field_registry
  use usr_scalar, only : usr_scalar_t, usr_scalar_bc_eval
  use json_utils, only : json_get, json_get_or_default
  use json_module, only : json_file
  use user_intf, only : user_t
  use material_properties, only : material_properties_t
  use utils, only : neko_error
  use comm, only: NEKO_COMM, MPI_INTEGER, MPI_SUM
  use scalar_source_term, only : scalar_source_term_t
  use math, only : cfill, add2s2
  use device_math, only : device_cfill, device_add2s2
  use neko_config, only : NEKO_BCKND_DEVICE
  use field_series
  use gradient_jump_penalty
  use time_step_controller, only : time_step_controller_t
  use gradient_jump_penalty
  implicit none

  !> Base type for a scalar advection-diffusion solver.
  type, abstract :: scalar_scheme_t
     !> x-component of Velocity
     type(field_t), pointer :: u
     !> y-component of Velocity
     type(field_t), pointer :: v
     !> z-component of Velocity
     type(field_t), pointer :: w
     !> The scalar.
     type(field_t), pointer :: s
     !> Lag arrays, i.e. solutions at previous timesteps.
     type(field_series_t) :: slag
     !> Function space \f$ X_h \f$.
     type(space_t), pointer :: Xh
     !> Dofmap associated with \f$ X_h \f$.
     type(dofmap_t), pointer :: dm_Xh
     !> Gather-scatter associated with \f$ X_h \f$.
     type(gs_t), pointer :: gs_Xh
     !> Coefficients associated with \f$ X_h \f$.
     type(coef_t), pointer :: c_Xh
     !> Right-hand side.
     type(field_t), pointer :: f_Xh => null()
     !> The source term for equation.
     type(scalar_source_term_t) :: source_term
     !> Krylov solver.
     class(ksp_t), allocatable :: ksp
     !> Max iterations in the Krylov solver.
     integer :: ksp_maxiter
     !> Projection space size.
     integer :: projection_dim
     !< Steps to activate projection for ksp
     integer :: projection_activ_step
     !> Preconditioner.
     class(pc_t), allocatable :: pc
     !> Dirichlet conditions.
     type(dirichlet_t) :: dir_bcs(NEKO_MSH_MAX_ZLBLS)
     !> Field Dirichlet conditions.
     type(field_dirichlet_t) :: field_dir_bc
     !> List of BC objects to pass to user_dirichlet_update
     type(bc_list_t) :: field_dirichlet_bcs
     !> Neumann conditions.
     type(neumann_t) :: neumann_bcs(NEKO_MSH_MAX_ZLBLS)
     !> User Dirichlet conditions.
     type(usr_scalar_t) :: user_bc
     !> Number of Dirichlet bcs.
     integer :: n_dir_bcs = 0
     !> Number of Neumann bcs.
     integer :: n_neumann_bcs = 0
     !> List of Dirichlet boundary conditions, including the user one.
     type(bc_list_t) :: bclst_dirichlet
     !> List of Neumann conditions list
     type(bc_list_t) :: bclst_neumann
     !> Case paramters.
     type(json_file), pointer :: params
     !> Mesh.
     type(mesh_t), pointer :: msh => null()
     !> Checkpoint for restarts.
     type(chkp_t) :: chkp
     !> Thermal diffusivity.
     real(kind=rp), pointer :: lambda
     !> The variable lambda field
     type(field_t) :: lambda_field
     !> The turbulent kinematic viscosity field name
     character(len=:), allocatable :: nut_field_name
     !> Density.
     real(kind=rp), pointer :: rho
     !> Specific heat capacity.
     real(kind=rp), pointer :: cp
     !> Turbulent Prandtl number.
     real(kind=rp) :: pr_turb
     !> Is lambda varying in time? Currently only due to LES models.
     logical :: variable_material_properties = .false.
     !> Boundary condition labels (if any)
     character(len=NEKO_MSH_MAX_ZLBL_LEN), allocatable :: bc_labels(:)
     !> Gradient jump panelty
     logical :: if_gradient_jump_penalty
     type(gradient_jump_penalty_t) :: gradient_jump_penalty
   contains
     !> Constructor for the base type.
     procedure, pass(this) :: scheme_init => scalar_scheme_init
     !> Destructor for the base type.
     procedure, pass(this) :: scheme_free => scalar_scheme_free
     !> Validate successful initialization.
     procedure, pass(this) :: validate => scalar_scheme_validate
     !> Assigns the evaluation function for  `user_bc`.
     procedure, pass(this) :: set_user_bc => scalar_scheme_set_user_bc
     !> Update variable material properties
     procedure, pass(this) :: update_material_properties => &
       scalar_scheme_update_material_properties
     !> Constructor.
     procedure(scalar_scheme_init_intrf), pass(this), deferred :: init
     !> Destructor.
     procedure(scalar_scheme_free_intrf), pass(this), deferred :: free
     !> Solve for the current timestep.
     procedure(scalar_scheme_step_intrf), pass(this), deferred :: step
     !> Restart from a checkpoint.
     procedure(scalar_scheme_restart_intrf), pass(this), deferred :: restart
  end type scalar_scheme_t

  !> Abstract interface to initialize a scalar formulation
  abstract interface
     subroutine scalar_scheme_init_intrf(this, msh, coef, gs, params, user,&
                                         material_properties)
       import scalar_scheme_t
       import json_file
       import coef_t
       import gs_t
       import mesh_t
       import user_t
       import material_properties_t
       class(scalar_scheme_t), target, intent(inout) :: this
       type(mesh_t), target, intent(inout) :: msh
       type(coef_t), target, intent(inout) :: coef
       type(gs_t), target, intent(inout) :: gs
       type(json_file), target, intent(inout) :: params
       type(user_t), target, intent(in) :: user
       type(material_properties_t), intent(inout) :: material_properties
     end subroutine scalar_scheme_init_intrf
  end interface

  !> Abstract interface to restart a scalar formulation
  abstract interface
     subroutine scalar_scheme_restart_intrf(this, dtlag, tlag)
       import scalar_scheme_t
       import chkp_t
       import rp
       class(scalar_scheme_t), target, intent(inout) :: this
       real(kind=rp) :: dtlag(10), tlag(10)
     end subroutine scalar_scheme_restart_intrf
  end interface

  !> Abstract interface to dealocate a scalar formulation
  abstract interface
     subroutine scalar_scheme_free_intrf(this)
       import scalar_scheme_t
       class(scalar_scheme_t), intent(inout) :: this
     end subroutine scalar_scheme_free_intrf
  end interface

  !> Abstract interface to compute a time-step
  abstract interface
     subroutine scalar_scheme_step_intrf(this, t, tstep, dt, ext_bdf, &
<<<<<<< HEAD
                                         dt_controller)
=======
          dt_controller)
>>>>>>> de96db45
       import scalar_scheme_t
       import time_scheme_controller_t
       import time_step_controller_t
       import rp
       class(scalar_scheme_t), intent(inout) :: this
       real(kind=rp), intent(inout) :: t
       integer, intent(inout) :: tstep
       real(kind=rp), intent(in) :: dt
       type(time_scheme_controller_t), intent(inout) :: ext_bdf
       type(time_step_controller_t), intent(in) :: dt_controller
     end subroutine scalar_scheme_step_intrf
  end interface

contains

  !> Initialize boundary conditions
  !! @param zones List of zones
  !! @param bc_labels List of user specified bcs from the parameter file
  !! currently dirichlet 'd=X' and 'user' supported
  subroutine scalar_scheme_add_bcs(this, zones, bc_labels)
    class(scalar_scheme_t), intent(inout) :: this
    type(facet_zone_t), intent(inout) :: zones(NEKO_MSH_MAX_ZLBLS)
    character(len=NEKO_MSH_MAX_ZLBL_LEN), intent(in) :: bc_labels(:)
    character(len=NEKO_MSH_MAX_ZLBL_LEN) :: bc_label
    integer :: i
    real(kind=rp) :: dir_value, flux
    logical :: bc_exists

    do i = 1, size(bc_labels)
       bc_label = trim(bc_labels(i))
       if (bc_label(1:2) .eq. 'd=') then
! The idea of this commented piece of code is to merge bcs with the same
! Dirichlet value into 1 so that one has less kernel launches. Currently
! segfaults, needs investigation.
!          bc_exists = .false.
!          bc_idx = 0
!          do j = 1, i-1
!             if (bc_label .eq. bc_labels(j)) then
!                bc_exists = .true.
!                bc_idx = j
!             end if
!          end do

!          if (bc_exists) then
!             call this%dir_bcs(j)%mark_zone(zones(i))
!          else
          this%n_dir_bcs = this%n_dir_bcs + 1
          call this%dir_bcs(this%n_dir_bcs)%init_base(this%c_Xh)
          call this%dir_bcs(this%n_dir_bcs)%mark_zone(zones(i))
          read(bc_label(3:), *) dir_value
          call this%dir_bcs(this%n_dir_bcs)%set_g(dir_value)
          call this%dir_bcs(this%n_dir_bcs)%finalize()
       end if

       if (bc_label(1:2) .eq. 'n=') then
          this%n_neumann_bcs = this%n_neumann_bcs + 1
          call this%neumann_bcs(this%n_neumann_bcs)%init_base(this%c_Xh)
          call this%neumann_bcs(this%n_neumann_bcs)%mark_zone(zones(i))
          read(bc_label(3:), *) flux
          call this%neumann_bcs(this%n_neumann_bcs)%finalize_neumann(flux)
       end if

       !> Check if user bc on this zone
       if (bc_label(1:4) .eq. 'user') then
          call this%user_bc%mark_zone(zones(i))
       end if

    end do

    do i = 1, this%n_dir_bcs
       call bc_list_add(this%bclst_dirichlet, this%dir_bcs(i))
    end do

    ! Create list with just Neumann bcs
    call bc_list_init(this%bclst_neumann, this%n_neumann_bcs)
    do i = 1, this%n_neumann_bcs
       call bc_list_add(this%bclst_neumann, this%neumann_bcs(i))
    end do

  end subroutine scalar_scheme_add_bcs

  !> Initialize all related components of the current scheme
  !! @param msh The mesh.
  !! @param c_Xh The coefficients.
  !! @param gs_Xh The gather-scatter.
  !! @param params The case parameter file in json.
  !! @param scheme The name of the scalar scheme.
  !! @param user Type with user-defined procedures.
  subroutine scalar_scheme_init(this, msh, c_Xh, gs_Xh, params, scheme, user, &
                                material_properties)
    class(scalar_scheme_t), target, intent(inout) :: this
    type(mesh_t), target, intent(inout) :: msh
    type(coef_t), target, intent(inout) :: c_Xh
    type(gs_t), target, intent(inout) :: gs_Xh
    type(json_file), target, intent(inout) :: params
    character(len=*), intent(in) :: scheme
    type(user_t), target, intent(in) :: user
    type(material_properties_t), target, intent(inout) :: material_properties
    ! IO buffer for log output
    character(len=LOG_SIZE) :: log_buf
    ! Variables for retrieving json parameters
    logical :: logical_val
    real(kind=rp) :: real_val, solver_abstol
    integer :: integer_val, ierr
    character(len=:), allocatable :: solver_type, solver_precon
    real(kind=rp) :: GJP_param_a, GJP_param_b

    this%u => neko_field_registry%get_field('u')
    this%v => neko_field_registry%get_field('v')
    this%w => neko_field_registry%get_field('w')

    call neko_log%section('Scalar')
    call json_get(params, 'case.fluid.velocity_solver.type', solver_type)
    call json_get(params, 'case.fluid.velocity_solver.preconditioner',&
                  solver_precon)
    call json_get(params, 'case.fluid.velocity_solver.absolute_tolerance',&
                  solver_abstol)

    call json_get_or_default(params, &
                            'case.fluid.velocity_solver.projection_space_size',&
                            this%projection_dim, 20)
    call json_get_or_default(params, &
                            'case.fluid.velocity_solver.projection_hold_steps',&
                            this%projection_activ_step, 5)


    write(log_buf, '(A, A)') 'Type       : ', trim(scheme)
    call neko_log%message(log_buf)
    call neko_log%message('Ksp scalar : ('// trim(solver_type) // &
         ', ' // trim(solver_precon) // ')')
    write(log_buf, '(A,ES13.6)') ' `-abs tol :',  solver_abstol
    call neko_log%message(log_buf)

    this%Xh => this%u%Xh
    this%dm_Xh => this%u%dof
    this%params => params
    this%msh => msh
    if (.not. neko_field_registry%field_exists('s')) then
       call neko_field_registry%add_field(this%dm_Xh, 's')
    end if
    this%s => neko_field_registry%get_field('s')

    call this%slag%init(this%s, 2)

    this%gs_Xh => gs_Xh
    this%c_Xh => c_Xh

    !
    ! Material properties
    !
    this%rho => material_properties%rho
    this%lambda => material_properties%lambda
    this%cp => material_properties%cp

    write(log_buf, '(A,ES13.6)') 'rho        :',  this%rho
    call neko_log%message(log_buf)
    write(log_buf, '(A,ES13.6)') 'lambda     :',  this%lambda
    call neko_log%message(log_buf)
    write(log_buf, '(A,ES13.6)') 'cp         :',  this%cp
    call neko_log%message(log_buf)

    !
    ! Turbulence modelling and variable material properties
    !
    if (params%valid_path('case.scalar.nut_field')) then
       call json_get(params, 'case.scalar.Pr_t', this%pr_turb)
       call json_get(params, 'case.scalar.nut_field', this%nut_field_name)
       this%variable_material_properties = .true.
    else
       this%nut_field_name = ""
    end if

    ! Fill lambda field with the physical value
    call this%lambda_field%init(this%dm_Xh, "lambda")
    if (NEKO_BCKND_DEVICE .eq. 1) then
       call device_cfill(this%lambda_field%x_d, this%lambda, &
                         this%lambda_field%size())
    else
       call cfill(this%lambda_field%x, this%lambda, this%lambda_field%size())
    end if

    !
    ! Setup scalar boundary conditions
    !
    call bc_list_init(this%bclst_dirichlet)
    call this%user_bc%init_base(this%c_Xh)

    ! Read boundary types from the case file
    allocate(this%bc_labels(NEKO_MSH_MAX_ZLBLS))

    ! A filler value
    this%bc_labels = "not"

    if (params%valid_path('case.scalar.boundary_types')) then
       call json_get(params, 'case.scalar.boundary_types', this%bc_labels,&
                     'not')
    end if

    !
    ! Setup right-hand side field.
    !
    allocate(this%f_Xh)
    call this%f_Xh%init(this%dm_Xh, fld_name = "scalar_rhs")

    ! Initialize the source term
    call this%source_term%init(params, this%f_Xh, this%c_Xh, user)

    call scalar_scheme_add_bcs(this, msh%labeled_zones, this%bc_labels)

    ! Mark BC zones
    call this%user_bc%mark_zone(msh%wall)
    call this%user_bc%mark_zone(msh%inlet)
    call this%user_bc%mark_zone(msh%outlet)
    call this%user_bc%mark_zone(msh%outlet_normal)
    call this%user_bc%mark_zone(msh%sympln)
    call this%user_bc%finalize()
    if (this%user_bc%msk(0) .gt. 0) call bc_list_add(this%bclst_dirichlet,&
                                                     this%user_bc)

    ! Add field dirichlet BCs
    call this%field_dir_bc%init_base(this%c_Xh)
    call this%field_dir_bc%mark_zones_from_list(msh%labeled_zones, &
         'd_s', this%bc_labels)
    call this%field_dir_bc%finalize()
    call MPI_Allreduce(this%field_dir_bc%msk(0), integer_val, 1, &
         MPI_INTEGER, MPI_SUM, NEKO_COMM, ierr)
    if (integer_val .gt. 0) call this%field_dir_bc%init_field('d_s')

    call bc_list_add(this%bclst_dirichlet, this%field_dir_bc)

    !
    ! Associate our field dirichlet update to the user one.
    !
    this%field_dir_bc%update => user%user_dirichlet_update

    call bc_list_init(this%field_dirichlet_bcs, size = 1)
    call bc_list_add(this%field_dirichlet_bcs, this%field_dir_bc)


    ! todo parameter file ksp tol should be added
    call json_get_or_default(params, &
                             'case.fluid.velocity_solver.max_iterations', &
                             integer_val, 800)
    call scalar_scheme_solver_factory(this%ksp, this%dm_Xh%size(), &
         solver_type, integer_val, solver_abstol)
    call scalar_scheme_precon_factory(this%pc, this%ksp, &
                                      this%c_Xh, this%dm_Xh, this%gs_Xh, &
                                      this%bclst_dirichlet, solver_precon)
   
    ! Initiate gradient jump penalty
    call json_get_or_default(params, &
                            'case.scalar.gradient_jump_penalty.enabled',&
                            this%if_gradient_jump_penalty, .false.)

    if (this%if_gradient_jump_penalty .eqv. .true.) then
       if ((this%dm_Xh%xh%lx - 1) .eq. 1) then
          call json_get_or_default(params, &
                            'case.scalar.gradient_jump_penalty.tau',&
                            GJP_param_a, 0.02_rp)
          GJP_param_b = 0.0_rp
       else
          call json_get_or_default(params, &
                        'case.scalar.gradient_jump_penalty.scaling_factor',&
                            GJP_param_a, 0.8_rp)
          call json_get_or_default(params, &
                        'case.scalar.gradient_jump_penalty.scaling_exponent',&
                            GJP_param_b, 4.0_rp)
       end if
       call this%gradient_jump_penalty%init(params, this%dm_Xh, this%c_Xh, &
                                            GJP_param_a, GJP_param_b)
    end if

    call neko_log%end_section()

  end subroutine scalar_scheme_init


  !> Deallocate a scalar formulation
  subroutine scalar_scheme_free(this)
    class(scalar_scheme_t), intent(inout) :: this

    nullify(this%Xh)
    nullify(this%dm_Xh)
    nullify(this%gs_Xh)
    nullify(this%c_Xh)
    nullify(this%params)

    if (allocated(this%ksp)) then
       call krylov_solver_destroy(this%ksp)
       deallocate(this%ksp)
    end if

    if (allocated(this%pc)) then
       call precon_destroy(this%pc)
       deallocate(this%pc)
    end if

    if (allocated(this%bc_labels)) then
       deallocate(this%bc_labels)
    end if

    call this%source_term%free()

    call bc_list_free(this%bclst_dirichlet)
    call bc_list_free(this%bclst_neumann)

    call this%lambda_field%free()
    call this%slag%free()

    ! Free everything related to field dirichlet BCs
    call bc_list_free(this%field_dirichlet_bcs)
    call this%field_dir_bc%free()

    ! Free gradient jump penalty
    if (this%if_gradient_jump_penalty .eqv. .true.) then
       call this%gradient_jump_penalty%free()
    end if

  end subroutine scalar_scheme_free

  !> Validate that all fields, solvers etc necessary for
  !! performing time-stepping are defined
  subroutine scalar_scheme_validate(this)
    class(scalar_scheme_t), target, intent(inout) :: this

    if ( (.not. allocated(this%u%x)) .or. &
         (.not. allocated(this%v%x)) .or. &
         (.not. allocated(this%w%x)) .or. &
         (.not. allocated(this%s%x))) then
       call neko_error('Fields are not allocated')
    end if

    if (.not. allocated(this%ksp)) then
       call neko_error('No Krylov solver for velocity defined')
    end if

    if (.not. associated(this%Xh)) then
       call neko_error('No function space defined')
    end if

    if (.not. associated(this%dm_Xh)) then
       call neko_error('No dofmap defined')
    end if

    if (.not. associated(this%c_Xh)) then
       call neko_error('No coefficients defined')
    end if

    if (.not. associated(this%f_Xh)) then
       call neko_error('No rhs allocated')
    end if

    if (.not. associated(this%params)) then
       call neko_error('No parameters defined')
    end if

    !
    ! Setup checkpoint structure (if everything is fine)
    !
!    @todo no io for now
!    call this%chkp%init(this%u, this%v, this%w, this%p)

  end subroutine scalar_scheme_validate

  !> Initialize a linear solver
  !! @note Currently only supporting Krylov solvers
  subroutine scalar_scheme_solver_factory(ksp, n, solver, max_iter, abstol)
    class(ksp_t), allocatable, target, intent(inout) :: ksp
    integer, intent(in), value :: n
    integer, intent(in) :: max_iter
    character(len=*), intent(in) :: solver
    real(kind=rp) :: abstol

    call krylov_solver_factory(ksp, n, solver, max_iter, abstol)

  end subroutine scalar_scheme_solver_factory

  !> Initialize a Krylov preconditioner
  subroutine scalar_scheme_precon_factory(pc, ksp, coef, dof, gs, bclst, pctype)
    class(pc_t), allocatable, target, intent(inout) :: pc
    class(ksp_t), target, intent(inout) :: ksp
    type(coef_t), target, intent(inout) :: coef
    type(dofmap_t), target, intent(inout) :: dof
    type(gs_t), target, intent(inout) :: gs
    type(bc_list_t), target, intent(inout) :: bclst
    character(len=*) :: pctype

    call precon_factory(pc, pctype)

    select type (pcp => pc)
    type is (jacobi_t)
       call pcp%init(coef, dof, gs)
    type is (sx_jacobi_t)
       call pcp%init(coef, dof, gs)
    type is (device_jacobi_t)
       call pcp%init(coef, dof, gs)
    type is (hsmg_t)
       if (len_trim(pctype) .gt. 4) then
          if (index(pctype, '+') .eq. 5) then
             call pcp%init(dof%msh, dof%Xh, coef, dof, gs, bclst, &
                  trim(pctype(6:)))
          else
             call neko_error('Unknown coarse grid solver')
          end if
       else
          call pcp%init(dof%msh, dof%Xh, coef, dof, gs, bclst)
       end if
    end select

    call ksp%set_pc(pc)

  end subroutine scalar_scheme_precon_factory

  !> Initialize a user defined scalar bc
  !! @param usr_eval User specified boundary condition for scalar field
  subroutine scalar_scheme_set_user_bc(this, usr_eval)
    class(scalar_scheme_t), intent(inout) :: this
    procedure(usr_scalar_bc_eval) :: usr_eval

    call this%user_bc%set_eval(usr_eval)

  end subroutine scalar_scheme_set_user_bc

  !> Update the values of `lambda_field` if necessary.
  subroutine scalar_scheme_update_material_properties(this)
    class(scalar_scheme_t), intent(inout) :: this
    type(field_t), pointer :: nut
    integer :: n
    ! Factor to transform nu_t to lambda_t
    real(kind=rp) :: lambda_factor

    lambda_factor = this%rho*this%cp/this%pr_turb

    if (this%variable_material_properties) then
      nut => neko_field_registry%get_field(this%nut_field_name)
      n = nut%size()
      if (NEKO_BCKND_DEVICE .eq. 1) then
         call device_cfill(this%lambda_field%x_d, this%lambda, n)
         call device_add2s2(this%lambda_field%x_d, nut%x_d, lambda_factor, n)
      else
         call cfill(this%lambda_field%x, this%lambda, n)
         call add2s2(this%lambda_field%x, nut%x, lambda_factor, n)
      end if
    end if

  end subroutine scalar_scheme_update_material_properties


end module scalar_scheme<|MERGE_RESOLUTION|>--- conflicted
+++ resolved
@@ -219,11 +219,7 @@
   !> Abstract interface to compute a time-step
   abstract interface
      subroutine scalar_scheme_step_intrf(this, t, tstep, dt, ext_bdf, &
-<<<<<<< HEAD
-                                         dt_controller)
-=======
           dt_controller)
->>>>>>> de96db45
        import scalar_scheme_t
        import time_scheme_controller_t
        import time_step_controller_t
