--- conflicted
+++ resolved
@@ -69,12 +69,7 @@
   use math, only : cfill, add2s2
   use device_math, only : device_cfill, device_add2s2
   use neko_config, only : NEKO_BCKND_DEVICE
-<<<<<<< HEAD
-  use field_series
-  use gradient_jump_penalty
-=======
   use field_series, only : field_series_t
->>>>>>> 4a403e4e
   use time_step_controller, only : time_step_controller_t
   use gradient_jump_penalty
   implicit none
