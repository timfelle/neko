! Copyright (c) 2022-2024, The Neko Authors
! All rights reserved.
!
! Redistribution and use in source and binary forms, with or without
! modification, are permitted provided that the following conditions
! are met:
!
!   * Redistributions of source code must retain the above copyright
!     notice, this list of conditions and the following disclaimer.
!
!   * Redistributions in binary form must reproduce the above
!     copyright notice, this list of conditions and the following
!     disclaimer in the documentation and/or other materials provided
!     with the distribution.
!
!   * Neither the name of the authors nor the names of its
!     contributors may be used to endorse or promote products derived
!     from this software without specific prior written permission.
!
! THIS SOFTWARE IS PROVIDED BY THE COPYRIGHT HOLDERS AND CONTRIBUTORS
! "AS IS" AND ANY EXPRESS OR IMPLIED WARRANTIES, INCLUDING, BUT NOT
! LIMITED TO, THE IMPLIED WARRANTIES OF MERCHANTABILITY AND FITNESS
! FOR A PARTICULAR PURPOSE ARE DISCLAIMED. IN NO EVENT SHALL THE
! COPYRIGHT OWNER OR CONTRIBUTORS BE LIABLE FOR ANY DIRECT, INDIRECT,
! INCIDENTAL, SPECIAL, EXEMPLARY, OR CONSEQUENTIAL DAMAGES (INCLUDING,
! BUT NOT LIMITED TO, PROCUREMENT OF SUBSTITUTE GOODS OR SERVICES;
! LOSS OF USE, DATA, OR PROFITS; OR BUSINESS INTERRUPTION) HOWEVER
! CAUSED AND ON ANY THEORY OF LIABILITY, WHETHER IN CONTRACT, STRICT
! LIABILITY, OR TORT (INCLUDING NEGLIGENCE OR OTHERWISE) ARISING IN
! ANY WAY OUT OF THE USE OF THIS SOFTWARE, EVEN IF ADVISED OF THE
! POSSIBILITY OF SUCH DAMAGE.
!
!> Defines Pressure residual factory for the Pn-Pn formulation
<<<<<<< HEAD
module scalar_residual_fctry
  use neko_config, only : NEKO_BCKND_SX, NEKO_BCKND_HIP, &
       NEKO_BCKND_CUDA, NEKO_BCKND_OPENCL
  use scalar_residual, only : scalar_residual_t
=======
submodule (scalar_residual) scalar_residual_fctry
  use neko_config, only : NEKO_BCKND_SX, NEKO_BCKND_DEVICE
>>>>>>> 43c700be
  use scalar_residual_device, only : scalar_residual_device_t
  use scalar_residual_cpu, only : scalar_residual_cpu_t
  use scalar_residual_sx, only : scalar_residual_sx_t
  implicit none

contains

  !> Factory for the scalar advection-diffusion residual.
  !! @details Only selects the compute backend.
  !! @param object The object to be allocated by the factory.
  module subroutine scalar_residual_factory(object)
    class(scalar_residual_t), allocatable, intent(inout) :: object

    if (allocated(object)) then
       deallocate(object)
    end if

    if (NEKO_BCKND_SX .eq. 1) then
       allocate(scalar_residual_sx_t::object)
    else if (NEKO_BCKND_DEVICE .eq. 1) then
       allocate(scalar_residual_device_t::object)
    else
       allocate(scalar_residual_cpu_t::object)
    end if
    
  end subroutine scalar_residual_factory
  
end submodule scalar_residual_fctry<|MERGE_RESOLUTION|>--- conflicted
+++ resolved
@@ -31,15 +31,8 @@
 ! POSSIBILITY OF SUCH DAMAGE.
 !
 !> Defines Pressure residual factory for the Pn-Pn formulation
-<<<<<<< HEAD
-module scalar_residual_fctry
-  use neko_config, only : NEKO_BCKND_SX, NEKO_BCKND_HIP, &
-       NEKO_BCKND_CUDA, NEKO_BCKND_OPENCL
-  use scalar_residual, only : scalar_residual_t
-=======
 submodule (scalar_residual) scalar_residual_fctry
   use neko_config, only : NEKO_BCKND_SX, NEKO_BCKND_DEVICE
->>>>>>> 43c700be
   use scalar_residual_device, only : scalar_residual_device_t
   use scalar_residual_cpu, only : scalar_residual_cpu_t
   use scalar_residual_sx, only : scalar_residual_sx_t
