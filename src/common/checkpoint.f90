--- conflicted
+++ resolved
@@ -157,23 +157,13 @@
             call device_memcpy(ulag%lf(1)%x, ulag%lf(1)%x_d, &
                                u%dof%size(), DEVICE_TO_HOST, sync=.false.)
             call device_memcpy(ulag%lf(2)%x, ulag%lf(2)%x_d, &
-<<<<<<< HEAD
-                               u%dof%size(), DEVICE_TO_HOST)
-
-=======
                                u%dof%size(), DEVICE_TO_HOST, sync=.false.)
-  
->>>>>>> b4758a32
+
             call device_memcpy(vlag%lf(1)%x, vlag%lf(1)%x_d, &
                                v%dof%size(), DEVICE_TO_HOST, sync=.false.)
             call device_memcpy(vlag%lf(2)%x, vlag%lf(2)%x_d, &
-<<<<<<< HEAD
-                               v%dof%size(), DEVICE_TO_HOST)
-
-=======
                                v%dof%size(), DEVICE_TO_HOST, sync=.false.)
-    
->>>>>>> b4758a32
+
             call device_memcpy(wlag%lf(1)%x, wlag%lf(1)%x_d, &
                                w%dof%size(), DEVICE_TO_HOST, sync=.false.)
             call device_memcpy(wlag%lf(2)%x, wlag%lf(2)%x_d, &
@@ -204,11 +194,7 @@
                                w%dof%size(), DEVICE_TO_HOST, sync=.false.)
          end if
        end associate
-<<<<<<< HEAD
-       call device_sync()
-=======
-    call device_sync(glb_cmd_queue)
->>>>>>> b4758a32
+       call device_sync(glb_cmd_queue)
     end if
 
   end subroutine chkp_sync_host
@@ -236,37 +222,20 @@
 
          if (associated(this%ulag) .and. associated(this%vlag) .and. &
               associated(this%wlag)) then
-<<<<<<< HEAD
-            call device_memcpy(ulag%lf(1)%x, ulag%lf(1)%x_d, &
-                               u%dof%size(), HOST_TO_DEVICE)
-            call device_memcpy(ulag%lf(2)%x, ulag%lf(2)%x_d, &
-                               u%dof%size(), HOST_TO_DEVICE)
-
-            call device_memcpy(vlag%lf(1)%x, vlag%lf(1)%x_d, &
-                               v%dof%size(), HOST_TO_DEVICE)
-            call device_memcpy(vlag%lf(2)%x, vlag%lf(2)%x_d, &
-                               v%dof%size(), HOST_TO_DEVICE)
-
-            call device_memcpy(wlag%lf(1)%x, wlag%lf(1)%x_d, &
-                               w%dof%size(), HOST_TO_DEVICE)
-            call device_memcpy(wlag%lf(2)%x, wlag%lf(2)%x_d, &
-                               w%dof%size(), HOST_TO_DEVICE)
-=======
             call device_memcpy(ulag%lf(1)%x, ulag%lf(1)%x_d, u%dof%size(), &
                                HOST_TO_DEVICE, sync=.false.)
             call device_memcpy(ulag%lf(2)%x, ulag%lf(2)%x_d, u%dof%size(), &
                                HOST_TO_DEVICE, sync=.false.)
-  
+
             call device_memcpy(vlag%lf(1)%x, vlag%lf(1)%x_d, v%dof%size(), &
                                HOST_TO_DEVICE, sync=.false.)
             call device_memcpy(vlag%lf(2)%x, vlag%lf(2)%x_d, v%dof%size(), &
                                HOST_TO_DEVICE, sync=.false.)
-    
+
             call device_memcpy(wlag%lf(1)%x, wlag%lf(1)%x_d, w%dof%size(), &
                                HOST_TO_DEVICE, sync=.false.)
             call device_memcpy(wlag%lf(2)%x, wlag%lf(2)%x_d, w%dof%size(), &
                                HOST_TO_DEVICE, sync=.false.)
->>>>>>> b4758a32
          end if
          if (associated(this%s)) then
             call device_memcpy(this%s%x, this%s%x_d, this%s%dof%size(), &
