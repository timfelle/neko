--- conflicted
+++ resolved
@@ -163,13 +163,8 @@
        force = ifforce
     end if
 
-<<<<<<< HEAD
     if (t .ge. (this%nsample * this%T) .or. force) then
-
-=======
-    if (t .ge. (this%nsample * this%T)) then
        call profiler_start_region('Sampler')
->>>>>>> c7881a91
        call MPI_Barrier(NEKO_COMM, ierr)
        sample_start_time = MPI_WTIME()
 
