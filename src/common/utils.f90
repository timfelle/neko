! Copyright (c) 2019-2021, The Neko Authors
! All rights reserved.
!
! Redistribution and use in source and binary forms, with or without
! modification, are permitted provided that the following conditions
! are met:
!
!   * Redistributions of source code must retain the above copyright
!     notice, this list of conditions and the following disclaimer.
!
!   * Redistributions in binary form must reproduce the above
!     copyright notice, this list of conditions and the following
!     disclaimer in the documentation and/or other materials provided
!     with the distribution.
!
!   * Neither the name of the authors nor the names of its
!     contributors may be used to endorse or promote products derived
!     from this software without specific prior written permission.
!
! THIS SOFTWARE IS PROVIDED BY THE COPYRIGHT HOLDERS AND CONTRIBUTORS
! "AS IS" AND ANY EXPRESS OR IMPLIED WARRANTIES, INCLUDING, BUT NOT
! LIMITED TO, THE IMPLIED WARRANTIES OF MERCHANTABILITY AND FITNESS
! FOR A PARTICULAR PURPOSE ARE DISCLAIMED. IN NO EVENT SHALL THE
! COPYRIGHT OWNER OR CONTRIBUTORS BE LIABLE FOR ANY DIRECT, INDIRECT,
! INCIDENTAL, SPECIAL, EXEMPLARY, OR CONSEQUENTIAL DAMAGES (INCLUDING,
! BUT NOT LIMITED TO, PROCUREMENT OF SUBSTITUTE GOODS OR SERVICES;
! LOSS OF USE, DATA, OR PROFITS; OR BUSINESS INTERRUPTION) HOWEVER
! CAUSED AND ON ANY THEORY OF LIABILITY, WHETHER IN CONTRACT, STRICT
! LIABILITY, OR TORT (INCLUDING NEGLIGENCE OR OTHERWISE) ARISING IN
! ANY WAY OUT OF THE USE OF THIS SOFTWARE, EVEN IF ADVISED OF THE
! POSSIBILITY OF SUCH DAMAGE.
!
!> Utilities
!! @details Various utility functions
module utils
  use, intrinsic :: iso_fortran_env, only: error_unit, output_unit
  implicit none
  private

  integer, parameter :: NEKO_FNAME_LEN = 1024

  interface neko_error
     module procedure neko_error_plain, neko_error_msg
  end interface neko_error

  public :: neko_error, neko_warning, nonlinear_index, filename_chsuffix, &
<<<<<<< HEAD
            filename_suffix, filename_suffix_pos, filename_tslash_pos, &
            linear_index, split_string, NEKO_FNAME_LEN, index_is_on_facet, &
            concat_string_array, extract_fld_file_index
=======
       filename_suffix, filename_suffix_pos, filename_tslash_pos, &
       linear_index, split_string, NEKO_FNAME_LEN, index_is_on_facet, &
       concat_string_array
>>>>>>> a2d136a9


contains

  !> Find position (in the string) of a filename's suffix
  pure function filename_suffix_pos(fname) result(suffix_pos)
    character(len=*), intent(in) :: fname
    integer :: suffix_pos
    suffix_pos = scan(trim(fname), '.', back = .true.)
  end function filename_suffix_pos

  !> Find position (in the string) of a filename's trailing slash
  pure function filename_tslash_pos(fname) result(tslash_pos)
    character(len=*), intent(in) :: fname
    integer :: tslash_pos
    tslash_pos = scan(trim(fname), '/', back = .true.)
  end function filename_tslash_pos

  !> Extract a filename's suffix
  subroutine filename_suffix(fname, suffix)
    character(len=*) :: fname
    character(len=*) :: suffix
    suffix = trim(fname(filename_suffix_pos(fname) + 1:len_trim(fname)))
  end subroutine filename_suffix

  !> Change a filename's suffix
  subroutine filename_chsuffix(fname, new_fname, new_suffix)
    character(len=*) :: fname
    character(len=*) :: new_fname
    character(len=*) :: new_suffix
    integer :: suffix_pos

    suffix_pos = filename_suffix_pos(fname)
    new_fname = trim(fname(1:suffix_pos))//new_suffix

  end subroutine filename_chsuffix

  !> Extracts the index of a field file. For example, "myfield.f00045"
  !! will return `45`. If the suffix of the file name is invalid, returns
  !! a default index value.
  !! @param fld_filename Name of the fld file, e.g. `myfield0.f00035`.
  !! @param default_index The index to return in case the suffix of
  !! `fld_filename` is invalid.
  function extract_fld_file_index(fld_filename, default_index) result(index)
    character(len=*), intent(in) :: fld_filename
    integer, intent(in) :: default_index

    character(len=80) :: suffix
    integer :: index, fpos, i
    logical :: valid

    call filename_suffix(fld_filename, suffix)

    valid = .true.

    ! This value will be modified when reading the file name extension
    ! e.g. "field0.f00035" will set sample_idx = 35
    index = default_index

    !
    ! Try to extract the index of the field file from the suffix "fxxxxx"
    !
    fpos = scan(trim(suffix), 'f')
    if (fpos .eq. 1) then
       ! Make sure that the suffix only contains integers from 0 to 9
       do i = 2, len(trim(suffix))
          if (.not. (iachar(suffix(i:i)) >= iachar('0') &
               .and. iachar(suffix(i:i)) <= iachar('9'))) then
             valid = .false.
          end if
       end do
    else
       valid = .false.
    end if

    ! Must be exactly 6 characters long, i.e. an 'f' with 5 integers after
    if (len(trim(suffix)) .ne. 6) valid = .false.

    if (valid) read (suffix(2:), "(I5.5)") index

  end function extract_fld_file_index

  !> Split a string based on delimiter (tokenizer)
  !! OBS: very hacky, this should really be improved, it is rather embarrasing
  !! code.
  function split_string(string, delimiter) result(split_str)
    character(len=*) :: string
    character(len=*) :: delimiter
    character(len=100), allocatable :: split_str(:)
    integer :: length, i, i2, offset, j
    i = 0
    offset = 1
    length = 1
    if (len(trim(string)) .eq. 0) then
       allocate(split_str(1))
       split_str(1) = trim(string)
       return
    end if
    do while (.true.)
       i = scan(string(offset:), delimiter, back = .false.)
       if (i .eq. 0) exit
       length = length + 1
       offset = offset + i
    end do

    allocate(split_str(length))
    i = 0
    j = 1
    offset = 1
    do while (.true.)
       i2 = scan(trim(string(offset:)), delimiter, back = .false.)
       if (i2 .eq. 0) then
          split_str(j) = trim(string(offset:))
          exit
       end if
       split_str(j) = trim(string(offset:offset+i2-2))
       offset = offset+i2
       j = j + 1
    end do
  end function split_string

  !> Compute the address of a (i,j,k,l) array
  !! with sizes (1:lx, 1:ly, 1:lz, :)
  pure function linear_index(i, j, k, l, lx, ly, lz) result(index)
    integer, intent(in) :: i, j, k, l, lx, ly, lz
    integer :: index

    index = (i + lx * ((j - 1) + ly * ((k - 1) + lz * ((l - 1)))))
  end function linear_index

  !> Compute (i,j,k,l) array given linear index
  !! with sizes (1:lx, 1:ly, 1:lz, :)
  pure function nonlinear_index(linear_index, lx, ly, lz) result(index)
    integer, intent(in) :: linear_index, lx, ly, lz
    integer :: index(4)
    integer :: lin_idx
    lin_idx = linear_index -1
    index(4) = lin_idx/(lx*ly*lz)
    index(3) = (lin_idx-(lx*ly*lz)*index(4))/(lx*ly)
    index(2) = (lin_idx-(lx*ly*lz)*index(4)-(lx*ly)*index(3))/lx
    index(1) = (lin_idx-(lx*ly*lz)*index(4)-(lx*ly)*index(3)-lx*index(2))
    index(1) = index(1) + 1
    index(2) = index(2) + 1
    index(3) = index(3) + 1
    index(4) = index(4) + 1

  end function nonlinear_index

  pure function index_is_on_facet(i, j, k, lx, ly, lz, facet) result(is_on)
    integer, intent(in) :: i, j, k, lx, ly, lz, facet
    logical :: is_on

    is_on = .false.
    select case (facet)
      case (1)
       if (i .eq. 1) is_on = .true.
      case (2)
       if (i .eq. lx) is_on = .true.
      case (3)
       if (j .eq. 1) is_on = .true.
      case (4)
       if (j .eq. ly) is_on = .true.
      case (5)
       if (k .eq. 1) is_on = .true.
      case (6)
       if (k .eq. lz) is_on = .true.
    end select

  end function index_is_on_facet

  !> Reports an error and stops execution
  !! @param[optional] error_code The error code to report.
  subroutine neko_error_plain(error_code)
    integer, optional :: error_code

    if (present(error_code)) then
       write(error_unit, *) '*** ERROR ***', error_code
       error stop
    else
       write(error_unit, *) '*** ERROR ***'
       error stop
    end if

  end subroutine neko_error_plain

  !> Reports an error and stops execution
  !! @param error_msg The error message to report.
  subroutine neko_error_msg(error_msg)
    character(len=*) :: error_msg
    write(error_unit, *) '*** ERROR: ', error_msg, ' ***'
    error stop
  end subroutine neko_error_msg

  !> Reports a warning to standard output
  subroutine neko_warning(warning_msg)
    character(len=*) :: warning_msg
    write(output_unit, *) '*** WARNING: ', warning_msg, ' ***'
  end subroutine neko_warning

  !> Concatenate an array of strings into one string with array items
  !! separated by spaces.
  !! @param array The array of strings.
  !! @param sep The separator put between the strings in the array.
  !! @param prepend Whether to also prepend the string with the separator.
  function concat_string_array(array, sep, prepend) result(result)
    character(len=*), intent(in) :: array(:)
    character(len=*), intent(in) :: sep
    logical, intent(in) :: prepend
    character(:), allocatable :: result
    integer :: i

    result = trim(array(1))
    do i = 2, size(array)
       result = result // sep // trim(array(i))
    end do

    if (prepend .eqv. .true.) then
       result = sep // result
    end if

  end function concat_string_array

end module utils<|MERGE_RESOLUTION|>--- conflicted
+++ resolved
@@ -44,15 +44,9 @@
   end interface neko_error
 
   public :: neko_error, neko_warning, nonlinear_index, filename_chsuffix, &
-<<<<<<< HEAD
-            filename_suffix, filename_suffix_pos, filename_tslash_pos, &
-            linear_index, split_string, NEKO_FNAME_LEN, index_is_on_facet, &
-            concat_string_array, extract_fld_file_index
-=======
        filename_suffix, filename_suffix_pos, filename_tslash_pos, &
        linear_index, split_string, NEKO_FNAME_LEN, index_is_on_facet, &
-       concat_string_array
->>>>>>> a2d136a9
+       concat_string_array, extract_fld_file_index
 
 
 contains
