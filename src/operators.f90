module operators
  use neko_config
  use num_types  
  use opr_cpu
  use opr_sx
  use opr_xsmm
  use opr_device
  use space  
  use coefs
  use field
  use math
  implicit none
  
contains
  
  subroutine dudxyz (du,u,dr,ds,dt,coef)
!--------------------------------------------------------------
!
!     du  - dU/dx or dU/dy or dU/dz
!     u   - a field variable defined on mesh 1
!     dr  - dr/dx or dr/dy or dr/dz  
!     ds  - ds/dx or ds/dy or ds/dz
!     dt  - dt/dx or dt/dy or dt/dz
    type(coef_t), intent(in), target :: coef
    real(kind=rp), dimension(coef%Xh%lx,coef%Xh%ly,coef%Xh%lz,coef%msh%nelv), intent(inout) ::  du
    real(kind=rp), dimension(coef%Xh%lx,coef%Xh%ly,coef%Xh%lz,coef%msh%nelv), intent(in) ::  u, dr, ds, dt

    if (NEKO_BCKND_SX .eq. 1) then 
       call opr_sx_dudxyz(du, u, dr, ds, dt, coef)
    else if (NEKO_BCKND_XSMM .eq. 1) then
       call opr_xsmm_dudxyz(du, u, dr, ds, dt, coef)
    else if ((NEKO_BCKND_HIP .eq. 1) .or. (NEKO_BCKND_CUDA .eq. 1)) then
       call opr_device_dudxyz(du, u, dr, ds, dt, coef)
    else
       call opr_cpu_dudxyz(du, u, dr, ds, dt, coef)
    end if
    
  end subroutine dudxyz

  !> Equals wgradm1 in nek5000. Gradient of velocity vectors.
  subroutine opgrad(ux,uy,uz,u,coef) ! weak form of grad 

  !Compute gradient of T -- mesh 1 to mesh 1 (vel. to vel.)

    type(coef_t), intent(in) :: coef  
    real(kind=rp), dimension(coef%Xh%lxyz,coef%msh%nelv), intent(inout) :: ux
    real(kind=rp), dimension(coef%Xh%lxyz,coef%msh%nelv), intent(inout) :: uy
    real(kind=rp), dimension(coef%Xh%lxyz,coef%msh%nelv), intent(inout) :: uz
    real(kind=rp), dimension(coef%Xh%lxyz,coef%msh%nelv), intent(in) :: u

    if (NEKO_BCKND_SX .eq. 1) then 
       call opr_sx_opgrad(ux, uy, uz, u, coef)
    else if (NEKO_BCKND_XSMM .eq. 1) then
       call opr_xsmm_opgrad(ux, uy, uz, u, coef)
    else if ((NEKO_BCKND_HIP .eq. 1) .or. (NEKO_BCKND_CUDA .eq. 1)) then
       call opr_device_opgrad(ux, uy, uz, u, coef)
    else
       call opr_cpu_opgrad(ux, uy, uz, u, coef)
    end if
    
  end subroutine opgrad
  
  !> Othogonalize with regard to vector (1,1,1,1,1,1...,1)^T.
  subroutine ortho(x,n ,glb_n)
    integer, intent(in) :: n
    integer, intent(in) :: glb_n
    real(kind=rp), dimension(n), intent(inout) :: x
    real(kind=rp) :: rlam

    rlam = glsum(x,n)/glb_n
    call cadd(x,-rlam,n)

  end subroutine ortho
  
  !> Compute DT*X (entire field)
  !> This needs to be revised... the loop over n1,n2 is probably unesccssary
  subroutine cdtp (dtx,x,dr,ds,dt, coef)
    type(coef_t), intent(in) :: coef
    real(kind=rp), dimension(coef%Xh%lxyz,coef%msh%nelv), intent(inout) :: dtx
    real(kind=rp), dimension(coef%Xh%lxyz,coef%msh%nelv), intent(inout) :: x
    real(kind=rp), dimension(coef%Xh%lxyz,coef%msh%nelv), intent(in) :: dr
    real(kind=rp), dimension(coef%Xh%lxyz,coef%msh%nelv), intent(in) :: ds
    real(kind=rp), dimension(coef%Xh%lxyz,coef%msh%nelv), intent(in) :: dt

    if (NEKO_BCKND_SX .eq. 1) then 
       call opr_sx_cdtp(dtx, x, dr, ds, dt, coef)
<<<<<<< HEAD
    else if ((NEKO_BCKND_HIP .eq. 1) .or. (NEKO_BCKND_CUDA .eq. 1)) then
       call opr_device_cdtp(dtx, x, dr, ds, dt, coef)
=======
    else if (NEKO_BCKND_XSMM .eq. 1) then
       call opr_xsmm_cdtp(dtx, x, dr, ds, dt, coef)
>>>>>>> 7c1b43d5
    else
       call opr_cpu_cdtp(dtx, x, dr, ds, dt, coef)
    end if
    
  end subroutine cdtp
   
  subroutine conv1(du,u, vx, vy, vz, Xh, coef, nelv, gdim)  ! used to be conv1n
    type(space_t), intent(inout) :: Xh
    type(coef_t), intent(inout) :: coef
    integer, intent(in) :: nelv, gdim
    real(kind=rp), intent(inout) ::  du(Xh%lxyz,nelv)
    real(kind=rp), intent(inout), dimension(Xh%lx,Xh%ly,Xh%lz,nelv) ::  u
    real(kind=rp), intent(inout), dimension(Xh%lx,Xh%ly,Xh%lz,nelv) ::  vx
    real(kind=rp), intent(inout), dimension(Xh%lx,Xh%ly,Xh%lz,nelv) ::  vy
    real(kind=rp), intent(inout), dimension(Xh%lx,Xh%ly,Xh%lz,nelv) ::  vz

    if (NEKO_BCKND_SX .eq. 1) then 
       call opr_sx_conv1(du, u, vx, vy, vz, Xh, coef, nelv, gdim)
    else if (NEKO_BCKND_XSMM .eq. 1) then
       call opr_xsmm_conv1(du, u, vx, vy, vz, Xh, coef, nelv, gdim)
    else if ((NEKO_BCKND_HIP .eq. 1) .or. (NEKO_BCKND_CUDA .eq. 1)) then
       call opr_device_conv1(du, u, vx, vy, vz, Xh, coef, nelv, gdim)
    else
       call opr_cpu_conv1(du, u, vx, vy, vz, Xh, coef, nelv, gdim)
    end if

  end subroutine conv1

  subroutine curl(w1, w2, w3, u1, u2, u3, work1, work2, c_Xh)
    type(field_t), intent(inout) :: w1
    type(field_t), intent(inout) :: w2
    type(field_t), intent(inout) :: w3
    type(field_t), intent(inout) :: u1
    type(field_t), intent(inout) :: u2
    type(field_t), intent(inout) :: u3
    type(field_t), intent(inout) :: work1
    type(field_t), intent(inout) :: work2
    type(coef_t), intent(in)  :: c_Xh

    if (NEKO_BCKND_SX .eq. 1) then
       call opr_sx_curl(w1, w2, w3, u1, u2, u3, work1, work2, c_Xh)
    else if (NEKO_BCKND_XSMM .eq. 1) then
       call opr_xsmm_curl(w1, w2, w3, u1, u2, u3, work1, work2, c_Xh)
    else if ((NEKO_BCKND_HIP .eq. 1) .or. (NEKO_BCKND_CUDA .eq. 1)) then
       call opr_device_curl(w1, w2, w3, u1, u2, u3, work1, work2, c_Xh)
    else
       call opr_cpu_curl(w1, w2, w3, u1, u2, u3, work1, work2, c_Xh)
    end if

  end subroutine curl

  function cfl(dt, u, v, w, Xh, coef, nelv, gdim)
    type(space_t) :: Xh
    type(coef_t) :: coef
    integer :: nelv, gdim
    real(kind=rp) :: dt
    real(kind=rp) ::  du(Xh%lxyz,nelv)
    real(kind=rp), dimension(Xh%lx,Xh%ly,Xh%lz,nelv) ::  u, v, w
    real(kind=rp) :: cflr, cfls, cflt, cflm, cfl_temp(1)
    real(kind=rp) :: ur, us, ut
    real(kind=rp) :: cfl
    integer :: i, j, k, e
    cfl_temp(1) = 0d0
    if (gdim .eq. 3) then
       do e = 1,nelv
          do k = 1,Xh%lz
             do j = 1,Xh%ly
                do i = 1,Xh%lx
                   ur = ( u(i,j,k,e)*coef%drdx(i,j,k,e) &
                      +   v(i,j,k,e)*coef%drdy(i,j,k,e) &
                      +   w(i,j,k,e)*coef%drdz(i,j,k,e) ) * coef%jacinv(i,j,k,e)
                   us = ( u(i,j,k,e)*coef%dsdx(i,j,k,e) &
                      +   v(i,j,k,e)*coef%dsdy(i,j,k,e) &
                      +   w(i,j,k,e)*coef%dsdz(i,j,k,e) ) * coef%jacinv(i,j,k,e)
                   ut = ( u(i,j,k,e)*coef%dtdx(i,j,k,e) &
                      +   v(i,j,k,e)*coef%dtdy(i,j,k,e) &
                      +   w(i,j,k,e)*coef%dtdz(i,j,k,e) ) * coef%jacinv(i,j,k,e)
 
                   cflr = abs(dt*ur*Xh%dr_inv(i))
                   cfls = abs(dt*us*Xh%ds_inv(j))
                   cflt = abs(dt*ut*Xh%dt_inv(k))
 
                   cflm = cflr + cfls + cflt
                   cfl_temp(1)  = max(cfl_temp(1),cflm)
                end do
             end do
          end do
       end do
    else
       do e = 1,nelv
          do j = 1,Xh%ly
             do i = 1,Xh%lx
                ur = ( u(i,j,1,e)*coef%drdx(i,j,1,e) &
                   +   v(i,j,1,e)*coef%drdy(i,j,1,e) ) * coef%jacinv(i,j,1,e)
                us = ( u(i,j,1,e)*coef%dsdx(i,j,1,e) &
                   +   v(i,j,1,e)*coef%dsdy(i,j,1,e) ) * coef%jacinv(i,j,1,e)

                cflr = abs(dt*ur*Xh%dr_inv(i))
                cfls = abs(dt*us*Xh%ds_inv(j))
                
                cflm = cflr + cfls
                cfl_temp(1)  = max(cfl_temp(1),cflm)

             end do
          end do
       end do
    end if
    cfl = glmax(cfl_temp,1)
  end function cfl
  
end module operators<|MERGE_RESOLUTION|>--- conflicted
+++ resolved
@@ -84,13 +84,10 @@
 
     if (NEKO_BCKND_SX .eq. 1) then 
        call opr_sx_cdtp(dtx, x, dr, ds, dt, coef)
-<<<<<<< HEAD
+    else if (NEKO_BCKND_XSMM .eq. 1) then
+       call opr_xsmm_cdtp(dtx, x, dr, ds, dt, coef)
     else if ((NEKO_BCKND_HIP .eq. 1) .or. (NEKO_BCKND_CUDA .eq. 1)) then
        call opr_device_cdtp(dtx, x, dr, ds, dt, coef)
-=======
-    else if (NEKO_BCKND_XSMM .eq. 1) then
-       call opr_xsmm_cdtp(dtx, x, dr, ds, dt, coef)
->>>>>>> 7c1b43d5
     else
        call opr_cpu_cdtp(dtx, x, dr, ds, dt, coef)
     end if
