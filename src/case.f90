--- conflicted
+++ resolved
@@ -130,10 +130,6 @@
   !> Initialize a case from its (loaded) params object
   subroutine case_init_common(C)
     type(case_t), target, intent(inout) :: C
-<<<<<<< HEAD
-    character(len = :), allocatable :: output_directory
-=======
->>>>>>> 815ee822
     integer :: lx = 0
     logical :: scalar = .false.
     type(file_t) :: msh_file, bdry_file, part_file
