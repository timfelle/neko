! Copyright (c) 2020-2021, The Neko Authors
! All rights reserved.
!
! Redistribution and use in source and binary forms, with or without
! modification, are permitted provided that the following conditions
! are met:
!
!   * Redistributions of source code must retain the above copyright
!     notice, this list of conditions and the following disclaimer.
!
!   * Redistributions in binary form must reproduce the above
!     copyright notice, this list of conditions and the following
!     disclaimer in the documentation and/or other materials provided
!     with the distribution.
!
!   * Neither the name of the authors nor the names of its
!     contributors may be used to endorse or promote products derived
!     from this software without specific prior written permission.
!
! THIS SOFTWARE IS PROVIDED BY THE COPYRIGHT HOLDERS AND CONTRIBUTORS
! "AS IS" AND ANY EXPRESS OR IMPLIED WARRANTIES, INCLUDING, BUT NOT
! LIMITED TO, THE IMPLIED WARRANTIES OF MERCHANTABILITY AND FITNESS
! FOR A PARTICULAR PURPOSE ARE DISCLAIMED. IN NO EVENT SHALL THE
! COPYRIGHT OWNER OR CONTRIBUTORS BE LIABLE FOR ANY DIRECT, INDIRECT,
! INCIDENTAL, SPECIAL, EXEMPLARY, OR CONSEQUENTIAL DAMAGES (INCLUDING,
! BUT NOT LIMITED TO, PROCUREMENT OF SUBSTITUTE GOODS OR SERVICES;
! LOSS OF USE, DATA, OR PROFITS; OR BUSINESS INTERRUPTION) HOWEVER
! CAUSED AND ON ANY THEORY OF LIABILITY, WHETHER IN CONTRACT, STRICT
! LIABILITY, OR TORT (INCLUDING NEGLIGENCE OR OTHERWISE) ARISING IN
! ANY WAY OUT OF THE USE OF THIS SOFTWARE, EVEN IF ADVISED OF THE
! POSSIBILITY OF SUCH DAMAGE.
!
!> Defines a simulation case
module case
  use num_types
  use fluid_fctry
  use fluid_output
  use scalar_output
  use chkp_output
  use mean_sqr_flow_output
  use mean_flow_output
  use fluid_stats_output
  use field_list_output
  use mpi_types
  use mesh_field
  use parmetis
  use redist
  use sampler
  use flow_ic    
  use stats
  use file
  use utils
  use mesh
  use comm
  use time_scheme_controller
  use logger
  use jobctrl
  use user_intf  
  use scalar_pnpn ! todo directly load the pnpn? can we have other
<<<<<<< HEAD
  use json_module, only : json_file, json_value 
  use json_utils, only : json_get, json_get_or_default
=======
  use scratch_registry, only : scratch_registry_t, neko_scratch_registry
>>>>>>> 7b985671
  implicit none

  type :: case_t
     type(mesh_t) :: msh
     type(json_file) :: json_params
     type(time_scheme_controller_t) :: ext_bdf
     real(kind=rp), dimension(10) :: tlag
     real(kind=rp), dimension(10) :: dtlag
     real(kind=rp) :: dt
     real(kind=rp) :: end_time
     type(sampler_t) :: s
     type(fluid_output_t) :: f_out
     type(fluid_stats_output_t) :: f_stats_output
     type(scalar_output_t) :: s_out
     type(chkp_output_t) :: f_chkp
     type(mean_flow_output_t) :: f_mf
     type(mean_sqr_flow_output_t) :: f_msqrf
     type(stats_t) :: q   
     type(user_t) :: usr
     class(fluid_scheme_t), allocatable :: fluid
     type(scalar_pnpn_t), allocatable :: scalar 
  end type case_t

contains

  !> Initialize a case from an input file @a case_file
  subroutine case_init(C, case_file)
    implicit none
    type(case_t), target, intent(inout) :: C
    character(len=*), intent(in) :: case_file

    ! Namelist for case description
    character(len=:), allocatable :: mesh_file_name
    character(len=:), allocatable :: output_directory
    character(len=80) :: fluid_scheme  = ''
    character(len=80) :: source_term = ''
    integer :: lx = 0
    type(json_value), pointer :: json_val
    logical :: scalar = .false.
    character(len=80) :: scalar_source_term = ''
    integer :: ierr
    type(file_t) :: msh_file, bdry_file, part_file
    type(mesh_fld_t) :: msh_part
    integer, parameter :: nbytes = NEKO_FNAME_LEN + (4 * 80) + 4 + 4
    character buffer(nbytes)
    integer :: pack_index
    type(mesh_fld_t) :: parts
    logical found, logical_val
    integer integer_val
    real(kind=rp) real_val
    character(len=:), allocatable :: string_val
    character(len=:), allocatable :: json_buffer
    real(kind=rp) :: stats_start_time, stats_output_val
    integer ::  stats_sampling_interval 
    integer :: output_dir_len
   
    call neko_log%section('Case')
    call neko_log%message('Reading case file ' // trim(case_file))
    
    call C%json_params%load(filename=trim(case_file))

    !call json_core%create_object(json_value, '')
    !call json_core%print(json_value,'test.json')
    !json_file2 = json_file
!    call json_core%serialize(json_value, json_buffer)
!    call json_file2%deserialize(json_buffer)
!    call json_file2%print()
    
    call json_get(C%json_params, 'case.mesh_file', string_val)
    msh_file = file_t(string_val)
    
    call msh_file%read(C%msh)
    
    !
    ! Load Balancing
    !
    call json_get_or_default(C%json_params, 'case.load_balancing', logical_val,&
                             .false.)

    if (pe_size .gt. 1 .and. logical_val) then
       call neko_log%section('Load Balancing')
       call parmetis_partmeshkway(C%msh, parts)
       call redist_mesh(C%msh, parts)
       call neko_log%end_section()       
    end if

    !
    ! Time step
    !
    call json_get(C%json_params, 'case.timestep', real_val)
    C%dt = real_val

    !
    ! End time
    !
    call json_get(C%json_params, 'case.end_time', real_val)
    C%end_time = real_val

    !
    ! Setup user defined functions
    !
    call C%usr%init()
    call C%usr%user_mesh_setup(C%msh)
    
    !
    ! Setup fluid scheme
    !
    call json_get(C%json_params, 'case.fluid.scheme', string_val)
    call fluid_scheme_factory(C%fluid, trim(string_val))

    call C%json_params%get('case.numerics.polynomial_order', lx)
    call json_get(C%json_params, 'case.numerics.polynomial_order', lx)
    lx = lx + 1 ! add 1 to get poly order
    call C%fluid%init(C%msh, lx, C%json_params)

    
    !
    ! Setup scratch registry
    !
    neko_scratch_registry = scratch_registry_t(C%fluid%dm_Xh, 10, 10)

    !
    ! Setup scalar scheme
    !
    ! @todo no scalar factroy for now, probably not needed
    if (C%json_params%valid_path('case.scalar')) then
       call json_get_or_default(C%json_params, 'case.scalar.enabled', scalar,&
                                .false.)
    end if

    if (scalar) then
       allocate(C%scalar)
       ! Switch to json
       call C%scalar%init(C%msh, C%fluid%c_Xh, C%fluid%gs_Xh, C%json_params)
       call C%fluid%chkp%add_scalar(C%scalar%s)
    end if
    !
    ! Setup user defined conditions    
    !
    if (C%json_params%valid_path('case.fluid.inflow_condition')) then
       call C%json_params%get('case.fluid.inflow_condition.type', string_val,&
                              found)
       call json_get(C%json_params, 'case.fluid.inflow_condition.type',&
                     string_val)
       if (trim(string_val) .eq. 'user') then
          call C%fluid%set_usr_inflow(C%usr%fluid_user_if)
       end if
    end if
    
    !
    ! Setup source term
    ! 
    call json_get(C%json_params, 'case.fluid.source_term.type', string_val)
    if (trim(string_val) .eq. 'user') then
       call C%fluid%set_source(trim(string_val), usr_f=C%usr%fluid_user_f)
    else if (found .and. trim(string_val) .eq. 'user_vector') then
       call C%fluid%set_source(trim(string_val), &
            usr_f_vec=C%usr%fluid_user_f_vector)
    else 
       call C%fluid%set_source(trim(string_val))
    end if

    ! Setup source term for the scalar
    ! @todo should be expanded for user sources etc. Now copies the fluid one
    if (scalar) then
       call json_get(C%json_params, 'case.scalar.source_term.type', string_val)
       if (trim(string_val) .eq. 'user') then
          call C%scalar%set_source(trim(string_val), &
               usr_f=C%usr%scalar_user_f)
       else if (trim(string_val) .eq. 'user_vector') then
          call C%scalar%set_source(trim(string_val), &
               usr_f_vec=C%usr%scalar_user_f_vector)
       else
          call C%scalar%set_source(trim(string_val))
       end if
       call C%scalar%set_user_bc(C%usr%scalar_user_bc)
    end if

    !
    ! Setup initial conditions
    ! 
    call json_get(C%json_params, 'case.fluid.initial_condition.type',&
                  string_val)
    if (trim(string_val) .ne. 'user') then
       call set_flow_ic(C%fluid%u, C%fluid%v, C%fluid%w, C%fluid%p, &
            C%fluid%c_Xh, C%fluid%gs_Xh, string_val, C%json_params)
    else
       call set_flow_ic(C%fluid%u, C%fluid%v, C%fluid%w, C%fluid%p, &
            C%fluid%c_Xh, C%fluid%gs_Xh, C%usr%fluid_user_ic, C%json_params)
    end if

    ! Add initial conditions to BDF scheme (if present)
    select type(f => C%fluid)
    type is(fluid_pnpn_t)
       call f%ulag%set(f%u)
       call f%vlag%set(f%v)
       call f%wlag%set(f%w)
    end select


    !
    ! Validate that the case is properly setup for time-stepping
    !
    call C%fluid%validate

    if (scalar) then
       call C%scalar%slag%set(C%scalar%s)
       call C%scalar%validate
    end if

    !
    ! Set order of timestepper
    !
    call json_get(C%json_params, 'case.numerics.time_order', integer_val)
    call C%ext_bdf%init(integer_val)

    !
    ! Get and process output directory
    !
    call json_get_or_default(C%json_params, 'case.output_directory',&
                             output_directory, '')

    output_dir_len = len(trim(output_directory))
    if (output_dir_len .gt. 0) then
       if (output_directory(output_dir_len:output_dir_len) .ne. "/") then
          output_directory = trim(output_directory)//"/"
       end if
    end if
    
    !
    ! Save boundary markings for fluid (if requested)
    ! 
    call json_get_or_default(C%json_params, 'case.output_boundary',&
                             logical_val, .false.)
    if (logical_val) then
       bdry_file = file_t(trim(output_directory)//'bdry.fld')
       call bdry_file%write(C%fluid%bdry)
    end if

    !
    ! Save mesh partitions (if requested)
    !
    call json_get_or_default(C%json_params, 'case.output_partitions',&
                             logical_val, .false.)
    if (logical_val) then
       call mesh_field_init(msh_part, C%msh, 'MPI_Rank')
       msh_part%data = pe_rank
       part_file = file_t(trim(output_directory)//'partitions.vtk')
       call part_file%write(msh_part)
       call mesh_field_free(msh_part)
    end if

    !
    ! Setup sampler
    !
    call json_get(C%json_params, 'case.end_time', real_val)
    call C%s%init(real_val)

    C%f_out = fluid_output_t(C%fluid, path=output_directory)

    call C%json_params%get('case.fluid.output_control', string_val, found)
    call json_get_or_default(C%json_params, 'case.fluid.output_control',&
                             string_val, 'org')

    if (trim(string_val) .eq. 'org') then
       ! yes, it should be real_val below for type compatibility
       call json_get(C%json_params, 'case.nsamples', real_val)
       call C%s%add(C%f_out, real_val, 'nsamples')
    else 
       call json_get(C%json_params, 'case.fluid.output_value', real_val)
       call C%s%add(C%f_out, real_val, string_val)
    end if
    
    if (scalar) then
       C%s_out = scalar_output_t(C%scalar, path=output_directory)
       call C%s%add(C%s_out, real_val, string_val)
    end if

    !
    ! Save checkpoints (if nothing specified, default to saving at end of sim)
    !
    call json_get_or_default(C%json_params, 'case.output_checkpoints',&
                             logical_val, .false.)
    if (logical_val) then
       C%f_chkp = chkp_output_t(C%fluid%chkp, path=output_directory)
       call json_get(C%json_params, 'case.fluid.output_control', string_val)
       call json_get(C%json_params, 'case.checkpoint_value', string_val)
       call C%s%add(C%f_chkp, real_val, string_val)
    end if

    !
    ! Setup statistics
    !
    found = C%json_params%valid_path('case.statistics')
    if (found) then
       call json_get_or_default(C%json_params, 'case.statistics.enabled',&
                                logical_val, .true.)
       if (logical_val) then
          call json_get(C%json_params, 'case.statistics.start_time', &
                        stats_start_time)
          call json_get(C%json_params, 'case.statistics.sampling_interval', &
                        stats_sampling_interval)
          call C%q%init(stats_start_time, stats_sampling_interval)
          

          call C%q%add(C%fluid%mean%u)
          call C%q%add(C%fluid%mean%v)
          call C%q%add(C%fluid%mean%w)
          call C%q%add(C%fluid%mean%p)

          C%f_mf = mean_flow_output_t(C%fluid%mean, stats_start_time, &
                                      path=output_directory)

          call json_get(C%json_params, 'case.statistics.output_control', &
                        string_val)
          call json_get(C%json_params, 'case.statistics.output_value', &
                        stats_output_val)
       
          call C%s%add(C%f_mf, stats_output_val, string_val)
          call C%q%add(C%fluid%stats)

          C%f_stats_output = fluid_stats_output_t(C%fluid%stats, &
            stats_start_time, path=output_directory)
          call C%s%add(C%f_stats_output, stats_output_val, string_val)
       end if
    end if

!    if (C%params%stats_mean_sqr_flow) then
!       call C%q%add(C%fluid%mean_sqr%uu)
!       call C%q%add(C%fluid%mean_sqr%vv)
!       call C%q%add(C%fluid%mean_sqr%ww)
!       call C%q%add(C%fluid%mean_sqr%pp)

!       if (C%params%output_mean_sqr_flow) then
!          C%f_msqrf = mean_sqr_flow_output_t(C%fluid%mean_sqr, &
!                                             C%params%stats_begin, &
!                                             path=output_directory)
!          call C%s%add(C%f_msqrf, C%params%stats_write_par, &
!               C%params%stats_write_control)
!       end if
!    end if

    !
    ! Setup joblimit
    !
    if (C%json_params%valid_path('case.job_timelimit')) then
       call json_get(C%json_params, 'case.job_timelimit', string_val)
       call jobctrl_set_time_limit(string_val)
    end if

    call neko_log%end_section()
    
  end subroutine case_init
  
  !> Deallocate a case 
  subroutine case_free(C)
    type(case_t), intent(inout) :: C

    if (allocated(C%fluid)) then
       call C%fluid%free()
       deallocate(C%fluid)
    end if

    if (allocated(C%scalar)) then
       call C%scalar%free()
       deallocate(C%scalar)
    end if

    call mesh_free(C%msh)

    call C%s%free()

    call C%q%free()
    
  end subroutine case_free
  
end module case<|MERGE_RESOLUTION|>--- conflicted
+++ resolved
@@ -57,12 +57,9 @@
   use jobctrl
   use user_intf  
   use scalar_pnpn ! todo directly load the pnpn? can we have other
-<<<<<<< HEAD
   use json_module, only : json_file, json_value 
   use json_utils, only : json_get, json_get_or_default
-=======
   use scratch_registry, only : scratch_registry_t, neko_scratch_registry
->>>>>>> 7b985671
   implicit none
 
   type :: case_t
