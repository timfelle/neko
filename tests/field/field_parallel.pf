 module field_parallel
  use mpi
  use pfunit
  use field
<<<<<<< HEAD
  use mesh
  use point
  use space
  use dofmap
=======
  use point
>>>>>>> 633213b0
  use num_types
  use device
  implicit none

  @TestCase
  type, extends(MPITestCase) :: test_field
   contains
     procedure :: setUp
     procedure :: tearDown
  end type test_field
 
contains

  subroutine setUp(this)
    class(test_field), intent(inout) :: this
    if (NEKO_BCKND_DEVICE .eq. 1) then
       call device_init
    end if
  end subroutine setUp

  subroutine tearDown(this)
    class(test_field), intent(inout) :: this
    if (NEKO_BCKND_DEVICE .eq. 1) then
         call device_finalize
   end if
 end subroutine tearDown

  subroutine test_field_gen_msh(msh)
    type(mesh_t), intent(inout) :: msh
    type(point_t) :: p(12)

    p(1) = point_t(0d0, 0d0, 0d0)
    call p(1)%set_id(1)
    p(2) = point_t(1d0, 0d0, 0d0)
    call p(2)%set_id(2)
    p(3) = point_t(0d0, 1d0, 0d0)
    call p(3)%set_id(4)
    p(4) = point_t(1d0, 1d0, 0d0)
    call p(4)%set_id(3)
    p(5) = point_t(2d0, 0d0, 0d0)
    call p(5)%set_id(5)
    p(6) = point_t(2d0, 1d0, 0d0)
    call p(6)%set_id(6)
    p(7) = point_t(0d0, 0d0, 1d0)
    call p(7)%set_id(7)
    p(8) = point_t(1d0, 0d0, 1d0)
    call p(8)%set_id(8)
    p(9) = point_t(1d0, 1d0, 1d0)
    call p(9)%set_id(9)
    p(10) = point_t(0d0, 1d0, 1d0)
    call p(10)%set_id(10)
    p(11) = point_t(2d0, 0d0, 1d0)
    call p(11)%set_id(11)
    p(12) = point_t(2d0, 1d0, 1d0)
    call p(12)%set_id(12)
  
    call msh%init(3, 2)
    call msh%add_element(1, p(1), p(2), p(4), p(3), &
         p(7), p(8), p(9), p(10))
    
    call msh%add_element(2, p(2), p(5), p(6), p(4), &
         p(8), p(11), p(12), p(9))
    
  end subroutine test_field_gen_msh
  
  @test(npes=[1])
  subroutine test_field_init(this)
    class (test_field), intent(inout) :: this
    type(space_t) :: Xh
    type(mesh_t) :: msh
    type(dofmap_t) :: dm
    integer, parameter :: LX = 4
    type(field_t) :: f_msh_Xh, f_dm
    integer :: ierr

    call MPI_Comm_dup(this%getMpiCommunicator(), NEKO_COMM%mpi_val, ierr)

    call test_field_gen_msh(msh)
    call space_init(Xh, GLL, lx, lx, lx)
    
    call f_msh_Xh%init(msh, Xh, 'test')
    @assertTrue(allocated(f_msh_Xh%x))
    @assertTrue(associated(f_msh_Xh%Xh))
    @assertTrue(associated(f_msh_Xh%msh))
    @assertTrue(associated(f_msh_Xh%dof))
    @assertEqual(size(f_msh_Xh%x), 2 * lx**3)
    @assertEqual(maxval(f_msh_Xh%x), 0d0)

    dm = dofmap_t(msh, Xh)
    call f_dm%init(msh, Xh, 'test')
    @assertTrue(allocated(f_dm%x))
    @assertTrue(associated(f_dm%Xh))
    @assertTrue(associated(f_dm%msh))
    @assertTrue(associated(f_dm%dof))
    @assertEqual(size(f_dm%x), 2 * lx**3)
    @assertEqual(maxval(f_dm%x), 0d0)

  end subroutine test_field_init

  @test(npes=[1])
  subroutine test_field_free(this)
    class (test_field), intent(inout) :: this
    type(space_t) :: Xh
    type(mesh_t) :: msh
    integer, parameter :: LX = 4
    type(field_t) :: f
    integer :: ierr
    
    call MPI_Comm_dup(this%getMpiCommunicator(), NEKO_COMM%mpi_val, ierr)

    call test_field_gen_msh(msh)
    call space_init(Xh, GLL, lx, lx, lx)
    
    call f%init(msh, Xh, 'test')
    call f%free()
    @assertFalse(allocated(f%x))
        
  end subroutine test_field_free


  @test(npes=[1])
  subroutine test_field_assign_scalar(this)
    class (test_field), intent(inout) :: this
    type(space_t) :: Xh
    type(mesh_t) :: msh
    integer, parameter :: LX = 4
    type(field_t) :: f
    integer :: ierr

    call MPI_Comm_dup(this%getMpiCommunicator(), NEKO_COMM%mpi_val, ierr)

    call test_field_gen_msh(msh)
    call space_init(Xh, GLL, lx, lx, lx)
    
    call f%init(msh, Xh, 'test')
    @assertEqual(maxval(f%x), 0d0)

    f = 42.0_rp
    if (NEKO_BCKND_DEVICE .eq. 1) then
       call device_memcpy(f%x, f%x_d, size(f%x), DEVICE_TO_HOST)
    end if          
    @assertEqual(maxval(f%x), 42.0_rp)
    
  end subroutine test_field_assign_scalar


  @test(npes=[1])
  subroutine test_field_assign_field(this)
    class (test_field), intent(inout) :: this
    type(space_t) :: Xh
    type(mesh_t) :: msh
    integer, parameter :: LX = 4
    type(field_t) :: f, g
    integer :: ierr

    call MPI_Comm_dup(this%getMpiCommunicator(), NEKO_COMM%mpi_val, ierr)

    call test_field_gen_msh(msh)
    call space_init(Xh, GLL, lx, lx, lx)
    
    call f%init(msh, Xh, 'test')
    call g%init(msh, Xh, 'test')

    f = 42.0_rp
    if (NEKO_BCKND_DEVICE .eq. 1) then
       call device_memcpy(f%x, f%x_d, size(f%x), DEVICE_TO_HOST)
    end if          
    g = f
    if (NEKO_BCKND_DEVICE .eq. 1) then
       call device_memcpy(g%x, g%x_d, size(f%x), DEVICE_TO_HOST)
    end if          
    @assertEqual(maxval(g%x), maxval(f%x))
    
  end subroutine test_field_assign_field


  @test(npes=[1])
  subroutine test_field_add_scalar(this)
    class (test_field), intent(inout) :: this
    type(space_t) :: Xh
    type(mesh_t) :: msh
    integer, parameter :: LX = 4
    real(kind=rp) :: a
    type(field_t) :: f
    integer :: ierr

    call MPI_Comm_dup(this%getMpiCommunicator(), NEKO_COMM%mpi_val, ierr)

    call test_field_gen_msh(msh)
    call space_init(Xh, GLL, lx, lx, lx)
    
    call f%init(msh, Xh, 'test')

    f = 42.0_rp
    a = 17.0_rp
    call f%add(a)
    if (NEKO_BCKND_DEVICE .eq. 1) then
       call device_memcpy(f%x, f%x_d, size(f%x), DEVICE_TO_HOST)
    end if
    @assertEqual(maxval(f%x), 42.0_rp + a)
    
  end subroutine test_field_add_scalar


  @test(npes=[1])
  subroutine test_field_add_field(this)
    class (test_field), intent(inout) :: this
    type(space_t) :: Xh
    type(mesh_t) :: msh
    integer, parameter :: LX = 4
    type(field_t) :: f, g
    integer :: ierr

    call MPI_Comm_dup(this%getMpiCommunicator(), NEKO_COMM%mpi_val, ierr)

    call test_field_gen_msh(msh)
    call space_init(Xh, GLL, lx, lx, lx)
    
    call f%init(msh, Xh, 'test')
    call g%init(msh, Xh, 'test')

    f = 42.0_rp
    g = 17.0_rp
    call f%add(g)
    if (NEKO_BCKND_DEVICE .eq. 1) then
       call device_memcpy(f%x, f%x_d, size(f%x), DEVICE_TO_HOST)
    end if
    @assertEqual(maxval(f%x), 42.0_rp + 17.0_rp)
    
  end subroutine test_field_add_field

end module field_parallel<|MERGE_RESOLUTION|>--- conflicted
+++ resolved
@@ -2,14 +2,10 @@
   use mpi
   use pfunit
   use field
-<<<<<<< HEAD
   use mesh
   use point
   use space
   use dofmap
-=======
-  use point
->>>>>>> 633213b0
   use num_types
   use device
   implicit none
